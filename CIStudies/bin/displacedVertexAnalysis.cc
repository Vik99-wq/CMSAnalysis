#include <iostream>

#include "TROOT.h"
#include "TSystem.h"

#include "CIAnalysis/CIStudies/interface/Analyzer.hh"

#include "CIAnalysis/CIStudies/interface/RecoIdentificationModule.hh"
#include "CIAnalysis/CIStudies/interface/DisplacedVertexModule.hh"

#include <memory>

#include "CIAnalysis/CIStudies/interface/Analyzer.hh"

#include "CIAnalysis/CIStudies/interface/RecoIdentificationModule.hh"
#include "CIAnalysis/CIStudies/interface/METModule.hh"
#include "CIAnalysis/CIStudies/interface/TriggerModule.hh"
#include "CIAnalysis/CIStudies/interface/METTrigger.hh"
#include "CIAnalysis/CIStudies/interface/SingleMuonTrigger.hh"
#include "CIAnalysis/CIStudies/interface/DoubleMuonTrigger.hh"
#include "CIAnalysis/CIStudies/interface/TripleMuonTrigger.hh"
#include "CIAnalysis/CIStudies/interface/SingleElectronTrigger.hh"
#include "CIAnalysis/CIStudies/interface/DoubleElectronTrigger.hh"
#include "CIAnalysis/CIStudies/interface/SingleIsolatedMuonTrigger.hh"
#include "CIAnalysis/CIStudies/interface/DoubleIsolatedMuonTrigger.hh"

using std::make_shared;

Analyzer displacedVertexAnalysis()
{
  Analyzer analyzer;

  auto recoMod = make_shared<RecoIdentificationModule>(5);
<<<<<<< HEAD
=======
  auto displacedMod = make_shared<DisplacedVertexModule>(recoMod);

  // Add the histogram(s) created above to histMod
  //histMod->addHistogram(nLeptonsHist);
  //histMod->addHistogram(nElectronsHist);
  //histMod->addHistogram(nMuonsHist);

  analyzer.addProductionModule(recoMod);
  analyzer.addProductionModule(displacedMod);
  
>>>>>>> a4bfb2be
  auto metMod = make_shared<METModule>();
  auto triggerMod = make_shared<TriggerModule>(recoMod);

  // Initialize triggers
  auto metTrigger = make_shared<METTrigger>(metMod, 120);
  auto singleMuonTrigger = make_shared<SingleMuonTrigger>(recoMod, 50);
  auto doubleMuonTrigger = make_shared<DoubleMuonTrigger>(recoMod, 37, 27);
  auto tripleMuonTrigger = make_shared<TripleMuonTrigger>(recoMod, 10, 5, 5);
  auto singleElectronTrigger = make_shared<SingleElectronTrigger>(recoMod, 28);
  auto doubleElectronTrigger = make_shared<DoubleElectronTrigger>(recoMod, 25, 25);
  auto singleIsolatedMuonTrigger = make_shared<SingleIsolatedMuonTrigger>(recoMod, 24);
  auto doubleIsolatedMuonTrigger = make_shared<DoubleIsolatedMuonTrigger>(recoMod, 17, 8);


  // Add Triggers to the TriggerModule
  triggerMod->addTrigger(metTrigger);
  triggerMod->addTrigger(singleMuonTrigger);
  triggerMod->addTrigger(doubleMuonTrigger);
  triggerMod->addTrigger(tripleMuonTrigger);
  triggerMod->addTrigger(singleElectronTrigger);
  triggerMod->addTrigger(doubleElectronTrigger);
  triggerMod->addTrigger(singleIsolatedMuonTrigger);
  triggerMod->addTrigger(doubleIsolatedMuonTrigger);

  // Add the filter modules to the histogram(s) created above
  // no filters for now

  // Add the histogram(s) created above to histMod
  // also a no for now

  analyzer.addProductionModule(recoMod);
  analyzer.addProductionModule(metMod);
  analyzer.addProductionModule(triggerMod);

  return analyzer;
}<|MERGE_RESOLUTION|>--- conflicted
+++ resolved
@@ -31,19 +31,6 @@
   Analyzer analyzer;
 
   auto recoMod = make_shared<RecoIdentificationModule>(5);
-<<<<<<< HEAD
-=======
-  auto displacedMod = make_shared<DisplacedVertexModule>(recoMod);
-
-  // Add the histogram(s) created above to histMod
-  //histMod->addHistogram(nLeptonsHist);
-  //histMod->addHistogram(nElectronsHist);
-  //histMod->addHistogram(nMuonsHist);
-
-  analyzer.addProductionModule(recoMod);
-  analyzer.addProductionModule(displacedMod);
-  
->>>>>>> a4bfb2be
   auto metMod = make_shared<METModule>();
   auto triggerMod = make_shared<TriggerModule>(recoMod);
 
