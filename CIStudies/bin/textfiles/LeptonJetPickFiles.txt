Procs:	LeptonJet
Year:	2020
Lepton:	muon
Mass:	300
<<<<<<< HEAD
Lambda:	M1_2
Inter:	con
=======
Lambda:	M0_1
Inter:	DisplacedVertex
>>>>>>> e401c263
Helic:	SUSYPortal<|MERGE_RESOLUTION|>--- conflicted
+++ resolved
@@ -2,11 +2,6 @@
 Year:	2020
 Lepton:	muon
 Mass:	300
-<<<<<<< HEAD
-Lambda:	M1_2
-Inter:	con
-=======
 Lambda:	M0_1
 Inter:	DisplacedVertex
->>>>>>> e401c263
 Helic:	SUSYPortal