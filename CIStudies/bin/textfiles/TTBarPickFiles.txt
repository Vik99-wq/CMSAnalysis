--- conflicted
+++ resolved
@@ -1,14 +1,7 @@
 Procs:  top
 Year:   2018
-<<<<<<< HEAD
-Lepton: Both
-Mass:   M500
-Lambda: M500
-Inter:  Con
-=======
 Lepton: both
 Mass:   M500
 Lambda: M500
 Inter:  con
->>>>>>> fd3cbb49
 Helic:  ttbar