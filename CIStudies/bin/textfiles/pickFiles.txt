--- conflicted
+++ resolved
@@ -1,15 +1,7 @@
-<<<<<<< HEAD
 Procs:	CI
 Year:	2016
-Lepton:	Mu
+Lepton:	Muon
 Mass:	M300	M800	M1300	M2000
 Lambda:	16
-=======
-Procs:	H++
-Year:	2020
-Lepton:	both
-Mass:	200
-Lambda:	200
->>>>>>> d9e283df
 Inter:	con
 Helic:	LL