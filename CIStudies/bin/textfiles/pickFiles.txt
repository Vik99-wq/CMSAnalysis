--- conflicted
+++ resolved
@@ -1,17 +1,7 @@
-<<<<<<< HEAD
-Procs:	CI
-Year:	2017
-Lepton:	Mu
-Mass:	300	800	1300	2000
-Lambda:	16
-Inter:	con
-Helic:	LR
-=======
 Procs:	H++
 Year:	2020
 Lepton:	both
 Mass:	200
 Lambda:	200
 Inter:	con
-Helic:	LL	
->>>>>>> f7435ee3
+Helic:	LL