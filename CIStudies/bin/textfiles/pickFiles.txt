--- conflicted
+++ resolved
@@ -1,15 +1,7 @@
-<<<<<<< HEAD
-Procs: CI
-Year:	2017
-Lepton:	Mu
-Mass:	300	800	1300	2000
-Lambda:	16
-=======
 Procs:	H++
 Year:	2020
 Lepton:	both
 Mass:	200
 Lambda:	200
->>>>>>> 7a6c5c57
 Inter:	con
 Helic:	LL	