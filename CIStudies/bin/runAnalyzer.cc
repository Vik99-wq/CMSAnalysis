--- conflicted
+++ resolved
@@ -51,19 +51,12 @@
   Analyzer analyzer = leptonJetReconstructionAnalysis();
   // Analyzer analyzer = displacedVertexAnalysis();
   // Analyzer analyzer = massAcceptanceAnalysis();
-<<<<<<< HEAD
   //Analyzer analyzer = massAcceptanceAnalysis();
   //Analyzer analyzer = triggerAnalysis();
   //Analyzer analyzer = invariantMassAnalysis();
   //Analyzer analyzer = backgroundEstimateAnalysis();
 
   std::cout << "Notice: analyzer created" << std::endl;
-=======
-  // Analyzer analyzer = massAcceptanceAnalysis();
-  // Analyzer analyzer = triggerAnalysis();
-  // Analyzer analyzer = invariantMassAnalysis();
-   Analyzer analyzer = backgroundEstimateAnalysis();
->>>>>>> 5789e810
 
   if (inputFile.empty())
   {
