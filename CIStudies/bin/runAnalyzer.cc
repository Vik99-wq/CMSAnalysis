#include <iostream>

#include "TROOT.h"
#include "TSystem.h"

#include "CIAnalysis/CIStudies/interface/Analyzer.hh"
#include "FWCore/FWLite/interface/FWLiteEnabler.h"
#include "PhysicsTools/FWLite/interface/CommandLineParser.h"
#include "CIAnalysis/CIStudies/bin/massResolutionAnalysis.cc"
#include "CIAnalysis/CIStudies/bin/HPlusPlusMassAnalysis.cc"
#include "CIAnalysis/CIStudies/bin/leptonJetReconstructionAnalysis.cc"
#include "CIAnalysis/CIStudies/bin/displacedVertexAnalysis.cc"
#include "CIAnalysis/CIStudies/bin/massAcceptanceAnalysis.cc"


int main(int argc, char **argv) {
  gROOT->SetBatch(true);
  gSystem->Load("libFWCoreFWLite");
  FWLiteEnabler::enable();
  gSystem->Load("libDataFormatsFWLite");

  optutl::CommandLineParser parser ("Analyze FWLite Histograms");

  parser.addOption("output", optutl::CommandLineParser::kString, "Particle", "");

  parser.addOption("input", optutl::CommandLineParser::kString, "Input", "");
  parser.addOption("numFiles", optutl::CommandLineParser::kInteger, "Number of Files", -1);
  parser.parseArguments (argc, argv);
  
  std::string inputFile = parser.stringValue("input");

  std::string outputFile = parser.stringValue("output");
  int numFiles = parser.integerValue("numFiles");

  if (outputFile.empty())
    {
      outputFile = "displacedVertex.root";
    }


  std::cout << "This is the name of outputFile " << outputFile << std::endl;

  unsigned outputEvery = parser.integerValue("outputEvery");

<<<<<<< HEAD
  //Analyzer analyzer = hPlusPlusMassAnalysis();
  //Analyzer analyzer = leptonJetReconstructionAnalysis();
  //Analyzer analyzer = leptonJetReconstructionAnalysis();
  //Analyzer analyzer = displacedVertexAnalysis();

=======
>>>>>>> 93cafc9a
  Analyzer analyzer = hPlusPlusMassAnalysis();
  // Analyzer analyzer = massResolutionAnalysis();
  // Analyzer analyzer = leptonJetReconstructionAnalysis();
  // Analyzer analyzer = displacedVertexAnalysis();
<<<<<<< HEAD
  //Analyzer analyzer = massAcceptanceAnalysis();
=======
  // Analyzer analyzer = massAcceptanceAnalysis();
>>>>>>> 93cafc9a


  std::cout << "Notice: analyzer created" << std::endl;

  if (inputFile.empty()) 
  {
    inputFile = "textfiles/pickFiles.txt";
  }

  std::cout << "Notice: input file selected" << std::endl;
  // error in line below

  analyzer.run(inputFile, outputFile, outputEvery, numFiles);

  std::cout << "Notice: analyzer successfully ran" << std::endl;

  return 0;
}<|MERGE_RESOLUTION|>--- conflicted
+++ resolved
@@ -42,23 +42,11 @@
 
   unsigned outputEvery = parser.integerValue("outputEvery");
 
-<<<<<<< HEAD
-  //Analyzer analyzer = hPlusPlusMassAnalysis();
-  //Analyzer analyzer = leptonJetReconstructionAnalysis();
-  //Analyzer analyzer = leptonJetReconstructionAnalysis();
-  //Analyzer analyzer = displacedVertexAnalysis();
-
-=======
->>>>>>> 93cafc9a
   Analyzer analyzer = hPlusPlusMassAnalysis();
   // Analyzer analyzer = massResolutionAnalysis();
   // Analyzer analyzer = leptonJetReconstructionAnalysis();
   // Analyzer analyzer = displacedVertexAnalysis();
-<<<<<<< HEAD
-  //Analyzer analyzer = massAcceptanceAnalysis();
-=======
   // Analyzer analyzer = massAcceptanceAnalysis();
->>>>>>> 93cafc9a
 
 
   std::cout << "Notice: analyzer created" << std::endl;
