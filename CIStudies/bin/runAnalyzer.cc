--- conflicted
+++ resolved
@@ -7,32 +7,7 @@
 #include "FWCore/FWLite/interface/FWLiteEnabler.h"
 #include "PhysicsTools/FWLite/interface/CommandLineParser.h"
 
-#include "CIAnalysis/CIStudies/interface/GenSimIdentificationModule.hh"
-#include "CIAnalysis/CIStudies/interface/RecoIdentificationModule.hh"
-#include "CIAnalysis/CIStudies/interface/MatchingModule.hh"
-#include "CIAnalysis/CIStudies/interface/MassFilter.hh"
-#include "CIAnalysis/CIStudies/interface/CollinsSoperFilter.hh"
-#include "CIAnalysis/CIStudies/interface/PileupFilter.hh"
-#include "CIAnalysis/CIStudies/interface/BarrelStateFilter.hh"
-#include "CIAnalysis/CIStudies/interface/MassBinFilter.hh"
-#include "CIAnalysis/CIStudies/interface/NLeptonsFilter.hh"
-#include "CIAnalysis/CIStudies/interface/AcceptanceModule.hh"
-#include "CIAnalysis/CIStudies/interface/ResolutionModule.hh"
-#include "CIAnalysis/CIStudies/interface/PtResolutionModule.hh"
-#include "CIAnalysis/CIStudies/interface/MassResolutionModule.hh"
-#include "CIAnalysis/CIStudies/interface/AFBModule.hh"
-#include "CIAnalysis/CIStudies/interface/UnmatchedParticleModule.hh"
-#include "CIAnalysis/CIStudies/interface/WeightingModule.hh"
-#include "CIAnalysis/CIStudies/interface/InvariantMassHist.hh"
-#include "CIAnalysis/CIStudies/interface/PtHist.hh"
-#include "CIAnalysis/CIStudies/interface/AllLeptonInvariantMassHist.hh"
-#include "CIAnalysis/CIStudies/interface/SameSignInvariantMassHist.hh"
-#include "CIAnalysis/CIStudies/interface/OppositeSignInvariantMassHist.hh"
-#include "CIAnalysis/CIStudies/interface/MassResolutionHist.hh"
-#include "CIAnalysis/CIStudies/interface/LRWeightModule.hh"
-#include "CIAnalysis/CIStudies/interface/ScaledMassHist.hh"
-#include "CIAnalysis/CIStudies/interface/NLeptonsHist.hh"
-#include "CIAnalysis/CIStudies/interface/LeptonEfficiency.hh"
+#include "CIAnalysis/CIStudies/bin/massResolutionAnalysis.cc"
 
 int main(int argc, char** argv)
 {
@@ -52,162 +27,28 @@
   std::string outputFile = parser.stringValue("output");
   if (outputFile.empty())
     {
-      outputFile = "testHiggs.root";
+      outputFile = "muonResolution.root";
     }
 
   std::cout << "This is the name of outputFile " << outputFile << std::endl;
 
   unsigned outputEvery = parser.integerValue("outputEvery");
 
-  Analyzer analyzer;
+  Analyzer analyzer = massResolutionAnalysis();
 
-  GenSimIdentificationModule genSimMod(9900041);
-  RecoIdentificationModule recoMod(5);
-  MatchingModule matchMod(genSimMod, recoMod);
-  WeightingModule weightMod;
-  LRWeightModule lrWeightMod;
-  MassFilter massFilter(genSimMod, 2000);
-  CollinsSoperFilter csFilter(genSimMod, .975);
-  PileupFilter pileupFilter(15, 35);
-  BarrelStateFilter barrelStateFilter(matchMod);
-  MassBinFilter massBinFilter(matchMod, 300, 3100, 28);
-  NLeptonsFilter nLeptonsFilter(matchMod);
-  AcceptanceModule accMod(genSimMod, recoMod, weightMod, lrWeightMod, matchMod);
-  PtResolutionModule pTResMod(genSimMod, recoMod, weightMod, lrWeightMod, matchMod);
-  MassResolutionModule massResMod(genSimMod, recoMod, weightMod, lrWeightMod, matchMod);
-  AFBModule afbMod(genSimMod, recoMod, weightMod, lrWeightMod);
-  UnmatchedParticleModule unmatchedMod(genSimMod, recoMod, weightMod, lrWeightMod, matchMod);
-  HistogramOutputModule histMod(genSimMod, recoMod, weightMod, lrWeightMod);
-
-  // GenSim Invariant Mass Histogram
-<<<<<<< HEAD
-  //InvariantMassHist genSimInvMassHist(genSimMod, recoMod, true, "GenSim Invariant Mass Pasted", 640, 100, 3300);
-  // Reco Invariant Mass Histogram
-  //InvariantMassHist recoInvMassHist(genSimMod, recoMod, false, "Reco Invariant Mass Pasted", 640, 100, 3300);
-  // GenSim pT Histogram
-  //PtHist genSimPtHist(genSimMod, recoMod, true, "GenSim Transverse Momentum Pasted", 54, 50, 1900);
-  // Reco pT Histogram
-  //PtHist recoPtHist(genSimMod, recoMod, false, "Reco Transverse Momentum Pasted", 54, 50, 1900);
-  MassResolutionHist massResHist(genSimMod, recoMod, "Mass Resolution Pasted", 100, -1, 1);                 // Mass resolution Histogram
-  
-
-  // Add the filter modules to the five histograms created above
-=======
-  InvariantMassHist genSimInvMassHist(genSimMod, recoMod, true, "GenSim Invariant Mass Pasted", 29, 300, 3200);
-  // Reco Invariant Mass Histogram
-  InvariantMassHist recoInvMassHist(genSimMod, recoMod, false, "Reco Invariant Mass Pasted", 29, 300, 3200);
-  // GenSim pT Histogram
-  PtHist genSimPtHist(genSimMod, recoMod, true, "GenSim Transverse Momentum Pasted", 54, 50, 1900);
-  // Reco pT Histogram
-  PtHist recoPtHist(genSimMod, recoMod, false, "Reco Transverse Momentum Pasted", 54, 50, 1900);
-
-  // GenSim All Lepton Invariant Mass Histogram
-  AllLeptonInvariantMassHist allLeptonGenSimInvMassHist(genSimMod, recoMod, true, "GenSim All Lepton Invariant Mass Pasted", 640, 0, 2000);
-  // Reco All Lepton Invariant Mass Histogram
-  AllLeptonInvariantMassHist allLeptonRecoInvMassHist(genSimMod, recoMod, false, "Reco All Lepton Invariant Mass Pasted", 640, 0, 2000);
-  // GenSim Same Sign Invariant Mass Histogram
-  SameSignInvariantMassHist sameSignGenSimInvMassHist(genSimMod, recoMod, true, "GenSim Same Sign Invariant Mass Pasted", 640, 0, 2000);
-  // Reco Same Sign Invariant Mass Histogram
-  SameSignInvariantMassHist sameSignRecoInvMassHist(genSimMod, recoMod, false, "Reco Same Sign Invariant Mass Pasted", 640, 0, 2000);
-  // GenSim Opposite Sign Invariant Mass Histogram
-  OppositeSignInvariantMassHist oppSignGenSimInvMassHist(genSimMod, recoMod, true, "GenSim Opposite Sign Invariant Mass Pasted", 640, 0, 2000);
-  // Reco Opposite Sign Invariant Mass Histogram
-  OppositeSignInvariantMassHist oppSignRecoInvMassHist(genSimMod, recoMod, false, "Reco Opposite Sign Invariant Mass Pasted", 640, 0, 2000);
-  
-  // Mass resolution Histogram
-  MassResolutionHist massResHist(genSimMod, recoMod, "Mass Resolution Pasted", 100, 500, 3100);
-  
-  // N Leptons Histogram
-  NLeptonsHist nLeptonsHist(matchMod, "Number of Leptons", 10, 0 , 10);
-  // Lepton Efficiency output
-  LeptonEfficiency leptonEfficiency(matchMod, genSimMod);
- 
-  // GenSim Scaled Up Invariant Mass Histogram
-  ScaledMassHist genSimScaledUpHist(matchMod, "GenSim Weak Alignment Bias Scaled Up Hist", 29, 300, 3200, true, false, true);
-  // Reco Scaled Up Invariant Mass Histogram
-  ScaledMassHist recoScaledUpHist(matchMod, "Reco Weak Alignment Bias Scaled Up Hist", 29, 300, 3200, true, false, false);
-  // GenSim Scaled Down Invariant Mass Histogram
-  ScaledMassHist genSimScaledDownHist(matchMod, "GenSim Weak Alignment Bias Scaled Down Hist", 29, 300, 3200, false, false, true);
-  // Reco Scaled Down Invariant Mass Histogram
-  ScaledMassHist recoScaledDownHist(matchMod, "Reco Weak Alignment Bias Scaled Down Hist", 29, 300, 3200, false, false, false);
-  // GenSim Mu Scaled Up AntiMu Scaled Down Invariant Mass Histogram
-  ScaledMassHist genSimScaledUpDownHist(matchMod, "GenSim Weak Alignment Bias Mu Scaled Up AntiMu Scaled Down Hist", 29, 300, 3200, false, true, true);
-  // Reco Mu Scaled Up AntiMu Scaled Down Invariant Mass Histogram
-  ScaledMassHist recoScaledUpDownHist(matchMod, "Reco Weak Alignment Bias Mu Scaled Up AntiMu Scaled Down Hist", 29, 300, 3200, false, true, false);
-
-  // Add the filter modules to the histograms created above
->>>>>>> 5b32d15f
-  //genSimInvMassHist.addFilter(&massBinFilter);
-  //recoInvMassHist.addFilter(&massBinFilter);
-  //genSimPtHist.addFilter(&massBinFilter);
-  //recoPtHist.addFilter(&massBinFilter);
-  massResHist.addFilter(&massBinFilter);
-  massResHist.addFilter(&barrelStateFilter);
-
-<<<<<<< HEAD
-  // Add the five histograms created above to histMod
-
-  //histMod.addHistogram(&genSimInvMassHist);
-  //histMod.addHistogram(&recoInvMassHist);
-  //histMod.addHistogram(&genSimPtHist);
-  //histMod.addHistogram(&recoPtHist);
-  histMod.addHistogram(&massResHist);
-=======
-  // Add the histograms created above to histMod
-  histMod.addHistogram(&genSimInvMassHist);
-  histMod.addHistogram(&recoInvMassHist);
-  histMod.addHistogram(&genSimPtHist);
-  histMod.addHistogram(&recoPtHist);
-  histMod.addHistogram(&allLeptonGenSimInvMassHist);
-  histMod.addHistogram(&allLeptonRecoInvMassHist);
-  histMod.addHistogram(&sameSignGenSimInvMassHist);
-  histMod.addHistogram(&sameSignRecoInvMassHist);
-  histMod.addHistogram(&oppSignGenSimInvMassHist);
-  histMod.addHistogram(&oppSignRecoInvMassHist);
-  //histMod.addHistogram(&massResHist);
-  //histMod.addHistogram(&nLeptonsHist);
-  //histMod.addHistogram(&leptonEfficiency);
-  //histMod.addHistogram(&genSimScaledUpHist);
-  //histMod.addHistogram(&recoScaledUpHist);
-  //histMod.addHistogram(&genSimScaledDownHist);
-  //histMod.addHistogram(&recoScaledDownHist);
-  //histMod.addHistogram(&genSimScaledUpDownHist);
-  //histMod.addHistogram(&recoScaledUpDownHist);
-
->>>>>>> 5b32d15f
-
-  analyzer.addProductionModule(&genSimMod);
-  analyzer.addProductionModule(&recoMod);
-  analyzer.addProductionModule(&matchMod);
-  //analyzer.addProductionModule(&weightMod);
-  //analyzer.addProductionModule(&lrWeightMod);
-
-  //analyzer.addFilterModule(&massFilter);
-  //analyzer.addFilterModule(&csFilter);
-  //analyzer.addFilterModule(&pileupFilter);
-<<<<<<< HEAD
-  analyzer.addFilterModule(&barrelStateFilter);
-  analyzer.addFilterModule(&massBinFilter);
-=======
-  //analyzer.addFilterModule(&barrelStateFilter);
-  //analyzer.addFilterModule(&massBinFilter);
-  analyzer.addFilterModule(&nLeptonsFilter);
-
->>>>>>> 5b32d15f
-  //analyzer.addAnalysisModule(&accMod);
-  //analyzer.addAnalysisModule(&pTResMod);
-  analyzer.addAnalysisModule(&massResMod);
-  //analyzer.addAnalysisModule(&afbMod);
-  //analyzer.addAnalysisModule(&unmatchedMod);
-  analyzer.addAnalysisModule(&histMod);
-  //analyzer.addAnalysisModule(&leptonEfficiency);
+  std::cout << "Notice: analyzer created" << std::endl;
 
   if (inputFile.empty())
     {
       inputFile = "textfiles/pickFiles.txt";
     }
 
+  std::cout << "Notice: input file selected" << std::endl;
+  //error in line below
+
   analyzer.run(inputFile, outputFile, outputEvery);
+
+  std::cout << "Notice: analyzer successfully ran" << std::endl;
   
   return 0;
 }