--- conflicted
+++ resolved
@@ -35,127 +35,10 @@
 
   unsigned outputEvery = parser.integerValue("outputEvery");
 
-<<<<<<< HEAD
-  Analyzer analyzer;
-
-  GenSimIdentificationModule genSimMod(9900041);
-  RecoIdentificationModule recoMod(5);
-  MatchingModule matchMod(genSimMod, recoMod);
-  WeightingModule weightMod;
-  LRWeightModule lrWeightMod;
-  MassFilter massFilter(genSimMod, 2000);
-  CollinsSoperFilter csFilter(genSimMod, .975);
-  PileupFilter pileupFilter(15, 35);
-  BarrelStateFilter barrelStateFilter(matchMod);
-  MassBinFilter massBinFilter(matchMod, 300, 3100, 28);
-  NLeptonsFilter nLeptonsFilter(matchMod);
-  AcceptanceModule accMod(genSimMod, recoMod, weightMod, lrWeightMod, matchMod);
-  PtResolutionModule pTResMod(genSimMod, recoMod, weightMod, lrWeightMod, matchMod);
-  MassResolutionModule massResMod(genSimMod, recoMod, weightMod, lrWeightMod, matchMod);
-  AFBModule afbMod(genSimMod, recoMod, weightMod, lrWeightMod);
-  UnmatchedParticleModule unmatchedMod(genSimMod, recoMod, weightMod, lrWeightMod, matchMod);
-  HistogramOutputModule histMod(genSimMod, recoMod, weightMod, lrWeightMod);
-  LeptonEfficiency leptonEfficiency(matchMod, genSimMod);
-  MassRecoEfficiency massRecoEfficiency(recoMod, 800, 40);
-
-  // GenSim Invariant Mass Histogram
-  InvariantMassHist genSimInvMassHist(genSimMod, recoMod, true, "GenSim Invariant Mass Pasted", 29, 300, 3200);
-  // Reco Invariant Mass Histogram
-  InvariantMassHist recoInvMassHist(genSimMod, recoMod, false, "Reco Invariant Mass Pasted", 29, 300, 3200);
-  // GenSim pT Histogram
-  PtHist genSimPtHist(genSimMod, recoMod, true, "GenSim Transverse Momentum Pasted", 54, 50, 1900);
-  // Reco pT Histogram
-  PtHist recoPtHist(genSimMod, recoMod, false, "Reco Transverse Momentum Pasted", 54, 50, 1900);
-
-  // GenSim All Lepton Invariant Mass Histogram
-  AllLeptonInvariantMassHist allLeptonGenSimInvMassHist(genSimMod, recoMod, true, "GenSim All Lepton Invariant Mass Pasted", 100, 0, 2000);
-  // Reco All Lepton Invariant Mass Histogram
-  AllLeptonInvariantMassHist allLeptonRecoInvMassHist(genSimMod, recoMod, false, "Reco All Lepton Invariant Mass Pasted", 100, 0, 2000);
-  // GenSim Same Sign Invariant Mass Histogram
-  SameSignInvariantMassHist sameSignGenSimInvMassHist(genSimMod, recoMod, true, "GenSim Same Sign Invariant Mass Pasted", 100, 0, 2000);
-  // Reco Same Sign Invariant Mass Histogram
-  SameSignInvariantMassHist sameSignRecoInvMassHist(genSimMod, recoMod, false, "Reco Same Sign Invariant Mass Pasted", 100, 0, 2000);
-  // GenSim Opposite Sign Invariant Mass Histogram
-  OppositeSignInvariantMassHist oppSignGenSimInvMassHist(genSimMod, recoMod, true, "GenSim Opposite Sign Invariant Mass Pasted", 100, 0, 2000);
-  // Reco Opposite Sign Invariant Mass Histogram
-  OppositeSignInvariantMassHist oppSignRecoInvMassHist(genSimMod, recoMod, false, "Reco Opposite Sign Invariant Mass Pasted", 100, 0, 2000);
-  
-  // Mass resolution Histogram
-  MassResolutionHist massResHist(genSimMod, recoMod, "Mass Resolution Pasted", 100, 500, 3100);
-  
-  // N Leptons Histogram
-  NLeptonsHist nLeptonsHist(matchMod, "Number of Leptons", 10, 0 , 10);
- 
-  // GenSim Scaled Up Invariant Mass Histogram
-  ScaledMassHist genSimScaledUpHist(matchMod, "GenSim Weak Alignment Bias Scaled Up Hist", 29, 300, 3200, true, false, true);
-  // Reco Scaled Up Invariant Mass Histogram
-  ScaledMassHist recoScaledUpHist(matchMod, "Reco Weak Alignment Bias Scaled Up Hist", 29, 300, 3200, true, false, false);
-  // GenSim Scaled Down Invariant Mass Histogram
-  ScaledMassHist genSimScaledDownHist(matchMod, "GenSim Weak Alignment Bias Scaled Down Hist", 29, 300, 3200, false, false, true);
-  // Reco Scaled Down Invariant Mass Histogram
-  ScaledMassHist recoScaledDownHist(matchMod, "Reco Weak Alignment Bias Scaled Down Hist", 29, 300, 3200, false, false, false);
-  // GenSim Mu Scaled Up AntiMu Scaled Down Invariant Mass Histogram
-  ScaledMassHist genSimScaledUpDownHist(matchMod, "GenSim Weak Alignment Bias Mu Scaled Up AntiMu Scaled Down Hist", 29, 300, 3200, false, true, true);
-  // Reco Mu Scaled Up AntiMu Scaled Down Invariant Mass Histogram
-  ScaledMassHist recoScaledUpDownHist(matchMod, "Reco Weak Alignment Bias Mu Scaled Up AntiMu Scaled Down Hist", 29, 300, 3200, false, true, false);
-
-  // Add the filter modules to the histograms created above
-  //genSimInvMassHist.addFilter(&massBinFilter);
-  //recoInvMassHist.addFilter(&massBinFilter);
-  //genSimPtHist.addFilter(&massBinFilter);
-  //recoPtHist.addFilter(&massBinFilter);
-
-  // Add the histograms created above to histMod
-  histMod.addHistogram(&genSimInvMassHist);
-  histMod.addHistogram(&recoInvMassHist);
-  histMod.addHistogram(&genSimPtHist);
-  histMod.addHistogram(&recoPtHist);
-  histMod.addHistogram(&allLeptonGenSimInvMassHist);
-  histMod.addHistogram(&allLeptonRecoInvMassHist);
-  histMod.addHistogram(&sameSignGenSimInvMassHist);
-  histMod.addHistogram(&sameSignRecoInvMassHist);
-  histMod.addHistogram(&oppSignGenSimInvMassHist);
-  histMod.addHistogram(&oppSignRecoInvMassHist);
-  //histMod.addHistogram(&massResHist);
-  //histMod.addHistogram(&nLeptonsHist);
-  //histMod.addHistogram(&leptonEfficiency);
-  //histMod.addHistogram(&genSimScaledUpHist);
-  //histMod.addHistogram(&recoScaledUpHist);
-  //histMod.addHistogram(&genSimScaledDownHist);
-  //histMod.addHistogram(&recoScaledDownHist);
-  //histMod.addHistogram(&genSimScaledUpDownHist);
-  //histMod.addHistogram(&recoScaledUpDownHist);
-
-
-  analyzer.addProductionModule(&genSimMod);
-  analyzer.addProductionModule(&recoMod);
-  analyzer.addProductionModule(&matchMod);
-  //analyzer.addProductionModule(&weightMod);
-  //analyzer.addProductionModule(&lrWeightMod);
-
-  //analyzer.addFilterModule(&massFilter);
-  //analyzer.addFilterModule(&csFilter);
-  //analyzer.addFilterModule(&pileupFilter);
-  //analyzer.addFilterModule(&barrelStateFilter);
-  //analyzer.addFilterModule(&massBinFilter);
-  //analyzer.addFilterModule(&nLeptonsFilter);
-
-  //analyzer.addAnalysisModule(&accMod);
-  //analyzer.addAnalysisModule(&pTResMod);
-  //analyzer.addAnalysisModule(&massResMod);
-  //analyzer.addAnalysisModule(&afbMod);
-  //analyzer.addAnalysisModule(&unmatchedMod);
-  analyzer.addAnalysisModule(&histMod);
-  //analyzer.addAnalysisModule(&leptonEfficiency);
-  analyzer.addAnalysisModule(&massRecoEfficiency);
-=======
-
   //Analyzer analyzer = massResolutionAnalysis();
   Analyzer analyzer = hPlusPlusMassAnalysis();
 
-
   std::cout << "Notice: analyzer created" << std::endl;
->>>>>>> ed7c6b3d
 
   if (inputFile.empty())
     {
