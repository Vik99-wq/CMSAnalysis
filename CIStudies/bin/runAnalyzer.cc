--- conflicted
+++ resolved
@@ -26,7 +26,8 @@
 #include "CIAnalysis/CIStudies/interface/PtHist.hh"
 #include "CIAnalysis/CIStudies/interface/MassResolutionHist.hh"
 #include "CIAnalysis/CIStudies/interface/LRWeightModule.hh"
-#include "CIAnalysis/CIStudies/interface/WeakAlignmentBiasModule.hh"
+// #include "CIAnalysis/CIStudies/interface/WeakAlignmentBiasModule.hh"
+#include "CIAnalysis/CIStudies/interface/ScaledMassHist.hh"
 
 int main(int argc, char** argv)
 {
@@ -46,7 +47,7 @@
   std::string outputFile = parser.stringValue("output");
   if (outputFile.empty())
     {
-      outputFile = "muonResolution.root";
+      outputFile = "weakAlignBiasOutput.root";
     }
 
   std::cout << "This is the name of outputFile " << outputFile << std::endl;
@@ -63,28 +64,6 @@
   MassFilter massFilter(genSimMod, 2000);
   CollinsSoperFilter csFilter(genSimMod, .975);
   PileupFilter pileupFilter(15, 35);
-<<<<<<< HEAD
-  MigrationModule migMod(matchMod);
-  WeakAlignmentBiasModule weakAlignBiasMod(matchMod);
-  AcceptanceModule accMod(genSimMod, matchMod);
-  PtResolutionModule pTResMod(matchMod);
-  MassResolutionModule massResMod(matchMod);
-  AFBModule afbMod(genSimMod, recoMod);
-  SimpleHistogramModule simpleMod(genSimMod, recoMod);
-  UnmatchedParticleModule unmatchedMod(genSimMod, matchMod);
-  PastingModule pasteMod(genSimMod, recoMod, weightMod, lrWeightMod);
-
-  InvariantMassHist genSimInvMassHist(genSimMod, recoMod, true, "GenSim Invariant Mass Pasted", 54, 300, 5000);  // GenSim Invariant Mass Histogram
-  InvariantMassHist recoInvMassHist(genSimMod, recoMod, false, "Reco Invariant Mass Pasted", 54, 300, 5000);     // Reco Invariant Mass Histogram
-  PtHist genSimPtHist(genSimMod, recoMod, true, "GenSim Transverse Momentum Pasted", 54, 50, 1900);              // GenSim pT Histogram
-  PtHist recoPtHist(genSimMod, recoMod, false, "Reco Transverse Momentum Pasted", 54, 50, 1900);                 // Reco pT Histogram
-
-  // Add the four histograms created above to pasteMod
-  pasteMod.addHistogram(&genSimInvMassHist);
-  pasteMod.addHistogram(&recoInvMassHist);
-  pasteMod.addHistogram(&genSimPtHist);
-  pasteMod.addHistogram(&recoPtHist);
-=======
   BarrelStateFilter barrelStateFilter(matchMod);
   MassBinFilter massBinFilter(matchMod, 300, 3100, 28);
   AcceptanceModule accMod(genSimMod, recoMod, weightMod, lrWeightMod, matchMod);
@@ -95,30 +74,55 @@
   HistogramOutputModule histMod(genSimMod, recoMod, weightMod, lrWeightMod);
 
   // GenSim Invariant Mass Histogram
-  InvariantMassHist genSimInvMassHist(genSimMod, recoMod, true, "GenSim Invariant Mass Pasted", 640, 100, 3300);
+  // InvariantMassHist genSimInvMassHist(genSimMod, recoMod, true, "GenSim Invariant Mass Pasted", 640, 100, 3300);
   // Reco Invariant Mass Histogram
-  InvariantMassHist recoInvMassHist(genSimMod, recoMod, false, "Reco Invariant Mass Pasted", 640, 100, 3300);
+  // InvariantMassHist recoInvMassHist(genSimMod, recoMod, false, "Reco Invariant Mass Pasted", 640, 100, 3300);
   // GenSim pT Histogram
-  PtHist genSimPtHist(genSimMod, recoMod, true, "GenSim Transverse Momentum Pasted", 54, 50, 1900);
+  // PtHist genSimPtHist(genSimMod, recoMod, true, "GenSim Transverse Momentum Pasted", 54, 50, 1900);
   // Reco pT Histogram
-  PtHist recoPtHist(genSimMod, recoMod, false, "Reco Transverse Momentum Pasted", 54, 50, 1900);
-  MassResolutionHist massResHist(genSimMod, recoMod, "Mass Resolution Pasted", 100, 500, 3100);                 // Mass resolution Histogram
->>>>>>> 370d7031
-  
+  // PtHist recoPtHist(genSimMod, recoMod, false, "Reco Transverse Momentum Pasted", 54, 50, 1900);
+  // MassResolutionHist massResHist(genSimMod, recoMod, "Mass Resolution Pasted", 100, 500, 3100);                // Mass resolution Histogram
+
+  // GenSim Invariant Mass Histogram
+  InvariantMassHist genSimInvMassHist(genSimMod, recoMod, true, "GenSim Invariant Mass Pasted", 29, 300, 3200);
+  // Reco Invariant Mass Histogram
+  InvariantMassHist recoInvMassHist(genSimMod, recoMod, false, "Reco Invariant Mass Pasted", 29, 300, 3200);
+
+  // GenSim Scaled Up Invariant Mass Histogram
+  ScaledMassHist genSimScaledUpHist(matchMod, "GenSim Weak Alignment Bias Scaled Up Hist", 29, 300, 3200, true, false, true);
+  // Reco Scaled Up Invariant Mass Histogram
+  ScaledMassHist recoScaledUpHist(matchMod, "Reco Weak Alignment Bias Scaled Up Hist", 29, 300, 3200, true, false, false);
+
+  // GenSim Scaled Down Invariant Mass Histogram
+  ScaledMassHist genSimScaledDownHist(matchMod, "GenSim Weak Alignment Bias Scaled Down Hist", 29, 300, 3200, false, false, true);
+  // Reco Scaled Down Invariant Mass Histogram
+  ScaledMassHist recoScaledDownHist(matchMod, "Reco Weak Alignment Bias Scaled Down Hist", 29, 300, 3200, false, false, false);
+
+  // GenSim Mu Scaled Up AntiMu Scaled Down Invariant Mass Histogram
+  ScaledMassHist genSimScaledUpDownHist(matchMod, "GenSim Weak Alignment Bias Mu Scaled Up AntiMu Scaled Down Hist", 29, 300, 3200, false, true, true);
+  // Reco Mu Scaled Up AntiMu Scaled Down Invariant Mass Histogram
+  ScaledMassHist recoScaledUpDownHist(matchMod, "Reco Weak Alignment Bias Mu Scaled Up AntiMu Scaled Down Hist", 29, 300, 3200, false, true, false);
+
 
   // Add the filter modules to the five histograms created above
-  genSimInvMassHist.addFilter(&massBinFilter);
-  recoInvMassHist.addFilter(&massBinFilter);
-  genSimPtHist.addFilter(&massBinFilter);
-  recoPtHist.addFilter(&massBinFilter);
+  // genSimInvMassHist.addFilter(&massBinFilter);
+  // recoInvMassHist.addFilter(&massBinFilter);
+  // genSimPtHist.addFilter(&massBinFilter);
+  // recoPtHist.addFilter(&massBinFilter);
 
   // Add the five histograms created above to histMod
 
   histMod.addHistogram(&genSimInvMassHist);
   histMod.addHistogram(&recoInvMassHist);
-  histMod.addHistogram(&genSimPtHist);
-  histMod.addHistogram(&recoPtHist);
-  histMod.addHistogram(&massResHist);
+  //histMod.addHistogram(&genSimPtHist);
+  //histMod.addHistogram(&recoPtHist);
+  //histMod.addHistogram(&massResHist);
+  histMod.addHistogram(&genSimScaledUpHist);
+  histMod.addHistogram(&recoScaledUpHist);
+  histMod.addHistogram(&genSimScaledDownHist);
+  histMod.addHistogram(&recoScaledDownHist);
+  histMod.addHistogram(&genSimScaledUpDownHist);
+  histMod.addHistogram(&recoScaledUpDownHist);
 
   analyzer.addProductionModule(&genSimMod);
   analyzer.addProductionModule(&recoMod);
@@ -128,13 +132,8 @@
   //analyzer.addFilterModule(&massFilter);
   //analyzer.addFilterModule(&csFilter);
   //analyzer.addFilterModule(&pileupFilter);
-<<<<<<< HEAD
-  analyzer.addAnalysisModule(&migMod);
-  analyzer.addAnalysisModule(&weakAlignBiasMod);
-=======
-  analyzer.addFilterModule(&barrelStateFilter);
+  //analyzer.addFilterModule(&barrelStateFilter);
   //analyzer.addFilterModule(&massBinFilter);
->>>>>>> 370d7031
   //analyzer.addAnalysisModule(&accMod);
   analyzer.addAnalysisModule(&pTResMod);
   analyzer.addAnalysisModule(&massResMod);
