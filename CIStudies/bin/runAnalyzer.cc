#include <iostream>

#include "TROOT.h"
#include "TSystem.h"

#include "CIAnalysis/CIStudies/interface/Analyzer.hh"
#include "FWCore/FWLite/interface/FWLiteEnabler.h"
#include "PhysicsTools/FWLite/interface/CommandLineParser.h"

#include "CIAnalysis/CIStudies/bin/massResolutionAnalysis.cc"
#include "CIAnalysis/CIStudies/bin/HPlusPlusMassAnalysis.cc"
#include "CIAnalysis/CIStudies/bin/leptonJetReconstructionAnalysis.cc"
#include "CIAnalysis/CIStudies/bin/massAcceptanceAnalysis.cc"


int main(int argc, char** argv)
{
  gROOT->SetBatch(true);
  gSystem->Load("libFWCoreFWLite");
  FWLiteEnabler::enable();
  gSystem->Load("libDataFormatsFWLite");

  optutl::CommandLineParser parser ("Analyze FWLite Histograms");
  parser.addOption("output", optutl::CommandLineParser::kString, "Particle", "");
  parser.addOption("input", optutl::CommandLineParser::kString, "Input", "");
  parser.addOption("numFiles", optutl::CommandLineParser::kInteger, "Number of Files", -1);
  parser.parseArguments (argc, argv);
  
  std::string inputFile = parser.stringValue("input");
  std::string outputFile = parser.stringValue("output");
  int numFiles = parser.integerValue("numFiles");

  if (outputFile.empty())
    {
      outputFile = "electronResolution.root";
    }

  std::cout << "This is the name of outputFile " << outputFile << std::endl;

  unsigned outputEvery = parser.integerValue("outputEvery");

<<<<<<< HEAD
  //Analyzer analyzer = hPlusPlusMassAnalysis();
=======
  // Analyzer analyzer = hPlusPlusMassAnalysis();
>>>>>>> bce54573
  //Analyzer analyzer = massResolutionAnalysis();
  Analyzer analyzer = leptonJetReconstructionAnalysis();
  //Analyzer analyzer = displacedVertexAnalysis();
  Analyzer analyzer = massAcceptanceAnalysis();

  std::cout << "Notice: analyzer created" << std::endl;

  if (inputFile.empty())
    {
      inputFile = "textfiles/pickFiles.txt";
    }

  std::cout << "Notice: input file selected" << std::endl;
  //error in line below

  analyzer.run(inputFile, outputFile, outputEvery, numFiles);

  std::cout << "Notice: analyzer successfully ran" << std::endl;
  
  return 0;
}<|MERGE_RESOLUTION|>--- conflicted
+++ resolved
@@ -39,11 +39,8 @@
 
   unsigned outputEvery = parser.integerValue("outputEvery");
 
-<<<<<<< HEAD
   //Analyzer analyzer = hPlusPlusMassAnalysis();
-=======
   // Analyzer analyzer = hPlusPlusMassAnalysis();
->>>>>>> bce54573
   //Analyzer analyzer = massResolutionAnalysis();
   Analyzer analyzer = leptonJetReconstructionAnalysis();
   //Analyzer analyzer = displacedVertexAnalysis();
