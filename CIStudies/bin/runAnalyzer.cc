#include <iostream>

#include "TROOT.h"
#include "TSystem.h"

#include "CIAnalysis/CIStudies/interface/Analyzer.hh"
#include "FWCore/FWLite/interface/FWLiteEnabler.h"
#include "PhysicsTools/FWLite/interface/CommandLineParser.h"

#include "CIAnalysis/CIStudies/interface/GenSimIdentificationModule.hh"
#include "CIAnalysis/CIStudies/interface/RecoIdentificationModule.hh"
#include "CIAnalysis/CIStudies/interface/MatchingModule.hh"
#include "CIAnalysis/CIStudies/interface/MassFilter.hh"
#include "CIAnalysis/CIStudies/interface/CollinsSoperFilter.hh"
#include "CIAnalysis/CIStudies/interface/PileupFilter.hh"
#include "CIAnalysis/CIStudies/interface/MigrationModule.hh"
#include "CIAnalysis/CIStudies/interface/AcceptanceModule.hh"
#include "CIAnalysis/CIStudies/interface/ResolutionModule.hh"
#include "CIAnalysis/CIStudies/interface/PtResolutionModule.hh"
#include "CIAnalysis/CIStudies/interface/MassResolutionModule.hh"
#include "CIAnalysis/CIStudies/interface/AFBModule.hh"
#include "CIAnalysis/CIStudies/interface/UnmatchedParticleModule.hh"
#include "CIAnalysis/CIStudies/interface/WeightingModule.hh"
#include "CIAnalysis/CIStudies/interface/InvariantMassHist.hh"
#include "CIAnalysis/CIStudies/interface/PtHist.hh"
#include "CIAnalysis/CIStudies/interface/LRWeightModule.hh"

int main(int argc, char** argv)
{
  gROOT->SetBatch(true);
  gSystem->Load("libFWCoreFWLite");
  FWLiteEnabler::enable();
  gSystem->Load("libDataFormatsFWLite");

  optutl::CommandLineParser parser ("Analyze FWLite Histograms");
  parser.addOption("pileup", optutl::CommandLineParser::kString, "PileupLevel", "");
  parser.addOption("output", optutl::CommandLineParser::kString, "Particle", "");
  parser.addOption("input", optutl::CommandLineParser::kString, "Input", "");
  parser.parseArguments (argc, argv);

  std::string pileupLev = parser.stringValue("pileup");
  std::string inputFile = parser.stringValue("input");
  std::string outputFile = parser.stringValue("output");
  if (outputFile.empty())
    {
      outputFile = "genOutput.root";
    }

  std::cout << "This is the name of outputFile " << outputFile << std::endl;

  unsigned outputEvery = parser.integerValue("outputEvery");

  Analyzer analyzer;

  
  GenSimIdentificationModule genSimMod;
  RecoIdentificationModule recoMod;
  MatchingModule matchMod(genSimMod, recoMod);
  WeightingModule weightMod;
<<<<<<< HEAD
  // PtResolutionModule ptResMod(genSimMod, recoMod, weightMod, matchMod);
  MassFilter massFilter(genSimMod, 2000);
  CollinsSoperFilter csFilter(genSimMod, .975);
  PileupFilter pileupFilter(15, 35);
  MigrationModule migMod(genSimMod, recoMod, weightMod, matchMod);
  AcceptanceModule accMod(genSimMod, recoMod, weightMod, matchMod);
  PtResolutionModule pTResMod(genSimMod, recoMod, weightMod, matchMod);
  MassResolutionModule massResMod(genSimMod, recoMod, weightMod, matchMod);
  AFBModule afbMod(genSimMod, recoMod, weightMod);
  // SimpleHistogramModule simpleMod(genSimMod, recoMod);
  UnmatchedParticleModule unmatchedMod(genSimMod, recoMod, weightMod, matchMod);
  HistogramOutputModule histMod(genSimMod, recoMod, weightMod);
=======
  LRWeightModule lrWeightMod;
  PtResolutionModule ptResMod(matchMod);
  MassFilter massFilter(genSimMod, 2000);
  CollinsSoperFilter csFilter(genSimMod, .975);
  PileupFilter pileupFilter(15, 35);
  MigrationModule migMod(matchMod);
  AcceptanceModule accMod(genSimMod, matchMod);
  PtResolutionModule pTResMod(matchMod);
  MassResolutionModule massResMod(matchMod);
  AFBModule afbMod(genSimMod, recoMod);
  SimpleHistogramModule simpleMod(genSimMod, recoMod);
  UnmatchedParticleModule unmatchedMod(genSimMod, matchMod);
  PastingModule pasteMod(genSimMod, recoMod, weightMod, lrWeightMod);
>>>>>>> 7d5afbf1

  InvariantMassHist genSimInvMassHist(genSimMod, recoMod, true, "GenSim Invariant Mass Pasted", 54, 300, 5000);  // GenSim Invariant Mass Histogram
  InvariantMassHist recoInvMassHist(genSimMod, recoMod, false, "Reco Invariant Mass Pasted", 54, 300, 5000);     // Reco Invariant Mass Histogram
  PtHist genSimPtHist(genSimMod, recoMod, true, "GenSim Transverse Momentum Pasted", 54, 50, 1900);              // GenSim pT Histogram
  PtHist recoPtHist(genSimMod, recoMod, false, "Reco Transverse Momentum Pasted", 54, 50, 1900);                 // Reco pT Histogram

  // Add the four histograms created above to pasteMod
  histMod.addHistogram(&genSimInvMassHist);
  histMod.addHistogram(&recoInvMassHist);
  histMod.addHistogram(&genSimPtHist);
  histMod.addHistogram(&recoPtHist);
  
  analyzer.addProductionModule(&genSimMod);
  analyzer.addProductionModule(&recoMod);
  analyzer.addProductionModule(&matchMod);
  analyzer.addProductionModule(&weightMod);
  analyzer.addProductionModule(&lrWeightMod);
  //analyzer.addFilterModule(&massFilter);
  //analyzer.addFilterModule(&csFilter);
  //analyzer.addFilterModule(&pileupFilter);
  analyzer.addAnalysisModule(&migMod);
  //analyzer.addAnalysisModule(&accMod);
  analyzer.addAnalysisModule(&pTResMod);
  //analyzer.addAnalysisModule(&massResMod);
  //analyzer.addAnalysisModule(&afbMod);
  //analyzer.addAnalysisModule(&simpleMod);
  //analyzer.addAnalysisModule(&unmatchedMod);
  analyzer.addAnalysisModule(&histMod);

  if (inputFile.empty())
    {
      inputFile = "textfiles/pickFiles.txt";
    }

  analyzer.run(inputFile, outputFile, outputEvery);
  
  return 0;
}<|MERGE_RESOLUTION|>--- conflicted
+++ resolved
@@ -57,34 +57,18 @@
   RecoIdentificationModule recoMod;
   MatchingModule matchMod(genSimMod, recoMod);
   WeightingModule weightMod;
-<<<<<<< HEAD
-  // PtResolutionModule ptResMod(genSimMod, recoMod, weightMod, matchMod);
+  LRWeightModule lrWeightMod;
   MassFilter massFilter(genSimMod, 2000);
   CollinsSoperFilter csFilter(genSimMod, .975);
   PileupFilter pileupFilter(15, 35);
-  MigrationModule migMod(genSimMod, recoMod, weightMod, matchMod);
-  AcceptanceModule accMod(genSimMod, recoMod, weightMod, matchMod);
-  PtResolutionModule pTResMod(genSimMod, recoMod, weightMod, matchMod);
-  MassResolutionModule massResMod(genSimMod, recoMod, weightMod, matchMod);
-  AFBModule afbMod(genSimMod, recoMod, weightMod);
-  // SimpleHistogramModule simpleMod(genSimMod, recoMod);
-  UnmatchedParticleModule unmatchedMod(genSimMod, recoMod, weightMod, matchMod);
-  HistogramOutputModule histMod(genSimMod, recoMod, weightMod);
-=======
-  LRWeightModule lrWeightMod;
-  PtResolutionModule ptResMod(matchMod);
-  MassFilter massFilter(genSimMod, 2000);
-  CollinsSoperFilter csFilter(genSimMod, .975);
-  PileupFilter pileupFilter(15, 35);
-  MigrationModule migMod(matchMod);
-  AcceptanceModule accMod(genSimMod, matchMod);
-  PtResolutionModule pTResMod(matchMod);
-  MassResolutionModule massResMod(matchMod);
-  AFBModule afbMod(genSimMod, recoMod);
-  SimpleHistogramModule simpleMod(genSimMod, recoMod);
-  UnmatchedParticleModule unmatchedMod(genSimMod, matchMod);
-  PastingModule pasteMod(genSimMod, recoMod, weightMod, lrWeightMod);
->>>>>>> 7d5afbf1
+  MigrationModule migMod(genSimMod, recoMod, weightMod, lrWeightMod, matchMod);
+  AcceptanceModule accMod(genSimMod, recoMod, weightMod, lrWeightMod, matchMod);
+  PtResolutionModule pTResMod(genSimMod, recoMod, weightMod, lrWeightMod, matchMod);
+  MassResolutionModule massResMod(genSimMod, recoMod, weightMod, lrWeightMod, matchMod);
+  AFBModule afbMod(genSimMod, recoMod, weightMod, lrWeightMod);
+  UnmatchedParticleModule unmatchedMod(genSimMod, recoMod, weightMod, lrWeightMod, matchMod);
+  HistogramOutputModule histMod(genSimMod, recoMod, weightMod, lrWeightMod);
+
 
   InvariantMassHist genSimInvMassHist(genSimMod, recoMod, true, "GenSim Invariant Mass Pasted", 54, 300, 5000);  // GenSim Invariant Mass Histogram
   InvariantMassHist recoInvMassHist(genSimMod, recoMod, false, "Reco Invariant Mass Pasted", 54, 300, 5000);     // Reco Invariant Mass Histogram
@@ -110,7 +94,6 @@
   analyzer.addAnalysisModule(&pTResMod);
   //analyzer.addAnalysisModule(&massResMod);
   //analyzer.addAnalysisModule(&afbMod);
-  //analyzer.addAnalysisModule(&simpleMod);
   //analyzer.addAnalysisModule(&unmatchedMod);
   analyzer.addAnalysisModule(&histMod);
 
