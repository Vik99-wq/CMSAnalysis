#include <iostream>

#include "TROOT.h"
#include "TSystem.h"

#include "CIAnalysis/CIStudies/interface/Analyzer.hh"
#include "FWCore/FWLite/interface/FWLiteEnabler.h"
#include "PhysicsTools/FWLite/interface/CommandLineParser.h"

#include "CIAnalysis/CIStudies/interface/GenSimIdentificationModule.hh"
#include "CIAnalysis/CIStudies/interface/RecoIdentificationModule.hh"
#include "CIAnalysis/CIStudies/interface/MatchingModule.hh"
#include "CIAnalysis/CIStudies/interface/MassFilter.hh"
#include "CIAnalysis/CIStudies/interface/CollinsSoperFilter.hh"
#include "CIAnalysis/CIStudies/interface/PileupFilter.hh"
#include "CIAnalysis/CIStudies/interface/BarrelStateFilter.hh"
#include "CIAnalysis/CIStudies/interface/MassBinFilter.hh"
#include "CIAnalysis/CIStudies/interface/NLeptonsFilter.hh"
#include "CIAnalysis/CIStudies/interface/AcceptanceModule.hh"
#include "CIAnalysis/CIStudies/interface/ResolutionModule.hh"
#include "CIAnalysis/CIStudies/interface/PtResolutionModule.hh"
#include "CIAnalysis/CIStudies/interface/MassResolutionModule.hh"
#include "CIAnalysis/CIStudies/interface/AFBModule.hh"
#include "CIAnalysis/CIStudies/interface/UnmatchedParticleModule.hh"
#include "CIAnalysis/CIStudies/interface/WeightingModule.hh"
#include "CIAnalysis/CIStudies/interface/InvariantMassHist.hh"
#include "CIAnalysis/CIStudies/interface/PtHist.hh"
#include "CIAnalysis/CIStudies/interface/AllLeptonInvariantMassHist.hh"
#include "CIAnalysis/CIStudies/interface/SameSignInvariantMassHist.hh"
#include "CIAnalysis/CIStudies/interface/OppositeSignInvariantMassHist.hh"
#include "CIAnalysis/CIStudies/interface/MassResolutionHist.hh"
#include "CIAnalysis/CIStudies/interface/LRWeightModule.hh"
#include "CIAnalysis/CIStudies/interface/ScaledMassHist.hh"
#include "CIAnalysis/CIStudies/interface/NLeptonsHist.hh"
#include "CIAnalysis/CIStudies/interface/LeptonEfficiency.hh"
<<<<<<< HEAD
#include "CIAnalysis/CIStudies/interface/LeptonJetReconstructionModule.hh"
#include "CIAnalysis/CIStudies/interface/NLeptonJetHist.hh"
=======
#include "CIAnalysis/CIStudies/interface/MassRecoEfficiency.hh"
>>>>>>> af3befe4

int main(int argc, char** argv)
{
  gROOT->SetBatch(true);
  gSystem->Load("libFWCoreFWLite");
  FWLiteEnabler::enable();
  gSystem->Load("libDataFormatsFWLite");

  optutl::CommandLineParser parser ("Analyze FWLite Histograms");
  parser.addOption("pileup", optutl::CommandLineParser::kString, "PileupLevel", "");
  parser.addOption("output", optutl::CommandLineParser::kString, "Particle", "");
  parser.addOption("input", optutl::CommandLineParser::kString, "Input", "");
  parser.parseArguments (argc, argv);

  std::string pileupLev = parser.stringValue("pileup");
  std::string inputFile = parser.stringValue("input");
  std::string outputFile = parser.stringValue("output");
  if (outputFile.empty())
    {
      outputFile = "testHiggs.root";
    }

  std::cout << "This is the name of outputFile " << outputFile << std::endl;

  unsigned outputEvery = parser.integerValue("outputEvery");

  Analyzer analyzer;

  GenSimIdentificationModule genSimMod(9900041);
  RecoIdentificationModule recoMod(50);
  MatchingModule matchMod(genSimMod, recoMod);
  WeightingModule weightMod;
  LRWeightModule lrWeightMod;
  MassFilter massFilter(genSimMod, 2000);
  CollinsSoperFilter csFilter(genSimMod, .975);
  PileupFilter pileupFilter(15, 35);
  BarrelStateFilter barrelStateFilter(matchMod);
  MassBinFilter massBinFilter(matchMod, 300, 3100, 28);
  NLeptonsFilter nLeptonsFilter(matchMod);
  AcceptanceModule accMod(genSimMod, recoMod, weightMod, lrWeightMod, matchMod);
  PtResolutionModule pTResMod(genSimMod, recoMod, weightMod, lrWeightMod, matchMod);
  MassResolutionModule massResMod(genSimMod, recoMod, weightMod, lrWeightMod, matchMod);
  AFBModule afbMod(genSimMod, recoMod, weightMod, lrWeightMod);
  UnmatchedParticleModule unmatchedMod(genSimMod, recoMod, weightMod, lrWeightMod, matchMod);
  LeptonJetReconstructionModule lepRecoMod(recoMod);
  HistogramOutputModule histMod(genSimMod, recoMod, weightMod, lrWeightMod);
  LeptonEfficiency leptonEfficiency(matchMod, genSimMod);
  MassRecoEfficiency massRecoEfficiency(recoMod, 200, 5);

  // GenSim Invariant Mass Histogram
  InvariantMassHist genSimInvMassHist(genSimMod, recoMod, true, "GenSim Invariant Mass Pasted", 29, 300, 3200);
  // Reco Invariant Mass Histogram
  InvariantMassHist recoInvMassHist(genSimMod, recoMod, false, "Reco Invariant Mass Pasted", 29, 300, 3200);
  // GenSim pT Histogram
  PtHist genSimPtHist(genSimMod, recoMod, true, "GenSim Transverse Momentum Pasted", 54, 50, 1900);
  // Reco pT Histogram
  PtHist recoPtHist(genSimMod, recoMod, false, "Reco Transverse Momentum Pasted", 54, 50, 1900);

  // GenSim All Lepton Invariant Mass Histogram
  AllLeptonInvariantMassHist allLeptonGenSimInvMassHist(genSimMod, recoMod, true, "GenSim All Lepton Invariant Mass Pasted", 100, 0, 2000);
  // Reco All Lepton Invariant Mass Histogram
  AllLeptonInvariantMassHist allLeptonRecoInvMassHist(genSimMod, recoMod, false, "Reco All Lepton Invariant Mass Pasted", 100, 0, 2000);
  // GenSim Same Sign Invariant Mass Histogram
  SameSignInvariantMassHist sameSignGenSimInvMassHist(genSimMod, recoMod, true, "GenSim Same Sign Invariant Mass Pasted", 100, 0, 2000);
  // Reco Same Sign Invariant Mass Histogram
  SameSignInvariantMassHist sameSignRecoInvMassHist(genSimMod, recoMod, false, "Reco Same Sign Invariant Mass Pasted", 100, 0, 2000);
  // GenSim Opposite Sign Invariant Mass Histogram
  OppositeSignInvariantMassHist oppSignGenSimInvMassHist(genSimMod, recoMod, true, "GenSim Opposite Sign Invariant Mass Pasted", 100, 0, 2000);
  // Reco Opposite Sign Invariant Mass Histogram
  OppositeSignInvariantMassHist oppSignRecoInvMassHist(genSimMod, recoMod, false, "Reco Opposite Sign Invariant Mass Pasted", 100, 0, 2000);
  
  // Mass resolution Histogram
  MassResolutionHist massResHist(genSimMod, recoMod, "Mass Resolution Pasted", 100, 500, 3100);
  
  // N Leptons Histogram
  NLeptonsHist nLeptonsHist(matchMod, "Number of Leptons", 10, 0 , 10);
 
  // GenSim Scaled Up Invariant Mass Histogram
  ScaledMassHist genSimScaledUpHist(matchMod, "GenSim Weak Alignment Bias Scaled Up Hist", 29, 300, 3200, true, false, true);
  // Reco Scaled Up Invariant Mass Histogram
  ScaledMassHist recoScaledUpHist(matchMod, "Reco Weak Alignment Bias Scaled Up Hist", 29, 300, 3200, true, false, false);
  // GenSim Scaled Down Invariant Mass Histogram
  ScaledMassHist genSimScaledDownHist(matchMod, "GenSim Weak Alignment Bias Scaled Down Hist", 29, 300, 3200, false, false, true);
  // Reco Scaled Down Invariant Mass Histogram
  ScaledMassHist recoScaledDownHist(matchMod, "Reco Weak Alignment Bias Scaled Down Hist", 29, 300, 3200, false, false, false);
  // GenSim Mu Scaled Up AntiMu Scaled Down Invariant Mass Histogram
  ScaledMassHist genSimScaledUpDownHist(matchMod, "GenSim Weak Alignment Bias Mu Scaled Up AntiMu Scaled Down Hist", 29, 300, 3200, false, true, true);
  // Reco Mu Scaled Up AntiMu Scaled Down Invariant Mass Histogram
  ScaledMassHist recoScaledUpDownHist(matchMod, "Reco Weak Alignment Bias Mu Scaled Up AntiMu Scaled Down Hist", 29, 300, 3200, false, true, false);

<<<<<<< HEAD

  // Add the filter modules to the five histograms created above
  // genSimInvMassHist.addFilter(&massBinFilter);
  // recoInvMassHist.addFilter(&massBinFilter);
  // genSimPtHist.addFilter(&massBinFilter);
  // recoPtHist.addFilter(&massBinFilter);

  // Add the five histograms created above to histMod

  histMod.addHistogram(&genSimInvMassHist);
  histMod.addHistogram(&recoInvMassHist);
  //histMod.addHistogram(&genSimPtHist);
  //histMod.addHistogram(&recoPtHist);
  //histMod.addHistogram(&massResHist);
  histMod.addHistogram(&genSimScaledUpHist);
  histMod.addHistogram(&recoScaledUpHist);
  histMod.addHistogram(&genSimScaledDownHist);
  histMod.addHistogram(&recoScaledDownHist);
  histMod.addHistogram(&genSimScaledUpDownHist);
  histMod.addHistogram(&recoScaledUpDownHist);

  PtHist recoPtHist(genSimMod, recoMod, false, "Reco Transverse Momentum Pasted", 54, 50, 1900);
  //Mass resolution Histogram
  MassResolutionHist massResHist(genSimMod, recoMod, "Mass Resolution Pasted", 100, 500, 3100);
  // N Leptons Histogram
  NLeptonsHist nLeptonsHist(matchMod, "Number of Leptons", 10, 0 , 10);
  // N Lepton Jet Histogram
  NLeptonJetHist nLeptonJetHist(lepRecoMod, "Number of Lepton Jets", 10, 0, 10); // Would these be the right parameters?
  //Lepton Efficiency output
  LeptonEfficiency leptonEfficiency(matchMod, genSimMod);
  // GenSim All Lepton Invariant Mass Histogram
  AllLeptonInvariantMassHist allLeptonGenSimInvMassHist(genSimMod, recoMod, true, "GenSim All Lepton Invariant Mass Pasted", 640, 0, 2000);
  // Reco All Lepton Invariant Mass Histogram
  AllLeptonInvariantMassHist allLeptonRecoInvMassHist(genSimMod, recoMod, false, "Reco All Lepton Invariant Mass Pasted", 640, 0, 2000);
  // GenSim Same Sign Invariant Mass Histogram
  SameSignInvariantMassHist sameSignGenSimInvMassHist(genSimMod, recoMod, true, "GenSim Same Sign Invariant Mass Pasted", 640, 0, 2000);
  // Reco Same Sign Invariant Mass Histogram
  SameSignInvariantMassHist sameSignRecoInvMassHist(genSimMod, recoMod, false, "Reco Same Sign Invariant Mass Pasted", 640, 0, 2000);
  // GenSim Opposite Sign Invariant Mass Histogram
  OppositeSignInvariantMassHist oppSignGenSimInvMassHist(genSimMod, recoMod, true, "GenSim Opposite Sign Invariant Mass Pasted", 640, 0, 2000);
  // Reco Opposite Sign Invariant Mass Histogram
  OppositeSignInvariantMassHist oppSignRecoInvMassHist(genSimMod, recoMod, false, "Reco Opposite Sign Invariant Mass Pasted", 640, 0, 2000);

=======
>>>>>>> af3befe4
  // Add the filter modules to the histograms created above
  //genSimInvMassHist.addFilter(&massBinFilter);
  //recoInvMassHist.addFilter(&massBinFilter);
  //genSimPtHist.addFilter(&massBinFilter);
  //recoPtHist.addFilter(&massBinFilter);

  // Add the histograms created above to histMod
  histMod.addHistogram(&genSimInvMassHist);
  histMod.addHistogram(&recoInvMassHist);
  histMod.addHistogram(&genSimPtHist);
  histMod.addHistogram(&recoPtHist);
<<<<<<< HEAD
  histMod.addHistogram(&nLeptonsHist);
  histMod.addHistogram(&nLeptonJetHist);
=======
>>>>>>> af3befe4
  histMod.addHistogram(&allLeptonGenSimInvMassHist);
  histMod.addHistogram(&allLeptonRecoInvMassHist);
  histMod.addHistogram(&sameSignGenSimInvMassHist);
  histMod.addHistogram(&sameSignRecoInvMassHist);
  histMod.addHistogram(&oppSignGenSimInvMassHist);
  histMod.addHistogram(&oppSignRecoInvMassHist);
  //histMod.addHistogram(&massResHist);
  //histMod.addHistogram(&nLeptonsHist);
  //histMod.addHistogram(&leptonEfficiency);
  //histMod.addHistogram(&genSimScaledUpHist);
  //histMod.addHistogram(&recoScaledUpHist);
  //histMod.addHistogram(&genSimScaledDownHist);
  //histMod.addHistogram(&recoScaledDownHist);
  //histMod.addHistogram(&genSimScaledUpDownHist);
  //histMod.addHistogram(&recoScaledUpDownHist);


  analyzer.addProductionModule(&genSimMod);
  analyzer.addProductionModule(&recoMod);
  analyzer.addProductionModule(&matchMod);
  //analyzer.addProductionModule(&weightMod);
  //analyzer.addProductionModule(&lrWeightMod);
  analyzer.addProductionModule(&lepRecoMod);

  //analyzer.addFilterModule(&massFilter);
  //analyzer.addFilterModule(&csFilter);
  //analyzer.addFilterModule(&pileupFilter);
  //analyzer.addFilterModule(&barrelStateFilter);
  //analyzer.addFilterModule(&massBinFilter);
  //analyzer.addFilterModule(&nLeptonsFilter);

  //analyzer.addAnalysisModule(&accMod);
  //analyzer.addAnalysisModule(&pTResMod);
  //analyzer.addAnalysisModule(&massResMod);
  //analyzer.addAnalysisModule(&afbMod);
  //analyzer.addAnalysisModule(&unmatchedMod);
  analyzer.addAnalysisModule(&histMod);
  analyzer.addAnalysisModule(&leptonEfficiency);
  analyzer.addAnalysisModule(&massRecoEfficiency);

  if (inputFile.empty())
    {
      inputFile = "textfiles/pickFiles.txt";
    }

  analyzer.run(inputFile, outputFile, outputEvery);
  
  return 0;
}<|MERGE_RESOLUTION|>--- conflicted
+++ resolved
@@ -33,12 +33,9 @@
 #include "CIAnalysis/CIStudies/interface/ScaledMassHist.hh"
 #include "CIAnalysis/CIStudies/interface/NLeptonsHist.hh"
 #include "CIAnalysis/CIStudies/interface/LeptonEfficiency.hh"
-<<<<<<< HEAD
 #include "CIAnalysis/CIStudies/interface/LeptonJetReconstructionModule.hh"
 #include "CIAnalysis/CIStudies/interface/NLeptonJetHist.hh"
-=======
 #include "CIAnalysis/CIStudies/interface/MassRecoEfficiency.hh"
->>>>>>> af3befe4
 
 int main(int argc, char** argv)
 {
@@ -115,6 +112,8 @@
   
   // N Leptons Histogram
   NLeptonsHist nLeptonsHist(matchMod, "Number of Leptons", 10, 0 , 10);
+  // N Lepton Jet Histogram
+  NLeptonJetHist nLeptonJetHist(lepRecoMod, "Number of Lepton Jets", 10, 0, 10);
  
   // GenSim Scaled Up Invariant Mass Histogram
   ScaledMassHist genSimScaledUpHist(matchMod, "GenSim Weak Alignment Bias Scaled Up Hist", 29, 300, 3200, true, false, true);
@@ -129,52 +128,13 @@
   // Reco Mu Scaled Up AntiMu Scaled Down Invariant Mass Histogram
   ScaledMassHist recoScaledUpDownHist(matchMod, "Reco Weak Alignment Bias Mu Scaled Up AntiMu Scaled Down Hist", 29, 300, 3200, false, true, false);
 
-<<<<<<< HEAD
-
   // Add the filter modules to the five histograms created above
   // genSimInvMassHist.addFilter(&massBinFilter);
   // recoInvMassHist.addFilter(&massBinFilter);
   // genSimPtHist.addFilter(&massBinFilter);
   // recoPtHist.addFilter(&massBinFilter);
 
-  // Add the five histograms created above to histMod
 
-  histMod.addHistogram(&genSimInvMassHist);
-  histMod.addHistogram(&recoInvMassHist);
-  //histMod.addHistogram(&genSimPtHist);
-  //histMod.addHistogram(&recoPtHist);
-  //histMod.addHistogram(&massResHist);
-  histMod.addHistogram(&genSimScaledUpHist);
-  histMod.addHistogram(&recoScaledUpHist);
-  histMod.addHistogram(&genSimScaledDownHist);
-  histMod.addHistogram(&recoScaledDownHist);
-  histMod.addHistogram(&genSimScaledUpDownHist);
-  histMod.addHistogram(&recoScaledUpDownHist);
-
-  PtHist recoPtHist(genSimMod, recoMod, false, "Reco Transverse Momentum Pasted", 54, 50, 1900);
-  //Mass resolution Histogram
-  MassResolutionHist massResHist(genSimMod, recoMod, "Mass Resolution Pasted", 100, 500, 3100);
-  // N Leptons Histogram
-  NLeptonsHist nLeptonsHist(matchMod, "Number of Leptons", 10, 0 , 10);
-  // N Lepton Jet Histogram
-  NLeptonJetHist nLeptonJetHist(lepRecoMod, "Number of Lepton Jets", 10, 0, 10); // Would these be the right parameters?
-  //Lepton Efficiency output
-  LeptonEfficiency leptonEfficiency(matchMod, genSimMod);
-  // GenSim All Lepton Invariant Mass Histogram
-  AllLeptonInvariantMassHist allLeptonGenSimInvMassHist(genSimMod, recoMod, true, "GenSim All Lepton Invariant Mass Pasted", 640, 0, 2000);
-  // Reco All Lepton Invariant Mass Histogram
-  AllLeptonInvariantMassHist allLeptonRecoInvMassHist(genSimMod, recoMod, false, "Reco All Lepton Invariant Mass Pasted", 640, 0, 2000);
-  // GenSim Same Sign Invariant Mass Histogram
-  SameSignInvariantMassHist sameSignGenSimInvMassHist(genSimMod, recoMod, true, "GenSim Same Sign Invariant Mass Pasted", 640, 0, 2000);
-  // Reco Same Sign Invariant Mass Histogram
-  SameSignInvariantMassHist sameSignRecoInvMassHist(genSimMod, recoMod, false, "Reco Same Sign Invariant Mass Pasted", 640, 0, 2000);
-  // GenSim Opposite Sign Invariant Mass Histogram
-  OppositeSignInvariantMassHist oppSignGenSimInvMassHist(genSimMod, recoMod, true, "GenSim Opposite Sign Invariant Mass Pasted", 640, 0, 2000);
-  // Reco Opposite Sign Invariant Mass Histogram
-  OppositeSignInvariantMassHist oppSignRecoInvMassHist(genSimMod, recoMod, false, "Reco Opposite Sign Invariant Mass Pasted", 640, 0, 2000);
-
-=======
->>>>>>> af3befe4
   // Add the filter modules to the histograms created above
   //genSimInvMassHist.addFilter(&massBinFilter);
   //recoInvMassHist.addFilter(&massBinFilter);
@@ -186,11 +146,8 @@
   histMod.addHistogram(&recoInvMassHist);
   histMod.addHistogram(&genSimPtHist);
   histMod.addHistogram(&recoPtHist);
-<<<<<<< HEAD
   histMod.addHistogram(&nLeptonsHist);
   histMod.addHistogram(&nLeptonJetHist);
-=======
->>>>>>> af3befe4
   histMod.addHistogram(&allLeptonGenSimInvMassHist);
   histMod.addHistogram(&allLeptonRecoInvMassHist);
   histMod.addHistogram(&sameSignGenSimInvMassHist);
