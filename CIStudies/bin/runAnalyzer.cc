--- conflicted
+++ resolved
@@ -9,11 +9,8 @@
 
 #include "CIAnalysis/CIStudies/bin/HPlusPlusMassAnalysis.cc"
 #include "CIAnalysis/CIStudies/bin/leptonJetReconstructionAnalysis.cc"
-<<<<<<< HEAD
 #include "CIAnalysis/CIStudies/bin/displacedVertexAnalysis.cc"
-=======
 #include "CIAnalysis/CIStudies/bin/massAcceptanceAnalysis.cc"
->>>>>>> e401c263
 
 int main(int argc, char **argv) {
   gROOT->SetBatch(true);
@@ -32,52 +29,33 @@
   std::string inputFile = parser.stringValue("input");
 
   std::string outputFile = parser.stringValue("output");
-<<<<<<< HEAD
-  if (outputFile.empty())
-    {
-      outputFile = "displacedVertex.root";
-    }
-=======
   int numFiles = parser.integerValue("numFiles");
 
   if (outputFile.empty()) {
     outputFile = "electronResolution.root";
   }
 
->>>>>>> e401c263
 
   std::cout << "This is the name of outputFile " << outputFile << std::endl;
 
   unsigned outputEvery = parser.integerValue("outputEvery");
 
-<<<<<<< HEAD
-  //Analyzer analyzer = massResolutionAnalysis();
-  //Analyzer analyzer = hPlusPlusMassAnalysis();
-  //Analyzer analyzer = leptonJetReconstructionAnalysis();
-=======
 
   // Analyzer analyzer = hPlusPlusMassAnalysis();
   // Analyzer analyzer = massResolutionAnalysis();
   // Analyzer analyzer = leptonJetReconstructionAnalysis();
   // Analyzer analyzer = displacedVertexAnalysis();
-  Analyzer analyzer = massAcceptanceAnalysis();
+  // Analyzer analyzer = massAcceptanceAnalysis();
 
->>>>>>> e401c263
 
   Analyzer analyzer = displacedVertexAnalysis();
 
   std::cout << "Notice: analyzer created" << std::endl;
 
-<<<<<<< HEAD
-  if (inputFile.empty())
-    {
-      inputFile = "textfiles/LeptonJetPickFiles.txt";
-    }
-=======
-  if (inputFile.empty()) {
+  if (inputFile.empty()) 
+  {
     inputFile = "textfiles/pickFiles.txt";
   }
->>>>>>> e401c263
 
   std::cout << "Notice: input file selected" << std::endl;
   // error in line below
