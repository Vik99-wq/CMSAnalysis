#include <iostream>

#include "TROOT.h"
#include "TSystem.h"

#include "CIAnalysis/CIStudies/interface/Analyzer.hh"
#include "FWCore/FWLite/interface/FWLiteEnabler.h"
#include "PhysicsTools/FWLite/interface/CommandLineParser.h"
<<<<<<< HEAD
#include "CIAnalysis/CIStudies/bin/displacedVertexAnalysis.cc"
#include "CIAnalysis/CIStudies/bin/massResolutionAnalysis.cc"
=======

>>>>>>> a4bfb2be
#include "CIAnalysis/CIStudies/bin/HPlusPlusMassAnalysis.cc"
#include "CIAnalysis/CIStudies/bin/leptonJetReconstructionAnalysis.cc"
#include "CIAnalysis/CIStudies/bin/displacedVertexAnalysis.cc"
#include "CIAnalysis/CIStudies/bin/massAcceptanceAnalysis.cc"

int main(int argc, char **argv) {
  gROOT->SetBatch(true);
  gSystem->Load("libFWCoreFWLite");
  FWLiteEnabler::enable();
  gSystem->Load("libDataFormatsFWLite");

  optutl::CommandLineParser parser ("Analyze FWLite Histograms");

  parser.addOption("output", optutl::CommandLineParser::kString, "Particle", "");

  parser.addOption("input", optutl::CommandLineParser::kString, "Input", "");
  parser.addOption("numFiles", optutl::CommandLineParser::kInteger, "Number of Files", -1);
  parser.parseArguments (argc, argv);
  
  std::string inputFile = parser.stringValue("input");

  std::string outputFile = parser.stringValue("output");
  int numFiles = parser.integerValue("numFiles");

<<<<<<< HEAD
  if (outputFile.empty())
    {
      outputFile = "displacedVertex.root";
    }
=======
  if (outputFile.empty()) {
    outputFile = "electronResolution.root";
  }

>>>>>>> a4bfb2be

  std::cout << "This is the name of outputFile " << outputFile << std::endl;

  unsigned outputEvery = parser.integerValue("outputEvery");

<<<<<<< HEAD
  //Analyzer analyzer = hPlusPlusMassAnalysis();
  //Analyzer analyzer = massResolutionAnalysis();
  //Analyzer analyzer = leptonJetReconstructionAnalysis();
  Analyzer analyzer = displacedVertexAnalysis();
=======
  Analyzer analyzer = hPlusPlusMassAnalysis();
  // Analyzer analyzer = massResolutionAnalysis();
  // Analyzer analyzer = leptonJetReconstructionAnalysis();
  // Analyzer analyzer = displacedVertexAnalysis();
  // Analyzer analyzer = massAcceptanceAnalysis();
>>>>>>> a4bfb2be

  std::cout << "Notice: analyzer created" << std::endl;

  if (inputFile.empty()) 
  {
    inputFile = "textfiles/pickFiles.txt";
  }

  std::cout << "Notice: input file selected" << std::endl;
  // error in line below

  analyzer.run(inputFile, outputFile, outputEvery, numFiles);

  std::cout << "Notice: analyzer successfully ran" << std::endl;

  return 0;
}<|MERGE_RESOLUTION|>--- conflicted
+++ resolved
@@ -6,13 +6,8 @@
 #include "CIAnalysis/CIStudies/interface/Analyzer.hh"
 #include "FWCore/FWLite/interface/FWLiteEnabler.h"
 #include "PhysicsTools/FWLite/interface/CommandLineParser.h"
-<<<<<<< HEAD
-#include "CIAnalysis/CIStudies/bin/displacedVertexAnalysis.cc"
 #include "CIAnalysis/CIStudies/bin/massResolutionAnalysis.cc"
-=======
-
->>>>>>> a4bfb2be
-#include "CIAnalysis/CIStudies/bin/HPlusPlusMassAnalysis.cc"
+//#include "CIAnalysis/CIStudies/bin/HPlusPlusMassAnalysis.cc"
 #include "CIAnalysis/CIStudies/bin/leptonJetReconstructionAnalysis.cc"
 #include "CIAnalysis/CIStudies/bin/displacedVertexAnalysis.cc"
 #include "CIAnalysis/CIStudies/bin/massAcceptanceAnalysis.cc"
@@ -36,34 +31,21 @@
   std::string outputFile = parser.stringValue("output");
   int numFiles = parser.integerValue("numFiles");
 
-<<<<<<< HEAD
   if (outputFile.empty())
     {
       outputFile = "displacedVertex.root";
     }
-=======
-  if (outputFile.empty()) {
-    outputFile = "electronResolution.root";
-  }
 
->>>>>>> a4bfb2be
 
   std::cout << "This is the name of outputFile " << outputFile << std::endl;
 
   unsigned outputEvery = parser.integerValue("outputEvery");
 
-<<<<<<< HEAD
   //Analyzer analyzer = hPlusPlusMassAnalysis();
   //Analyzer analyzer = massResolutionAnalysis();
   //Analyzer analyzer = leptonJetReconstructionAnalysis();
   Analyzer analyzer = displacedVertexAnalysis();
-=======
-  Analyzer analyzer = hPlusPlusMassAnalysis();
-  // Analyzer analyzer = massResolutionAnalysis();
-  // Analyzer analyzer = leptonJetReconstructionAnalysis();
-  // Analyzer analyzer = displacedVertexAnalysis();
   // Analyzer analyzer = massAcceptanceAnalysis();
->>>>>>> a4bfb2be
 
   std::cout << "Notice: analyzer created" << std::endl;
 
