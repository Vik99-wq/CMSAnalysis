#include <iostream>

#include "TROOT.h"
#include "TSystem.h"

#include "CIAnalysis/CIStudies/interface/Analyzer.hh"
#include "FWCore/FWLite/interface/FWLiteEnabler.h"
#include "PhysicsTools/FWLite/interface/CommandLineParser.h"
//#include "CIAnalysis/CIStudies/bin/massResolutionAnalysis.cc"
//#include "CIAnalysis/CIStudies/bin/HPlusPlusMassAnalysis.cc"
//#include "CIAnalysis/CIStudies/bin/leptonJetReconstructionAnalysis.cc"
//#include "CIAnalysis/CIStudies/bin/displacedVertexAnalysis.cc"
//#include "CIAnalysis/CIStudies/bin/massAcceptanceAnalysis.cc"
//#include "CIAnalysis/CIStudies/bin/triggerAnalysis.cc"
#include "CIAnalysis/CIStudies/bin/invariantMassAnalysis.cc"
//#include "CIAnalysis/CIStudies/bin/FilestripAnalysis.cc"


int main(int argc, char **argv) {
  gROOT->SetBatch(true);
  gSystem->Load("libFWCoreFWLite");
  FWLiteEnabler::enable();
  gSystem->Load("libDataFormatsFWLite");

  optutl::CommandLineParser parser ("Analyze FWLite Histograms");

  parser.addOption("output", optutl::CommandLineParser::kString, "Particle", "");

  parser.addOption("input", optutl::CommandLineParser::kString, "Input", "");
  parser.addOption("numFiles", optutl::CommandLineParser::kInteger, "Number of Files", -1);
  parser.parseArguments (argc, argv);
  
  std::string inputFile = parser.stringValue("input");

  std::string outputFile = parser.stringValue("output");
  int numFiles = parser.integerValue("numFiles");

  if (outputFile.empty())
    {
      outputFile = "displacedVertex.root";
    }


  std::cout << "This is the name of outputFile " << outputFile << std::endl;
  std::cout << "This is the name of inputFile " << inputFile << std::endl;

  unsigned outputEvery = parser.integerValue("outputEvery");

<<<<<<< HEAD
  // Analyzer analyzer = hPlusPlusMassAnalysis();
  // Analyzer analyzer = massResolutionAnalysis();
  Analyzer analyzer = leptonJetReconstructionAnalysis();
  // Analyzer analyzer = displacedVertexAnalysis();
  // Analyzer analyzer = massAcceptanceAnalysis();
  // Analyzer analyzer = triggerAnalysis();
  // Analyzer analyzer = invariantMassAnalysis();
=======
  //Analyzer analyzer = hPlusPlusMassAnalysis();
  //Analyzer analyzer = massResolutionAnalysis();
  //Analyzer analyzer = leptonJetReconstructionAnalysis();
  //Analyzer analyzer = displacedVertexAnalysis();
  //Analyzer analyzer = massAcceptanceAnalysis();
  //Analyzer analyzer = triggerAnalysis();
  Analyzer analyzer = invariantMassAnalysis();
>>>>>>> 69325124


  std::cout << "Notice: analyzer created" << std::endl;

  if (inputFile.empty()) 
  {
    inputFile = "textfiles/pickFiles.txt";
  }

  std::cout << "Notice: input file selected" << std::endl;
  // Potential error in line below

  analyzer.run(inputFile, outputFile, outputEvery, numFiles);

  std::cout << "Notice: analyzer successfully ran" << std::endl;

  return 0;
}<|MERGE_RESOLUTION|>--- conflicted
+++ resolved
@@ -8,7 +8,7 @@
 #include "PhysicsTools/FWLite/interface/CommandLineParser.h"
 //#include "CIAnalysis/CIStudies/bin/massResolutionAnalysis.cc"
 //#include "CIAnalysis/CIStudies/bin/HPlusPlusMassAnalysis.cc"
-//#include "CIAnalysis/CIStudies/bin/leptonJetReconstructionAnalysis.cc"
+#include "CIAnalysis/CIStudies/bin/leptonJetReconstructionAnalysis.cc"
 //#include "CIAnalysis/CIStudies/bin/displacedVertexAnalysis.cc"
 //#include "CIAnalysis/CIStudies/bin/massAcceptanceAnalysis.cc"
 //#include "CIAnalysis/CIStudies/bin/triggerAnalysis.cc"
@@ -29,7 +29,7 @@
   parser.addOption("input", optutl::CommandLineParser::kString, "Input", "");
   parser.addOption("numFiles", optutl::CommandLineParser::kInteger, "Number of Files", -1);
   parser.parseArguments (argc, argv);
-  
+
   std::string inputFile = parser.stringValue("input");
 
   std::string outputFile = parser.stringValue("output");
@@ -46,7 +46,6 @@
 
   unsigned outputEvery = parser.integerValue("outputEvery");
 
-<<<<<<< HEAD
   // Analyzer analyzer = hPlusPlusMassAnalysis();
   // Analyzer analyzer = massResolutionAnalysis();
   Analyzer analyzer = leptonJetReconstructionAnalysis();
@@ -54,20 +53,11 @@
   // Analyzer analyzer = massAcceptanceAnalysis();
   // Analyzer analyzer = triggerAnalysis();
   // Analyzer analyzer = invariantMassAnalysis();
-=======
-  //Analyzer analyzer = hPlusPlusMassAnalysis();
-  //Analyzer analyzer = massResolutionAnalysis();
-  //Analyzer analyzer = leptonJetReconstructionAnalysis();
-  //Analyzer analyzer = displacedVertexAnalysis();
-  //Analyzer analyzer = massAcceptanceAnalysis();
-  //Analyzer analyzer = triggerAnalysis();
-  Analyzer analyzer = invariantMassAnalysis();
->>>>>>> 69325124
 
 
   std::cout << "Notice: analyzer created" << std::endl;
 
-  if (inputFile.empty()) 
+  if (inputFile.empty())
   {
     inputFile = "textfiles/pickFiles.txt";
   }
