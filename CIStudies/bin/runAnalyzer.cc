--- conflicted
+++ resolved
@@ -8,14 +8,10 @@
 #include "PhysicsTools/FWLite/interface/CommandLineParser.h"
 
 #include "CIAnalysis/CIStudies/bin/HPlusPlusMassAnalysis.cc"
-<<<<<<< HEAD
-#include "CIAnalysis/CIStudies/bin/displacedVertexAnalysis.cc"
+// #include "CIAnalysis/CIStudies/bin/displacedVertexAnalysis.cc"
+// #include "CIAnalysis/CIStudies/bin/leptonJetReconstructionAnalysis.cc"
+// #include "CIAnalysis/CIStudies/bin/massResolutionAnalysis.cc"
 #include "CIAnalysis/CIStudies/bin/leptonJetReconstructionAnalysis.cc"
-#include "CIAnalysis/CIStudies/bin/massResolutionAnalysis.cc"
-=======
-#include "CIAnalysis/CIStudies/bin/leptonJetReconstructionAnalysis.cc"
-
->>>>>>> f75f7944
 
 int main(int argc, char **argv) {
   gROOT->SetBatch(true);
@@ -34,32 +30,18 @@
   std::string pileupLev = parser.stringValue("pileup");
   std::string inputFile = parser.stringValue("input");
   std::string outputFile = parser.stringValue("output");
-<<<<<<< HEAD
   if (outputFile.empty()) {
     outputFile = "electronResolution.root";
   }
-=======
-  if (outputFile.empty())
-    {
-      outputFile = "electronResolution.root";
-    }
->>>>>>> f75f7944
 
   std::cout << "This is the name of outputFile " << outputFile << std::endl;
 
   unsigned outputEvery = parser.integerValue("outputEvery");
 
-<<<<<<< HEAD
   // Analyzer analyzer = massResolutionAnalysis();
   // Analyzer analyzer = leptonJetReconstructionAnalysis();
   // Analyzer analyzer = displacedVertexAnalysis();
   Analyzer analyzer = hPlusPlusMassAnalysis();
-=======
-  Analyzer analyzer = hPlusPlusMassAnalysis();
-  //Analyzer analyzer = massResolutionAnalysis();
-  //Analyzer analyzer = leptonJetReconstructionAnalysis();
-  //Analyzer analyzer = displacedVertexAnalysis();
->>>>>>> f75f7944
 
   std::cout << "Notice: analyzer created" << std::endl;
 
