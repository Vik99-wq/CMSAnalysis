--- conflicted
+++ resolved
@@ -41,10 +41,6 @@
   //Analyzer analyzer = massResolutionAnalysis();
   //Analyzer analyzer = leptonJetReconstructionAnalysis();
   //Analyzer analyzer = displacedVertexAnalysis();
-<<<<<<< HEAD
-  
-=======
->>>>>>> f75f7944
 
   std::cout << "Notice: analyzer created" << std::endl;
 
