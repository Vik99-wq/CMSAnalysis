--- conflicted
+++ resolved
@@ -38,13 +38,8 @@
   unsigned outputEvery = parser.integerValue("outputEvery");
 
   //Analyzer analyzer = massResolutionAnalysis();
-<<<<<<< HEAD
-  Analyzer analyzer = leptonJetReconstructionAnalysis();
-  // Analyzer analyzer = displacedVertexAnalysis();
-=======
   //Analyzer analyzer = hPlusPlusMassAnalysis();
   Analyzer analyzer = leptonJetReconstructionAnalysis();
->>>>>>> 64bcd76f
 
   std::cout << "Notice: analyzer created" << std::endl;
 
