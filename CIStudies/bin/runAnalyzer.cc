--- conflicted
+++ resolved
@@ -47,26 +47,16 @@
   unsigned outputEvery = parser.integerValue("outputEvery");
 
   // USING ANALYER FOR H++ THAT WON'T CHANGE: CHANGE BACK
-<<<<<<< HEAD
   // TO hPlusPlusMassAnalysis() when ready -- [09/17]
   // Analyzer analyzer = leptonJetBackgroundAnalysis();
   // Analyzer analyzer = massResolutionAnalysis();
   Analyzer analyzer = leptonJetReconstructionAnalysis();
-=======
-  // Analyzer analyzer = hPlusPlusMassAnalysis();
-  //Analyzer analyzer = leptonJetBackgroundAnalysis();
-  // Analyzer analyzer = massResolutionAnalysis();
-  // Analyzer analyzer = leptonJetReconstructionAnalysis();
->>>>>>> 7fca970f
   // Analyzer analyzer = displacedVertexAnalysis();
   // Analyzer analyzer = massAcceptanceAnalysis();
   //Analyzer analyzer = massAcceptanceAnalysis();
   //Analyzer analyzer = triggerAnalysis();
   //Analyzer analyzer = invariantMassAnalysis();
-<<<<<<< HEAD
-=======
-  Analyzer analyzer = backgroundEstimateAnalysis();
->>>>>>> 7fca970f
+  // Analyzer analyzer = backgroundEstimateAnalysis();
 
   std::cout << "Notice: analyzer created" << std::endl;
 
