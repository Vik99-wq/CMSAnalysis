#include <iostream>

#include "TROOT.h"
#include "TSystem.h"

#include "CIAnalysis/CIStudies/interface/Analyzer.hh"
#include "FWCore/FWLite/interface/FWLiteEnabler.h"
#include "PhysicsTools/FWLite/interface/CommandLineParser.h"

#include "CIAnalysis/CIStudies/interface/GenSimIdentificationModule.hh"
#include "CIAnalysis/CIStudies/interface/RecoIdentificationModule.hh"
#include "CIAnalysis/CIStudies/interface/MatchingModule.hh"
#include "CIAnalysis/CIStudies/interface/MassFilter.hh"
#include "CIAnalysis/CIStudies/interface/CollinsSoperFilter.hh"
#include "CIAnalysis/CIStudies/interface/PileupFilter.hh"
#include "CIAnalysis/CIStudies/interface/BarrelStateFilter.hh"
#include "CIAnalysis/CIStudies/interface/MassBinFilter.hh"
#include "CIAnalysis/CIStudies/interface/AcceptanceModule.hh"
#include "CIAnalysis/CIStudies/interface/ResolutionModule.hh"
#include "CIAnalysis/CIStudies/interface/PtResolutionModule.hh"
#include "CIAnalysis/CIStudies/interface/MassResolutionModule.hh"
#include "CIAnalysis/CIStudies/interface/AFBModule.hh"
#include "CIAnalysis/CIStudies/interface/UnmatchedParticleModule.hh"
#include "CIAnalysis/CIStudies/interface/WeightingModule.hh"
#include "CIAnalysis/CIStudies/interface/InvariantMassHist.hh"
#include "CIAnalysis/CIStudies/interface/PtHist.hh"
#include "CIAnalysis/CIStudies/interface/AllLeptonInvariantMassHist.hh"
#include "CIAnalysis/CIStudies/interface/SameSignInvariantMassHist.hh"
#include "CIAnalysis/CIStudies/interface/MassResolutionHist.hh"
#include "CIAnalysis/CIStudies/interface/LRWeightModule.hh"
<<<<<<< HEAD
// #include "CIAnalysis/CIStudies/interface/WeakAlignmentBiasModule.hh"
#include "CIAnalysis/CIStudies/interface/ScaledMassHist.hh"
=======
#include "CIAnalysis/CIStudies/interface/NLeptonsHist.hh"
#include "CIAnalysis/CIStudies/interface/LeptonEfficiency.hh"
>>>>>>> 7a6c5c57

int main(int argc, char** argv)
{
  gROOT->SetBatch(true);
  gSystem->Load("libFWCoreFWLite");
  FWLiteEnabler::enable();
  gSystem->Load("libDataFormatsFWLite");

  optutl::CommandLineParser parser ("Analyze FWLite Histograms");
  parser.addOption("pileup", optutl::CommandLineParser::kString, "PileupLevel", "");
  parser.addOption("output", optutl::CommandLineParser::kString, "Particle", "");
  parser.addOption("input", optutl::CommandLineParser::kString, "Input", "");
  parser.parseArguments (argc, argv);

  std::string pileupLev = parser.stringValue("pileup");
  std::string inputFile = parser.stringValue("input");
  std::string outputFile = parser.stringValue("output");
  if (outputFile.empty())
    {
      outputFile = "weakAlignBiasOutput.root";
    }

  std::cout << "This is the name of outputFile " << outputFile << std::endl;

  unsigned outputEvery = parser.integerValue("outputEvery");

  Analyzer analyzer;

  GenSimIdentificationModule genSimMod;
  RecoIdentificationModule recoMod;
  MatchingModule matchMod(genSimMod, recoMod);
  WeightingModule weightMod;
  LRWeightModule lrWeightMod;
  MassFilter massFilter(genSimMod, 2000);
  CollinsSoperFilter csFilter(genSimMod, .975);
  PileupFilter pileupFilter(15, 35);
  BarrelStateFilter barrelStateFilter(matchMod);
  MassBinFilter massBinFilter(matchMod, 300, 3100, 28);
  AcceptanceModule accMod(genSimMod, recoMod, weightMod, lrWeightMod, matchMod);
  PtResolutionModule pTResMod(genSimMod, recoMod, weightMod, lrWeightMod, matchMod);
  MassResolutionModule massResMod(genSimMod, recoMod, weightMod, lrWeightMod, matchMod);
  AFBModule afbMod(genSimMod, recoMod, weightMod, lrWeightMod);
  UnmatchedParticleModule unmatchedMod(genSimMod, recoMod, weightMod, lrWeightMod, matchMod);
  HistogramOutputModule histMod(genSimMod, recoMod, weightMod, lrWeightMod);

  // GenSim Invariant Mass Histogram
  // InvariantMassHist genSimInvMassHist(genSimMod, recoMod, true, "GenSim Invariant Mass Pasted", 640, 100, 3300);
  // Reco Invariant Mass Histogram
  // InvariantMassHist recoInvMassHist(genSimMod, recoMod, false, "Reco Invariant Mass Pasted", 640, 100, 3300);
  // GenSim pT Histogram
  // PtHist genSimPtHist(genSimMod, recoMod, true, "GenSim Transverse Momentum Pasted", 54, 50, 1900);
  // Reco pT Histogram
<<<<<<< HEAD
  // PtHist recoPtHist(genSimMod, recoMod, false, "Reco Transverse Momentum Pasted", 54, 50, 1900);
  // MassResolutionHist massResHist(genSimMod, recoMod, "Mass Resolution Pasted", 100, 500, 3100);                // Mass resolution Histogram

  // GenSim Invariant Mass Histogram
  InvariantMassHist genSimInvMassHist(genSimMod, recoMod, true, "GenSim Invariant Mass Pasted", 29, 300, 3200);
  // Reco Invariant Mass Histogram
  InvariantMassHist recoInvMassHist(genSimMod, recoMod, false, "Reco Invariant Mass Pasted", 29, 300, 3200);

  // GenSim Scaled Up Invariant Mass Histogram
  ScaledMassHist genSimScaledUpHist(matchMod, "GenSim Weak Alignment Bias Scaled Up Hist", 29, 300, 3200, true, false, true);
  // Reco Scaled Up Invariant Mass Histogram
  ScaledMassHist recoScaledUpHist(matchMod, "Reco Weak Alignment Bias Scaled Up Hist", 29, 300, 3200, true, false, false);

  // GenSim Scaled Down Invariant Mass Histogram
  ScaledMassHist genSimScaledDownHist(matchMod, "GenSim Weak Alignment Bias Scaled Down Hist", 29, 300, 3200, false, false, true);
  // Reco Scaled Down Invariant Mass Histogram
  ScaledMassHist recoScaledDownHist(matchMod, "Reco Weak Alignment Bias Scaled Down Hist", 29, 300, 3200, false, false, false);

  // GenSim Mu Scaled Up AntiMu Scaled Down Invariant Mass Histogram
  ScaledMassHist genSimScaledUpDownHist(matchMod, "GenSim Weak Alignment Bias Mu Scaled Up AntiMu Scaled Down Hist", 29, 300, 3200, false, true, true);
  // Reco Mu Scaled Up AntiMu Scaled Down Invariant Mass Histogram
  ScaledMassHist recoScaledUpDownHist(matchMod, "Reco Weak Alignment Bias Mu Scaled Up AntiMu Scaled Down Hist", 29, 300, 3200, false, true, false);


  // Add the filter modules to the five histograms created above
  // genSimInvMassHist.addFilter(&massBinFilter);
  // recoInvMassHist.addFilter(&massBinFilter);
  // genSimPtHist.addFilter(&massBinFilter);
  // recoPtHist.addFilter(&massBinFilter);

  // Add the five histograms created above to histMod

  histMod.addHistogram(&genSimInvMassHist);
  histMod.addHistogram(&recoInvMassHist);
  //histMod.addHistogram(&genSimPtHist);
  //histMod.addHistogram(&recoPtHist);
  //histMod.addHistogram(&massResHist);
  histMod.addHistogram(&genSimScaledUpHist);
  histMod.addHistogram(&recoScaledUpHist);
  histMod.addHistogram(&genSimScaledDownHist);
  histMod.addHistogram(&recoScaledDownHist);
  histMod.addHistogram(&genSimScaledUpDownHist);
  histMod.addHistogram(&recoScaledUpDownHist);
=======
  PtHist recoPtHist(genSimMod, recoMod, false, "Reco Transverse Momentum Pasted", 54, 50, 1900);
  //Mass resolution Histogram
  MassResolutionHist massResHist(genSimMod, recoMod, "Mass Resolution Pasted", 100, 500, 3100);
  // N Leptons Histogram
  NLeptonsHist nLeptonsHist(matchMod, "Number of Leptons", 10, 0 , 10);
  //Lepton Efficiency output
  LeptonEfficiency leptonEfficiency(matchMod, genSimMod);
  // GenSim All Lepton Invariant Mass Histogram
  AllLeptonInvariantMassHist allLeptonGenSimInvMassHist(genSimMod, recoMod, true, "GenSim All Lepton Invariant Mass Pasted", 640, 0, 2000);
  // Reco All Lepton Invariant Mass Histogram
  AllLeptonInvariantMassHist allLeptonRecoInvMassHist(genSimMod, recoMod, false, "Reco All Lepton Invariant Mass Pasted", 640, 0, 2000);
  // GenSim Same Sign Invariant Mass Histogram
  SameSignInvariantMassHist sameSignGenSimInvMassHist(genSimMod, recoMod, true, "GenSim Same Sign Invariant Mass Pasted", 640, 0, 2000);
  // Reco Same Sign Invariant Mass Histogram
  SameSignInvariantMassHist sameSignRecoInvMassHist(genSimMod, recoMod, false, "Reco Same Sign Invariant Mass Pasted", 640, 0, 2000);

  // Add the filter modules to the histograms created above
  //genSimInvMassHist.addFilter(&massBinFilter);
  //recoInvMassHist.addFilter(&massBinFilter);
  //genSimPtHist.addFilter(&massBinFilter);
  //recoPtHist.addFilter(&massBinFilter);

  // Add the histograms created above to histMod
  histMod.addHistogram(&genSimInvMassHist);
  histMod.addHistogram(&recoInvMassHist);
  histMod.addHistogram(&genSimPtHist);
  histMod.addHistogram(&recoPtHist);
  histMod.addHistogram(&nLeptonsHist);
  histMod.addHistogram(&allLeptonGenSimInvMassHist);
  histMod.addHistogram(&allLeptonRecoInvMassHist);
  histMod.addHistogram(&sameSignGenSimInvMassHist);
  histMod.addHistogram(&sameSignRecoInvMassHist);
  //histMod.addHistogram(&massResHist);
>>>>>>> 7a6c5c57

  analyzer.addProductionModule(&genSimMod);
  analyzer.addProductionModule(&recoMod);
  analyzer.addProductionModule(&matchMod);
  //analyzer.addProductionModule(&weightMod);
  //analyzer.addProductionModule(&lrWeightMod);

  //analyzer.addFilterModule(&massFilter);
  //analyzer.addFilterModule(&csFilter);
  //analyzer.addFilterModule(&pileupFilter);
  //analyzer.addFilterModule(&barrelStateFilter);
  //analyzer.addFilterModule(&massBinFilter);
  //analyzer.addAnalysisModule(&accMod);
  //analyzer.addAnalysisModule(&pTResMod);
  //analyzer.addAnalysisModule(&massResMod);
  //analyzer.addAnalysisModule(&afbMod);
  //analyzer.addAnalysisModule(&unmatchedMod);
  analyzer.addAnalysisModule(&histMod);
  analyzer.addAnalysisModule(&leptonEfficiency);

  if (inputFile.empty())
    {
      inputFile = "textfiles/HiggsPickFiles.txt";
    }

  analyzer.run(inputFile, outputFile, outputEvery);
  
  return 0;
}<|MERGE_RESOLUTION|>--- conflicted
+++ resolved
@@ -28,13 +28,9 @@
 #include "CIAnalysis/CIStudies/interface/SameSignInvariantMassHist.hh"
 #include "CIAnalysis/CIStudies/interface/MassResolutionHist.hh"
 #include "CIAnalysis/CIStudies/interface/LRWeightModule.hh"
-<<<<<<< HEAD
-// #include "CIAnalysis/CIStudies/interface/WeakAlignmentBiasModule.hh"
 #include "CIAnalysis/CIStudies/interface/ScaledMassHist.hh"
-=======
 #include "CIAnalysis/CIStudies/interface/NLeptonsHist.hh"
 #include "CIAnalysis/CIStudies/interface/LeptonEfficiency.hh"
->>>>>>> 7a6c5c57
 
 int main(int argc, char** argv)
 {
@@ -87,7 +83,7 @@
   // GenSim pT Histogram
   // PtHist genSimPtHist(genSimMod, recoMod, true, "GenSim Transverse Momentum Pasted", 54, 50, 1900);
   // Reco pT Histogram
-<<<<<<< HEAD
+
   // PtHist recoPtHist(genSimMod, recoMod, false, "Reco Transverse Momentum Pasted", 54, 50, 1900);
   // MassResolutionHist massResHist(genSimMod, recoMod, "Mass Resolution Pasted", 100, 500, 3100);                // Mass resolution Histogram
 
@@ -131,7 +127,7 @@
   histMod.addHistogram(&recoScaledDownHist);
   histMod.addHistogram(&genSimScaledUpDownHist);
   histMod.addHistogram(&recoScaledUpDownHist);
-=======
+
   PtHist recoPtHist(genSimMod, recoMod, false, "Reco Transverse Momentum Pasted", 54, 50, 1900);
   //Mass resolution Histogram
   MassResolutionHist massResHist(genSimMod, recoMod, "Mass Resolution Pasted", 100, 500, 3100);
@@ -155,8 +151,6 @@
   //recoPtHist.addFilter(&massBinFilter);
 
   // Add the histograms created above to histMod
-  histMod.addHistogram(&genSimInvMassHist);
-  histMod.addHistogram(&recoInvMassHist);
   histMod.addHistogram(&genSimPtHist);
   histMod.addHistogram(&recoPtHist);
   histMod.addHistogram(&nLeptonsHist);
@@ -165,7 +159,6 @@
   histMod.addHistogram(&sameSignGenSimInvMassHist);
   histMod.addHistogram(&sameSignRecoInvMassHist);
   //histMod.addHistogram(&massResHist);
->>>>>>> 7a6c5c57
 
   analyzer.addProductionModule(&genSimMod);
   analyzer.addProductionModule(&recoMod);
