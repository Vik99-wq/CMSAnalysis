#include <iostream>
#include <memory>

#include "TROOT.h"
#include "TSystem.h"

#include "CIAnalysis/CIStudies/interface/Analyzer.hh"
#include "CIAnalysis/CIStudies/interface/DoubleMuonTrigger.hh"
#include "CIAnalysis/CIStudies/interface/GenSimEventDumpModule.hh"
#include "CIAnalysis/CIStudies/interface/GenSimIdentificationModule.hh"
#include "CIAnalysis/CIStudies/interface/HistogramOutputModule.hh"
#include "CIAnalysis/CIStudies/interface/LRWeightModule.hh"
#include "CIAnalysis/CIStudies/interface/LeptonEfficiency.hh"
#include "CIAnalysis/CIStudies/interface/MassRecoEfficiency.hh"
<<<<<<< HEAD
#include "CIAnalysis/CIStudies/interface/MatchingModule.hh"
#include "CIAnalysis/CIStudies/interface/NLeptonsFilter.hh"
#include "CIAnalysis/CIStudies/interface/NLeptonsHist.hh"
#include "CIAnalysis/CIStudies/interface/RecoIdentificationModule.hh"
=======
#include "CIAnalysis/CIStudies/interface/TriggerEfficiencyModule.hh"
>>>>>>> f75f7944
#include "CIAnalysis/CIStudies/interface/SingleMuonTrigger.hh"
#include "CIAnalysis/CIStudies/interface/ThirdMuonPtHist.hh"
#include "CIAnalysis/CIStudies/interface/TriggerModule.hh"
#include "CIAnalysis/CIStudies/interface/TripleMuonTrigger.hh"
#include "CIAnalysis/CIStudies/interface/WeightingModule.hh"

Analyzer hPlusPlusMassAnalysis() {
  Analyzer analyzer;

<<<<<<< HEAD
  auto eventDump = std::make_shared<GenSimEventDumpModule>(2);

  auto genSimMod = std::make_shared<GenSimIdentificationModule>(9900041);
  auto recoMod = std::make_shared<RecoIdentificationModule>(50);
  auto matchMod = std::make_shared<MatchingModule>(genSimMod, recoMod);
  auto triggerMod = std::make_shared<TriggerModule>(recoMod);
  auto weightMod = std::make_shared<WeightingModule>();
  auto lrWeightMod = std::make_shared<LRWeightModule>();

  auto nLeptonsFilter = std::make_shared<NLeptonsFilter>(
      matchMod); // Needs to be updated with shared pointers

  auto histMod = std::make_shared<HistogramOutputModule>(
      genSimMod, recoMod, weightMod, lrWeightMod);
  auto nLeptonsHist =
      std::make_shared<NLeptonsHist>(matchMod, "Matched Leptons", 10, 0, 10);
  auto nElectronsHist = std::make_shared<NLeptonsHist>(
      matchMod, "Matched Electrons", 10, 0, 10, 11);
  auto nMuonsHist =
      std::make_shared<NLeptonsHist>(matchMod, "Matched Muons", 10, 0, 10, 13);

  auto leptonEfficiency =
      std::make_shared<LeptonEfficiency>(matchMod, genSimMod);
  auto massRecoEfficiency200 =
      std::make_shared<MassRecoEfficiency>(recoMod, 200, 10);
  auto massRecoEfficiency500 =
      std::make_shared<MassRecoEfficiency>(recoMod, 500, 25);
  auto massRecoEfficiency800 =
      std::make_shared<MassRecoEfficiency>(recoMod, 800, 40);
  auto massRecoEfficiency1000 =
      std::make_shared<MassRecoEfficiency>(recoMod, 1000, 50);
  auto massRecoEfficiency1300 =
      std::make_shared<MassRecoEfficiency>(recoMod, 1300, 65);

  auto recoThirdMuonPtHist = std::make_shared<ThirdMuonPtHist>(
      genSimMod, recoMod, false,
      std::string("Reconstructed Third Muon Transverse Momentum"), 50, 0, 3000);
=======
  auto eventDump = make_shared<GenSimEventDumpModule>(2);

  auto genSimMod = make_shared<GenSimIdentificationModule>(9900041);
  auto recoMod = make_shared<RecoIdentificationModule>(50);
  auto matchMod = make_shared<MatchingModule>(genSimMod, recoMod);
  auto triggerMod = make_shared<TriggerModule>(recoMod);
  auto weightMod = make_shared<WeightingModule>();
  auto lrWeightMod = make_shared<LRWeightModule>();

  auto nLeptonsFilter = make_shared<NLeptonsFilter>(matchMod); //Needs to be updated with shared pointers
  
  auto histMod = make_shared<HistogramOutputModule>(genSimMod, recoMod, weightMod, lrWeightMod);
  auto nLeptonsHist = make_shared<NLeptonsHist>(matchMod, "Matched Leptons", 10, 0, 10);
  auto nElectronsHist = make_shared<NLeptonsHist>(matchMod, "Matched Electrons", 10, 0, 10, 11);
  auto nMuonsHist = make_shared<NLeptonsHist>(matchMod, "Matched Muons", 10, 0, 10, 13);

  auto leptonEfficiency = make_shared<LeptonEfficiency>(matchMod, genSimMod);
  auto massRecoEfficiency200 = make_shared<MassRecoEfficiency>(recoMod, 200, 10);
  auto massRecoEfficiency500 = make_shared<MassRecoEfficiency>(recoMod, 500, 25);
  auto massRecoEfficiency800 = make_shared<MassRecoEfficiency>(recoMod, 800, 40);
  auto massRecoEfficiency1000 = make_shared<MassRecoEfficiency>(recoMod, 1000, 50);
  auto massRecoEfficiency1300 = make_shared<MassRecoEfficiency>(recoMod, 1300, 65);

  auto triggerEfficiencyMod = make_shared<TriggerEfficiencyModule>(matchMod, genSimMod, 200, 10);

  auto recoThirdMuonPtHist = make_shared<ThirdMuonPtHist>(genSimMod, recoMod, false, std::string("Reconstructed Third Muon Transverse Momentum"), 50, 0, 3000);
>>>>>>> f75f7944

  // Add the histogram(s) created above to histMod
  histMod->addHistogram(recoThirdMuonPtHist);
  //histMod->addHistogram(nLeptonsHist);
  //histMod->addHistogram(nElectronsHist);
  //histMod->addHistogram(nMuonsHist);


  // Initialize triggers
  auto singleMuonTrigger = std::make_shared<SingleMuonTrigger>(recoMod, 50);
  auto doubleMuonTrigger = std::make_shared<DoubleMuonTrigger>(recoMod, 37, 27);
  auto tripleMuonTrigger =
      std::make_shared<TripleMuonTrigger>(recoMod, 10, 5, 5);

  // Add triggers to the TriggerModule
  triggerMod->addTrigger(singleMuonTrigger);
  //triggerMod->addTrigger(doubleMuonTrigger);
  //triggerMod->addTrigger(tripleMuonTrigger);

  analyzer.addProductionModule(genSimMod);
  analyzer.addProductionModule(recoMod);
  analyzer.addProductionModule(matchMod);
  analyzer.addProductionModule(triggerMod);

<<<<<<< HEAD
  // Don't remove unless you don't want histograms
  analyzer.addAnalysisModule(histMod);
  // analyzer.addAnalysisModule(eventDump);
  // analyzer.addAnalysisModule(leptonEfficiency);
  // analyzer.addAnalysisModule(massRecoEfficiency200);
  // analyzer.addAnalysisModule(massRecoEfficiency500);
  // analyzer.addAnalysisModule(massRecoEfficiency800);
  // analyzer.addAnalysisModule(massRecoEfficiency1000);
  // analyzer.addAnalysisModule(massRecoEfficiency1300);
=======

  analyzer.addAnalysisModule(histMod); // Don't remove unless you don't want histograms
  analyzer.addAnalysisModule(triggerEfficiencyMod);
  //analyzer.addAnalysisModule(eventDump);
  //analyzer.addAnalysisModule(leptonEfficiency);
  //analyzer.addAnalysisModule(massRecoEfficiency200);
  //analyzer.addAnalysisModule(massRecoEfficiency500);
  //analyzer.addAnalysisModule(massRecoEfficiency800);
  //analyzer.addAnalysisModule(massRecoEfficiency1000);
  //analyzer.addAnalysisModule(massRecoEfficiency1300);
>>>>>>> f75f7944

  return analyzer;
}<|MERGE_RESOLUTION|>--- conflicted
+++ resolved
@@ -12,16 +12,13 @@
 #include "CIAnalysis/CIStudies/interface/LRWeightModule.hh"
 #include "CIAnalysis/CIStudies/interface/LeptonEfficiency.hh"
 #include "CIAnalysis/CIStudies/interface/MassRecoEfficiency.hh"
-<<<<<<< HEAD
-#include "CIAnalysis/CIStudies/interface/MatchingModule.hh"
-#include "CIAnalysis/CIStudies/interface/NLeptonsFilter.hh"
-#include "CIAnalysis/CIStudies/interface/NLeptonsHist.hh"
-#include "CIAnalysis/CIStudies/interface/RecoIdentificationModule.hh"
-=======
-#include "CIAnalysis/CIStudies/interface/TriggerEfficiencyModule.hh"
->>>>>>> f75f7944
+// #include "CIAnalysis/CIStudies/interface/MatchingModule.hh"
+// #include "CIAnalysis/CIStudies/interface/NLeptonsFilter.hh"
+// #include "CIAnalysis/CIStudies/interface/NLeptonsHist.hh"
+// #include "CIAnalysis/CIStudies/interface/RecoIdentificationModule.hh"
 #include "CIAnalysis/CIStudies/interface/SingleMuonTrigger.hh"
 #include "CIAnalysis/CIStudies/interface/ThirdMuonPtHist.hh"
+#include "CIAnalysis/CIStudies/interface/TriggerEfficiencyModule.hh"
 #include "CIAnalysis/CIStudies/interface/TriggerModule.hh"
 #include "CIAnalysis/CIStudies/interface/TripleMuonTrigger.hh"
 #include "CIAnalysis/CIStudies/interface/WeightingModule.hh"
@@ -29,45 +26,6 @@
 Analyzer hPlusPlusMassAnalysis() {
   Analyzer analyzer;
 
-<<<<<<< HEAD
-  auto eventDump = std::make_shared<GenSimEventDumpModule>(2);
-
-  auto genSimMod = std::make_shared<GenSimIdentificationModule>(9900041);
-  auto recoMod = std::make_shared<RecoIdentificationModule>(50);
-  auto matchMod = std::make_shared<MatchingModule>(genSimMod, recoMod);
-  auto triggerMod = std::make_shared<TriggerModule>(recoMod);
-  auto weightMod = std::make_shared<WeightingModule>();
-  auto lrWeightMod = std::make_shared<LRWeightModule>();
-
-  auto nLeptonsFilter = std::make_shared<NLeptonsFilter>(
-      matchMod); // Needs to be updated with shared pointers
-
-  auto histMod = std::make_shared<HistogramOutputModule>(
-      genSimMod, recoMod, weightMod, lrWeightMod);
-  auto nLeptonsHist =
-      std::make_shared<NLeptonsHist>(matchMod, "Matched Leptons", 10, 0, 10);
-  auto nElectronsHist = std::make_shared<NLeptonsHist>(
-      matchMod, "Matched Electrons", 10, 0, 10, 11);
-  auto nMuonsHist =
-      std::make_shared<NLeptonsHist>(matchMod, "Matched Muons", 10, 0, 10, 13);
-
-  auto leptonEfficiency =
-      std::make_shared<LeptonEfficiency>(matchMod, genSimMod);
-  auto massRecoEfficiency200 =
-      std::make_shared<MassRecoEfficiency>(recoMod, 200, 10);
-  auto massRecoEfficiency500 =
-      std::make_shared<MassRecoEfficiency>(recoMod, 500, 25);
-  auto massRecoEfficiency800 =
-      std::make_shared<MassRecoEfficiency>(recoMod, 800, 40);
-  auto massRecoEfficiency1000 =
-      std::make_shared<MassRecoEfficiency>(recoMod, 1000, 50);
-  auto massRecoEfficiency1300 =
-      std::make_shared<MassRecoEfficiency>(recoMod, 1300, 65);
-
-  auto recoThirdMuonPtHist = std::make_shared<ThirdMuonPtHist>(
-      genSimMod, recoMod, false,
-      std::string("Reconstructed Third Muon Transverse Momentum"), 50, 0, 3000);
-=======
   auto eventDump = make_shared<GenSimEventDumpModule>(2);
 
   auto genSimMod = make_shared<GenSimIdentificationModule>(9900041);
@@ -77,31 +35,42 @@
   auto weightMod = make_shared<WeightingModule>();
   auto lrWeightMod = make_shared<LRWeightModule>();
 
-  auto nLeptonsFilter = make_shared<NLeptonsFilter>(matchMod); //Needs to be updated with shared pointers
-  
-  auto histMod = make_shared<HistogramOutputModule>(genSimMod, recoMod, weightMod, lrWeightMod);
-  auto nLeptonsHist = make_shared<NLeptonsHist>(matchMod, "Matched Leptons", 10, 0, 10);
-  auto nElectronsHist = make_shared<NLeptonsHist>(matchMod, "Matched Electrons", 10, 0, 10, 11);
-  auto nMuonsHist = make_shared<NLeptonsHist>(matchMod, "Matched Muons", 10, 0, 10, 13);
+  auto nLeptonsFilter = make_shared<NLeptonsFilter>(
+      matchMod); // Needs to be updated with shared pointers
+
+  auto histMod = make_shared<HistogramOutputModule>(genSimMod, recoMod,
+                                                    weightMod, lrWeightMod);
+  auto nLeptonsHist =
+      make_shared<NLeptonsHist>(matchMod, "Matched Leptons", 10, 0, 10);
+  auto nElectronsHist =
+      make_shared<NLeptonsHist>(matchMod, "Matched Electrons", 10, 0, 10, 11);
+  auto nMuonsHist =
+      make_shared<NLeptonsHist>(matchMod, "Matched Muons", 10, 0, 10, 13);
 
   auto leptonEfficiency = make_shared<LeptonEfficiency>(matchMod, genSimMod);
-  auto massRecoEfficiency200 = make_shared<MassRecoEfficiency>(recoMod, 200, 10);
-  auto massRecoEfficiency500 = make_shared<MassRecoEfficiency>(recoMod, 500, 25);
-  auto massRecoEfficiency800 = make_shared<MassRecoEfficiency>(recoMod, 800, 40);
-  auto massRecoEfficiency1000 = make_shared<MassRecoEfficiency>(recoMod, 1000, 50);
-  auto massRecoEfficiency1300 = make_shared<MassRecoEfficiency>(recoMod, 1300, 65);
+  auto massRecoEfficiency200 =
+      make_shared<MassRecoEfficiency>(recoMod, 200, 10);
+  auto massRecoEfficiency500 =
+      make_shared<MassRecoEfficiency>(recoMod, 500, 25);
+  auto massRecoEfficiency800 =
+      make_shared<MassRecoEfficiency>(recoMod, 800, 40);
+  auto massRecoEfficiency1000 =
+      make_shared<MassRecoEfficiency>(recoMod, 1000, 50);
+  auto massRecoEfficiency1300 =
+      make_shared<MassRecoEfficiency>(recoMod, 1300, 65);
 
-  auto triggerEfficiencyMod = make_shared<TriggerEfficiencyModule>(matchMod, genSimMod, 200, 10);
+  auto triggerEfficiencyMod =
+      make_shared<TriggerEfficiencyModule>(matchMod, genSimMod, 200, 10);
 
-  auto recoThirdMuonPtHist = make_shared<ThirdMuonPtHist>(genSimMod, recoMod, false, std::string("Reconstructed Third Muon Transverse Momentum"), 50, 0, 3000);
->>>>>>> f75f7944
+  auto recoThirdMuonPtHist = make_shared<ThirdMuonPtHist>(
+      genSimMod, recoMod, false,
+      std::string("Reconstructed Third Muon Transverse Momentum"), 50, 0, 3000);
 
   // Add the histogram(s) created above to histMod
   histMod->addHistogram(recoThirdMuonPtHist);
-  //histMod->addHistogram(nLeptonsHist);
-  //histMod->addHistogram(nElectronsHist);
-  //histMod->addHistogram(nMuonsHist);
-
+  // histMod->addHistogram(nLeptonsHist);
+  // histMod->addHistogram(nElectronsHist);
+  // histMod->addHistogram(nMuonsHist);
 
   // Initialize triggers
   auto singleMuonTrigger = std::make_shared<SingleMuonTrigger>(recoMod, 50);
@@ -111,17 +80,17 @@
 
   // Add triggers to the TriggerModule
   triggerMod->addTrigger(singleMuonTrigger);
-  //triggerMod->addTrigger(doubleMuonTrigger);
-  //triggerMod->addTrigger(tripleMuonTrigger);
+  // triggerMod->addTrigger(doubleMuonTrigger);
+  // triggerMod->addTrigger(tripleMuonTrigger);
 
   analyzer.addProductionModule(genSimMod);
   analyzer.addProductionModule(recoMod);
   analyzer.addProductionModule(matchMod);
   analyzer.addProductionModule(triggerMod);
 
-<<<<<<< HEAD
   // Don't remove unless you don't want histograms
   analyzer.addAnalysisModule(histMod);
+  // analyzer.addAnalysisModule(triggerEfficiencyMod);
   // analyzer.addAnalysisModule(eventDump);
   // analyzer.addAnalysisModule(leptonEfficiency);
   // analyzer.addAnalysisModule(massRecoEfficiency200);
@@ -129,18 +98,6 @@
   // analyzer.addAnalysisModule(massRecoEfficiency800);
   // analyzer.addAnalysisModule(massRecoEfficiency1000);
   // analyzer.addAnalysisModule(massRecoEfficiency1300);
-=======
-
-  analyzer.addAnalysisModule(histMod); // Don't remove unless you don't want histograms
-  analyzer.addAnalysisModule(triggerEfficiencyMod);
-  //analyzer.addAnalysisModule(eventDump);
-  //analyzer.addAnalysisModule(leptonEfficiency);
-  //analyzer.addAnalysisModule(massRecoEfficiency200);
-  //analyzer.addAnalysisModule(massRecoEfficiency500);
-  //analyzer.addAnalysisModule(massRecoEfficiency800);
-  //analyzer.addAnalysisModule(massRecoEfficiency1000);
-  //analyzer.addAnalysisModule(massRecoEfficiency1300);
->>>>>>> f75f7944
 
   return analyzer;
 }