--- conflicted
+++ resolved
@@ -52,37 +52,6 @@
 
   auto nLeptonsFilter = make_shared<NLeptonsFilter>(); //Needs to be updated with shared pointers
   
-<<<<<<< HEAD
-  auto histMod = make_shared<HistogramOutputModule>(genSimMod, recoMod, weightMod, lrWeightMod);
-  // auto nLeptonsHist = make_shared<NLeptonsHist>(matchMod, "Matched Leptons", 10, 0, 10);
-  // auto nElectronsHist = make_shared<NLeptonsHist>(matchMod, "Matched Electrons", 10, 0, 10, 11);
-  // auto nMuonsHist = make_shared<NLeptonsHist>(matchMod, "Matched Muons", 10, 0, 10, 13);
-
-  // auto leptonEfficiency = make_shared<LeptonEfficiency>(matchMod, genSimMod);
-
-  auto invariantMassHist = make_shared<SameSignInvariantMassHist>(genSimMod, recoMod, true, "Invariant Mass", 100, 0, 1000);
-  histMod->addHistogram(invariantMassHist);
-
-  // auto massRecoEfficiency55 = make_shared<MassRecoEfficiency>(recoMod, 800, 5, 5);
-  // auto massRecoEfficiency1010 = make_shared<MassRecoEfficiency>(recoMod, 800, 10, 10);
-  // auto massRecoEfficiency4010 = make_shared<MassRecoEfficiency>(recoMod, 800, 40, 10);
-  // auto massRecoEfficiency4040 = make_shared<MassRecoEfficiency>(recoMod, 800, 40, 40);
-  // auto massRecoEfficiency8040 = make_shared<MassRecoEfficiency>(recoMod, 800, 80, 40);
-  // auto massRecoEfficiency20080 = make_shared<MassRecoEfficiency>(recoMod, 800, 200, 80);
-
-  // auto triggerEfficiencyMod4010 = make_shared<TriggerEfficiencyModule>(matchMod, genSimMod, 800, 40, 10);
-  // auto triggerEfficiencyMod4040 = make_shared<TriggerEfficiencyModule>(matchMod, genSimMod, 800, 40, 40);
-  // auto triggerEfficiencyMod8040 = make_shared<TriggerEfficiencyModule>(matchMod, genSimMod, 800, 80, 40);
-  // auto triggerEfficiencyMod20080 = make_shared<TriggerEfficiencyModule>(matchMod, genSimMod, 800, 200, 80);
-
-  // auto recoThirdMuonPtHist = make_shared<ThirdMuonPtHist>(genSimMod, recoMod, false, std::string("Reconstructed Third Muon Transverse Momentum"), 50, 0, 3000);
-  // auto genSimSameSignInvMassHist = make_shared<SameSignInvariantMassHist>(genSimMod, recoMod, true, "GenSim Same Sign Invariant Mass", 100, 0, 1000);
-  // auto recoSameSignInvMassHist = make_shared<SameSignInvariantMassHist>(genSimMod, recoMod, false, "Reco Same Sign Invariant Mass", 100, 0, 1000);
-
-  // auto recoPhiSameSignInvMassHist = make_shared<SameSignInvariantMassHist>(genSimMod, recoMod, false, "Reco Same Sign Invariant Mass (by Phi)", 100, 0, 1000, true);
-  // auto recoMultSameSignInvMassHist = make_shared<SameSignInvariantMassHist>(genSimMod, recoMod, false, "Reco Same Sign Invariant Masses", 100, 0, 1000, false, true);
-  // auto recoPhiMultSameSignInvMassHist = make_shared<SameSignInvariantMassHist>(genSimMod, recoMod, false, "Reco Same Sign Invariant Masses (by Phi)", 100, 0, 1000, true, true);
-=======
   auto histMod = make_shared<HistogramOutputModule>(weightMod, lrWeightMod);
   auto nLeptonsHist = make_shared<NLeptonsHist>(matchMod, "Matched Leptons", 10, 0, 10);
   auto nElectronsHist = make_shared<NLeptonsHist>(matchMod, "Matched Electrons", 10, 0, 10, 11);
@@ -110,44 +79,12 @@
 
   // auto recoThirdMuonPtHist = make_shared<ThirdMuonPtHist>(genSimMod, recoMod, false, std::string("Reconstructed Third Muon Transverse Momentum"), 50, 0, 3000);
   // 
->>>>>>> fd3cbb49
 
   // auto genSimHPlusPlusRecoveredInvMassHist = make_shared<RecoveredInvariantMassHist>(genSimMod, recoMod, true, "GenSim H++ Recovered Invariant Mass with 3 Leptons", 100, 0, 1000, 3, 9900041);
   // auto recoHPlusPlusRecoveredInvMassHist = make_shared<RecoveredInvariantMassHist>(genSimMod, recoMod, false, "Reco H++ Recovered Invariant Mass with 3 Leptons", 100, 0, 1000, 3, 9900041);
   // auto genSimHMinusMinusRecoveredInvMassHist = make_shared<RecoveredInvariantMassHist>(genSimMod, recoMod, true, "GenSim H-- Recovered Invariant Mass with 3 Leptons", 100, 0, 1000, 3, -9900041);
   // auto recoHMinusMinusRecoveredInvMassHist = make_shared<RecoveredInvariantMassHist>(genSimMod, recoMod, false, "Reco H-- Recovered Invariant Mass with 3 Leptons", 100, 0, 1000, 3, 9900041);
 
-<<<<<<< HEAD
-  // auto photonHist = make_shared<PhotonsHist>(genSimMod, recoMod, true, "Photon Histogram", 100, 0, 1000);
-
-  // auto positiveNegativeInvMassHist = make_shared<TwoInvariantMassesHist>("Reco ZZ Invariant Mass Background", 100, 100, 0, 0, 1000, 1000, recoMod);
-
-  // // Add the histogram(s) created above to histMod
-  // //histMod->addHistogram(recoThirdMuonPtHist);
-  // //histMod->addHistogram(recoSameSignInvMassHist);
-  // //histMod->addHistogram(genSimHPlusPlusRecoveredInvMassHist);
-  // //histMod->addHistogram(recoHPlusPlusRecoveredInvMassHist);
-  // //histMod->addHistogram(genSimHMinusMinusRecoveredInvMassHist);
-  // //histMod->addHistogram(recoHMinusMinusRecoveredInvMassHist);
-  // //histMod->addHistogram(photonHist);
-  // //histMod->addHistogram(nLeptonsHist);
-  // //histMod->addHistogram(nElectronsHist);
-  // //histMod->addHistogram(nMuonsHist);
-  // //histMod->addHistogram(recoPhiSameSignInvMassHist);
-  // //histMod->addHistogram(recoMultSameSignInvMassHist);
-  // //histMod->addHistogram(recoPhiMultSameSignInvMassHist);
-  // histMod->addHistogram(positiveNegativeInvMassHist);
-
-  // // Initialize triggers
-  // auto singleMuonTrigger = make_shared<SingleMuonTrigger>(recoMod, 50);
-  // auto doubleMuonTrigger = make_shared<DoubleMuonTrigger>(recoMod, 37, 27);
-  // auto tripleMuonTrigger = make_shared<TripleMuonTrigger>(recoMod, 10, 5, 5);
-
-  // // Add triggers to the TriggerModule
-  // triggerMod->addTrigger(singleMuonTrigger);
-  // triggerMod->addTrigger(doubleMuonTrigger);
-  // triggerMod->addTrigger(tripleMuonTrigger);
-=======
 
 
   // Add the histogram(s) created above to histMod
@@ -179,7 +116,6 @@
   triggerMod->addTrigger(doubleMuonTrigger);
   triggerMod->addTrigger(tripleMuonTrigger);
   triggerMod->addTrigger(mETTrigger);
->>>>>>> fd3cbb49
 
   //analyzer.addProductionModule(genSimMod);
   //analyzer.addProductionModule(recoMod);
@@ -190,10 +126,7 @@
   analyzer.addProductionModule(mETMod);
 
   // Filters
-<<<<<<< HEAD
-=======
   // 09/12: Add nLeptons filer 
->>>>>>> fd3cbb49
   analyzer.addFilterModule(nLeptonsFilter);
   //analyzer.addFilterModule(unusualFinalStateFilter);
 
