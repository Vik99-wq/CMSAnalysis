--- conflicted
+++ resolved
@@ -42,27 +42,6 @@
   // auto weightMod = make_shared<WeightingModule>();
   // auto lrWeightMod = make_shared<LRWeightModule>();
 
-<<<<<<< HEAD
-
-
-  // //auto genSimEventDumpMod = make_shared<GenSimEventDumpModule>(3);
-  // auto lepRecoMod = make_shared<LeptonJetReconstructionModule>(recoMod);
-  // auto genPartMod = make_shared<GenSimParticleModule>(1000022);
-  // auto lepMatchMod = make_shared<LeptonJetMatchingModule>(genPartMod, lepRecoMod);
-  // auto histOutputMod = make_shared<HistogramOutputModule>(genSimMod, recoMod, weightMod, lrWeightMod);
-
-  // Histograms
-  //auto matchDeltaRHist = make_shared<MatchingDeltaRHist>(lepMatchMod, "Differences in Delta R for Matched Lepton Jets", 100, 0, 0.5);
-  //auto matchPtHist = make_shared<MatchingPtHist>(lepMatchMod, "Differences in pT for Matched Lepton Jets", 100, -300, 300);
-  //auto matchPhiHist = make_shared<MatchingPhiHist>(lepMatchMod, "Differences in Phi for Matched Lepton Jets", 100, 0, 3.15);
-  //auto matchEtaHist = make_shared<MatchingEtaHist>(lepMatchMod, "Differences in Eta for Matched Lepton Jets", 100, -1, 1);
-
-  //histOutputMod->addHistogram(matchDeltaRHist);
-  //histOutputMod->addHistogram(matchPtHist);
-  //histOutputMod->addHistogram(matchPhiHist);
-  //histOutputMod->addHistogram(matchEtaHist);
-=======
->>>>>>> 69f31533
   auto genSimMod = std::make_shared<GenSimIdentificationModule>(4900022);
   auto recoMod = std::make_shared<RecoIdentificationModule>(5);
   auto matchMod = std::make_shared<MatchingModule>(genSimMod, recoMod);
@@ -123,20 +102,6 @@
   histOutputMod->addHistogram(recoSecondMuonPtHist);
   histOutputMod->addHistogram(recoFirstMuonPtHist);
 
-<<<<<<< HEAD
-  // Initialize triggers -- put these back later
-  // auto singleMuonTrigger = make_shared<SingleMuonTrigger>(recoMod, 50);
-  // auto doubleMuonTrigger = make_shared<DoubleMuonTrigger>(recoMod, 37, 27);
-  // auto tripleMuonTrigger = make_shared<TripleMuonTrigger>(recoMod, 10, 5, 5);
-
-  // histOutputMod->addHistogram(nLeptonsHist);
-  histOutputMod->addHistogram(nLeptonJetHist);
-  // histOutputMod->addHistogram(nElectronsHist);
-  // histOutputMod->addHistogram(nMuonsHist);
-  // histOutputMod->addHistogram(recoThirdMuonPtHist);
-
-=======
->>>>>>> 69f31533
   // Initialize triggers
   auto singleMuonTrigger = std::make_shared<SingleMuonTrigger>(recoMod, 50);
   auto doubleMuonTrigger = std::make_shared<DoubleMuonTrigger>(recoMod, 37, 27);
