#include <iostream>

#include "TROOT.h"
#include "TSystem.h"

#include "CIAnalysis/CIStudies/interface/Analyzer.hh"

#include "CIAnalysis/CIStudies/interface/GenSimIdentificationModule.hh"
#include "CIAnalysis/CIStudies/interface/RecoIdentificationModule.hh"
#include "CIAnalysis/CIStudies/interface/MatchingModule.hh"
#include "CIAnalysis/CIStudies/interface/TriggerModule.hh"
#include "CIAnalysis/CIStudies/interface/NLeptonsFilter.hh"
#include "CIAnalysis/CIStudies/interface/WeightingModule.hh"
#include "CIAnalysis/CIStudies/interface/LRWeightModule.hh"
#include "CIAnalysis/CIStudies/interface/NLeptonsHist.hh"
#include "CIAnalysis/CIStudies/interface/LeptonEfficiency.hh"
#include "CIAnalysis/CIStudies/interface/MassRecoEfficiency.hh"
#include "CIAnalysis/CIStudies/interface/GenSimEventDumpModule.hh"
#include "CIAnalysis/CIStudies/interface/LeptonJetReconstructionModule.hh"
#include "CIAnalysis/CIStudies/interface/LeptonJetMatchingModule.hh"
#include "CIAnalysis/CIStudies/interface/LeptonJet.hh"
#include "CIAnalysis/CIStudies/interface/GenSimParticleModule.hh"
#include "CIAnalysis/CIStudies/interface/HistogramOutputModule.hh"
#include "CIAnalysis/CIStudies/interface/DeltaRHist.hh"
#include "CIAnalysis/CIStudies/interface/MatchingDeltaRHist.hh"
#include "CIAnalysis/CIStudies/interface/MatchingPtHist.hh"
#include "CIAnalysis/CIStudies/interface/MatchingPhiHist.hh"
#include "CIAnalysis/CIStudies/interface/MatchingEtaHist.hh"
#include "CIAnalysis/CIStudies/interface/SingleMuonTrigger.hh"
#include "CIAnalysis/CIStudies/interface/DoubleMuonTrigger.hh"
#include "CIAnalysis/CIStudies/interface/TripleMuonTrigger.hh"
#include "CIAnalysis/CIStudies/interface/ThirdMuonPtHist.hh"
#include "CIAnalysis/CIStudies/interface/GetNthHighestPtHist.hh"


Analyzer leptonJetReconstructionAnalysis()
{
  Analyzer analyzer;

  auto genSimMod = make_shared<GenSimIdentificationModule>(4900022);
  auto recoMod = make_shared<RecoIdentificationModule>(5);
  auto matchMod = make_shared<MatchingModule>(genSimMod, recoMod);
  auto weightMod = make_shared<WeightingModule>();
  auto lrWeightMod = make_shared<LRWeightModule>();
<<<<<<< HEAD
=======
  auto genSimEventDumpMod = make_shared<GenSimEventDumpModule>(3);
  auto lepRecoMod = make_shared<LeptonJetReconstructionModule>(recoMod);
  auto genPartMod = make_shared<GenSimParticleModule>(1000022);
  auto lepMatchMod = make_shared<LeptonJetMatchingModule>(genPartMod, lepRecoMod);
  auto histOutputMod = make_shared<HistogramOutputModule>(genSimMod, recoMod, weightMod, lrWeightMod);

  // Histograms
  auto matchDeltaRHist = make_shared<MatchingDeltaRHist>(lepMatchMod, "Differences in Delta R for Matched Lepton Jets", 100, 0, 0.5);
  auto matchPtHist = make_shared<MatchingPtHist>(lepMatchMod, "Differences in pT for Matched Lepton Jets", 100, -300, 300);
  auto matchPhiHist = make_shared<MatchingPhiHist>(lepMatchMod, "Differences in Phi for Matched Lepton Jets", 100, 0, 3.15);
  auto matchEtaHist = make_shared<MatchingEtaHist>(lepMatchMod, "Differences in Eta for Matched Lepton Jets", 100, -1, 1);

  histOutputMod->addHistogram(matchDeltaRHist);
  histOutputMod->addHistogram(matchPtHist);
  histOutputMod->addHistogram(matchPhiHist);
  histOutputMod->addHistogram(matchEtaHist);
  //auto genSimEventDumpMod = make_shared<GenSimEventDumpModule>(3);
>>>>>>> ae69c50b
  auto triggerMod = make_shared<TriggerModule>(recoMod);

  auto nLeptonsFilter = make_shared<NLeptonsFilter>(matchMod); //Needs to be updated with shared pointers

  auto nLeptonsHist = make_shared<NLeptonsHist>(matchMod, "Matched Leptons", 10, 0, 10);
  auto nElectronsHist = make_shared<NLeptonsHist>(matchMod, "Matched Electrons", 10, 0, 10, 11);
  auto nMuonsHist = make_shared<NLeptonsHist>(matchMod, "Matched Muons", 10, 0, 10, 13);
  auto recoThirdMuonPtHist = make_shared<GetNthHighestPtHist>(genSimMod, recoMod, false, "Reconstructed Third Muon Transverse Momentum", 50, 0, 100, 3);
  //auto recoThirdMuonPtHist = make_shared<ThirdMuonPtHist>(genSimMod, recoMod, false, std::string("Reconstructed Third Muon Transverse Momentum"), 50, 0, 3000);

  auto leptonEfficiency = make_shared<LeptonEfficiency>(matchMod, genSimMod);
  
  // Add the histogram(s) created above to histMod
  histOutputMod->addHistogram(nLeptonsHist);
  histOutputMod->addHistogram(nElectronsHist);
  histOutputMod->addHistogram(nMuonsHist);
  histOutputMod->addHistogram(recoThirdMuonPtHist);

  // Initialize triggers -- put these back later
  auto singleMuonTrigger = make_shared<SingleMuonTrigger>(recoMod, 50);
  auto doubleMuonTrigger = make_shared<DoubleMuonTrigger>(recoMod, 37, 27);
  auto tripleMuonTrigger = make_shared<TripleMuonTrigger>(recoMod, 10, 5, 5);

  // Add triggers to the TriggerModule -- put these back later
  triggerMod->addTrigger(singleMuonTrigger);
  triggerMod->addTrigger(doubleMuonTrigger);
  triggerMod->addTrigger(tripleMuonTrigger);

  analyzer.addProductionModule(genSimMod);
  analyzer.addProductionModule(recoMod);
  analyzer.addProductionModule(weightMod);
  analyzer.addProductionModule(lrWeightMod);
  analyzer.addProductionModule(matchMod);
  analyzer.addProductionModule(lepRecoMod);
  analyzer.addProductionModule(genPartMod);
  analyzer.addProductionModule(lepMatchMod);

  analyzer.addAnalysisModule(histOutputMod);
  // analyzer.addProductionModule(triggerMod);

  //analyzer.addAnalysisModule(leptonEfficiency);
  //analyzer.addAnalysisModule(massRecoEfficiency200);
  //analyzer.addAnalysisModule(massRecoEfficiency500);
  //analyzer.addAnalysisModule(massRecoEfficiency800);
  //analyzer.addAnalysisModule(massRecoEfficiency1000);
  //analyzer.addAnalysisModule(massRecoEfficiency1300);
  //analyzer.addAnalysisModule(genSimEventDumpMod);
  
  return analyzer;
}





<|MERGE_RESOLUTION|>--- conflicted
+++ resolved
@@ -42,26 +42,28 @@
   auto matchMod = make_shared<MatchingModule>(genSimMod, recoMod);
   auto weightMod = make_shared<WeightingModule>();
   auto lrWeightMod = make_shared<LRWeightModule>();
-<<<<<<< HEAD
-=======
-  auto genSimEventDumpMod = make_shared<GenSimEventDumpModule>(3);
+
+
+
+  //auto genSimEventDumpMod = make_shared<GenSimEventDumpModule>(3);
   auto lepRecoMod = make_shared<LeptonJetReconstructionModule>(recoMod);
   auto genPartMod = make_shared<GenSimParticleModule>(1000022);
   auto lepMatchMod = make_shared<LeptonJetMatchingModule>(genPartMod, lepRecoMod);
   auto histOutputMod = make_shared<HistogramOutputModule>(genSimMod, recoMod, weightMod, lrWeightMod);
 
   // Histograms
-  auto matchDeltaRHist = make_shared<MatchingDeltaRHist>(lepMatchMod, "Differences in Delta R for Matched Lepton Jets", 100, 0, 0.5);
-  auto matchPtHist = make_shared<MatchingPtHist>(lepMatchMod, "Differences in pT for Matched Lepton Jets", 100, -300, 300);
-  auto matchPhiHist = make_shared<MatchingPhiHist>(lepMatchMod, "Differences in Phi for Matched Lepton Jets", 100, 0, 3.15);
-  auto matchEtaHist = make_shared<MatchingEtaHist>(lepMatchMod, "Differences in Eta for Matched Lepton Jets", 100, -1, 1);
+  //auto matchDeltaRHist = make_shared<MatchingDeltaRHist>(lepMatchMod, "Differences in Delta R for Matched Lepton Jets", 100, 0, 0.5);
+  //auto matchPtHist = make_shared<MatchingPtHist>(lepMatchMod, "Differences in pT for Matched Lepton Jets", 100, -300, 300);
+  //auto matchPhiHist = make_shared<MatchingPhiHist>(lepMatchMod, "Differences in Phi for Matched Lepton Jets", 100, 0, 3.15);
+  //auto matchEtaHist = make_shared<MatchingEtaHist>(lepMatchMod, "Differences in Eta for Matched Lepton Jets", 100, -1, 1);
 
-  histOutputMod->addHistogram(matchDeltaRHist);
-  histOutputMod->addHistogram(matchPtHist);
-  histOutputMod->addHistogram(matchPhiHist);
-  histOutputMod->addHistogram(matchEtaHist);
-  //auto genSimEventDumpMod = make_shared<GenSimEventDumpModule>(3);
->>>>>>> ae69c50b
+  //histOutputMod->addHistogram(matchDeltaRHist);
+  //histOutputMod->addHistogram(matchPtHist);
+  //histOutputMod->addHistogram(matchPhiHist);
+  //histOutputMod->addHistogram(matchEtaHist);
+
+
+
   auto triggerMod = make_shared<TriggerModule>(recoMod);
 
   auto nLeptonsFilter = make_shared<NLeptonsFilter>(matchMod); //Needs to be updated with shared pointers
@@ -70,6 +72,8 @@
   auto nElectronsHist = make_shared<NLeptonsHist>(matchMod, "Matched Electrons", 10, 0, 10, 11);
   auto nMuonsHist = make_shared<NLeptonsHist>(matchMod, "Matched Muons", 10, 0, 10, 13);
   auto recoThirdMuonPtHist = make_shared<GetNthHighestPtHist>(genSimMod, recoMod, false, "Reconstructed Third Muon Transverse Momentum", 50, 0, 100, 3);
+  auto recoSecondMuonPtHist = make_shared<GetNthHighestPtHist>(genSimMod, recoMod, false, "Reconstructed Second Muon Transverse Momentum", 50, 0, 100, 2);
+  auto recoFirstMuonPtHist = make_shared<GetNthHighestPtHist>(genSimMod, recoMod, false, "Reconstructed First Muon Transverse Momentum", 50, 0, 100, 1);
   //auto recoThirdMuonPtHist = make_shared<ThirdMuonPtHist>(genSimMod, recoMod, false, std::string("Reconstructed Third Muon Transverse Momentum"), 50, 0, 3000);
 
   auto leptonEfficiency = make_shared<LeptonEfficiency>(matchMod, genSimMod);
@@ -79,6 +83,8 @@
   histOutputMod->addHistogram(nElectronsHist);
   histOutputMod->addHistogram(nMuonsHist);
   histOutputMod->addHistogram(recoThirdMuonPtHist);
+  histOutputMod->addHistogram(recoSecondMuonPtHist);
+  histOutputMod->addHistogram(recoFirstMuonPtHist);
 
   // Initialize triggers -- put these back later
   auto singleMuonTrigger = make_shared<SingleMuonTrigger>(recoMod, 50);
@@ -100,7 +106,7 @@
   analyzer.addProductionModule(lepMatchMod);
 
   analyzer.addAnalysisModule(histOutputMod);
-  // analyzer.addProductionModule(triggerMod);
+  analyzer.addProductionModule(triggerMod);
 
   //analyzer.addAnalysisModule(leptonEfficiency);
   //analyzer.addAnalysisModule(massRecoEfficiency200);
