--- conflicted
+++ resolved
@@ -1574,19 +1574,7 @@
   histos["acceptedRecoBinsHist"]->Write();
 }
 
-<<<<<<< HEAD
-int main(int argc, char* argv[])
-{ 
-  //std::vector<std::string> filenames = {"CITo2MuM300_Lam16ConLL.txt","CITo2MuM800_Lam16ConLL.txt"/*, "CITo2MuM1300_Lam16ConLL.txt", "CITo2MuM2000_Lam16ConLL.txt"*/};  //muon text files
-  std::ofstream myfile ("output.txt");
-  std::vector<std::string> mass300;
-  std::vector<std::string> mass800;
-  std::vector<std::string> mass1300;
-  std::vector<std::string> lambdas = {/*"Lam10",*/"Lam16"};
-  std::vector<std::string> interference = {"Con"};
-  std::vector<std::string> helicity = {"LL"};
-  for(unsigned int l = 0; l < lambdas.size(); ++l)
-=======
+
 std::vector<std::string> fillVector(std::ifstream& txtFile)
 {
   std::string line;
@@ -1661,7 +1649,6 @@
   std::vector<std::vector<std::string>> massCuts;
 
   for (auto& massStr : mass)
->>>>>>> d8e7b15b
     {
       std::vector<std::string> sameMass;
       
@@ -1716,22 +1703,19 @@
   FWLiteEnabler::enable();
   gSystem->Load("libDataFormatsFWLite");
   optutl::CommandLineParser parser ("Analyze FWLite Histograms");
-<<<<<<< HEAD
-  parser.addOption("p", optutl::CommandLineParser::kString, "Particle", "");
+  // parser.addOption("p", optutl::CommandLineParser::kString, "Particle", "");
   //parser.parseArguments (argc, argv);
-  std::string particle1=parser.stringValue("p");
-  parser.addOption("pileup", optutl::CommandLineParser::kString, "PileupLevel", "");
-  parser.parseArguments (argc, argv);
+  // std::string particle1=parser.stringValue("p");
+   parser.addOption("pileup", optutl::CommandLineParser::kString, "PileupLevel", "");
+  // parser.parseArguments (argc, argv);
   std::string pileupLev=parser.stringValue("pileup");
   pileupLevel = pileupLev;
-=======
   parser.addOption("output", optutl::CommandLineParser::kString, "Particle", "");
   parser.parseArguments (argc, argv);
   std::string outputFile =parser.stringValue("output");
 
   std::cout << "This is the name of outputFile " << outputFile << std::endl;
 
->>>>>>> d8e7b15b
   unsigned int outputEvery_ = parser.integerValue("outputEvery");
   int ievt=0;
   std::string w_content="";
