--- conflicted
+++ resolved
@@ -48,11 +48,7 @@
   auto nElectronsHist = make_shared<NLeptonsHist>(matchMod, "Matched Electrons", 10, 0, 10, 11);
   auto nMuonsHist = make_shared<NLeptonsHist>(matchMod, "Matched Muons", 10, 0, 10, 13);
 
-<<<<<<< HEAD
-  auto leptonEfficiency = make_shared<LeptonEfficiency>(matchMod);
-=======
   auto leptonEfficiency = make_shared<LeptonEfficiency>(weightMod, matchMod);
->>>>>>> 5c4a8fe3
 
   // auto genSimSameSignInvMassHist = make_shared<SameSignInvariantMassHist>(true, "GenSim Same Sign Invariant Mass", 100, 0, 1000);
   // Go up to 2000 - Andy, 09/02 - and make more bins. Modifications also made for picking files
