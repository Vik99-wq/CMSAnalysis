#ifndef SIMTRIGGER_HH
#define SIMTRIGGER_HH

#include <memory>
#include "Trigger.hh"
#include "TriggerSimModule.hh"

class SimTrigger : public Trigger
{
  public:
    SimTrigger(std::string iName, TriggerSimModule::EnumTriggers iTriggerEnum, std::shared_ptr<TriggerSimModule> iTrigSimMod);
    virtual std::vector<std::string> getNames() const {return trigSimMod->getNames();}
    
    // For debugging purposes
    void enableAllTriggers() {trigSimMod->enableAllTriggers();}

  protected:
<<<<<<< HEAD
    virtual bool checkTrigger() override {return trigSimMod->checkTrigger(triggerEnum);} // Returns true if the trigger is passed
=======
    virtual bool checkTrigger(std::shared_ptr<InputModule> input) override {return simMod->checkTrigger(triggerEnum);} // Returns true if the trigger is passed
>>>>>>> b3012e7e

  private:
    TriggerSimModule::EnumTriggers triggerEnum;
    std::shared_ptr<TriggerSimModule> trigSimMod;
};

#endif<|MERGE_RESOLUTION|>--- conflicted
+++ resolved
@@ -15,11 +15,7 @@
     void enableAllTriggers() {trigSimMod->enableAllTriggers();}
 
   protected:
-<<<<<<< HEAD
-    virtual bool checkTrigger() override {return trigSimMod->checkTrigger(triggerEnum);} // Returns true if the trigger is passed
-=======
     virtual bool checkTrigger(std::shared_ptr<InputModule> input) override {return simMod->checkTrigger(triggerEnum);} // Returns true if the trigger is passed
->>>>>>> b3012e7e
 
   private:
     TriggerSimModule::EnumTriggers triggerEnum;
