#ifndef IDTYPE_HH
#define IDTYPE_HH

#include <string>
#include <unordered_map>
#include <vector>

// A class to hold information about a distinguishing type, like a dynamic enum.
// Used mainly for different helicity models, interference models, mass cuts, etc.
// Everything is implemented in a static map, so all values must be global for the whole program.
// This improves efficiency.
class IDType
{
public:
<<<<<<< HEAD
  virtual ~IDType() {};
=======
  virtual ~IDType(){}
>>>>>>> 2d176115
  // Gets and sets the current value of the type
  // e.g. "Electron"
  std::string getValue() const;
  void setValue(const std::string& name);

  // This is the type name of the particular instance - again, just like an enum
  // e.g. "LeptonType"
  virtual std::string getTypeName() const = 0;

protected:
  // Adds a new value to the static map (basically a new enum value)
  void addValueToMap(const std::string& value);
  // Adds an alternate version of the value, to allow more robust input
  void addAlternate(const std::string& alternate, const std::string& truth);

  // Multiple-value versions of the above, for convenience
  void addValuesToMap(const std::vector<std::string>& values);
  void addAlternates(const std::vector<std::string>& alternates, const std::string& truth);

  // This is called once per subclass for the lifetime of the program.
  // It needs to initialize all the maps, as it is guaranteed to be called
  // before anyone uses the value.
  virtual void addMaps() = 0;

private:
  // Note that the value is stored as an int, but the int is not accessible.
  // The user only sees the string that the int maps to.
  int value;

  // A simple struct of possible names, and alternates of those names, for a given object
  // For example, a LeptonType would have names Electron and Muon, and you can map 
  // Ele, el, e, E, and El to Electron, and similar alternates for Muon.
  // The alternates map automatically contains the original name for implementatino convenience,
  // so that does not need to added separately.
  struct Maps
  {
    std::vector<std::string> names;
    std::unordered_map<std::string, std::string> alternates;
  };

  // Gets the relevant Maps object for this type.
  // If they have not yet been filled, it calls addMaps().
  Maps& getMaps();
  const Maps& getMaps() const;

  // The place where the actual maps are all stored statically.
  // Uses the Construct Members on First Use idiom to avoid static initialization problem.
  // Thanks to https://isocpp.org/wiki/faq/ctors#static-init-order
  static std::unordered_map<std::string, Maps>& maps();
};

#endif<|MERGE_RESOLUTION|>--- conflicted
+++ resolved
@@ -12,11 +12,7 @@
 class IDType
 {
 public:
-<<<<<<< HEAD
-  virtual ~IDType() {};
-=======
-  virtual ~IDType(){}
->>>>>>> 2d176115
+  virtual ~IDType() {}
   // Gets and sets the current value of the type
   // e.g. "Electron"
   std::string getValue() const;
