--- conflicted
+++ resolved
@@ -10,11 +10,7 @@
 {
 public:
   TriggerModule();
-<<<<<<< HEAD
   virtual bool process() override;
-=======
-  virtual bool process(const edm::EventBase& event) override;
->>>>>>> 72c0d089
   virtual void finalize() override;
   void addTrigger(std::shared_ptr<Trigger> trigger) {triggers.push_back(trigger);}
   void printComboEfficiency(int passCombo, std::vector<int> trigIndices);
@@ -26,10 +22,6 @@
   void callTriggerCombo();
   void triggerCombinations(int offset, int nCombo, std::vector<int>& combination, std::vector<int>& nTriggers);
   void findMostEfficientCombo(double efficiency, int nPass, std::vector<int> combo);
-<<<<<<< HEAD
-  //const std::shared_ptr<RecoIdentificationModule> recoMod;
-=======
->>>>>>> 72c0d089
   std::vector<std::shared_ptr<Trigger>> triggers;
   std::unordered_map<std::vector<bool>,int> overlap;
   std::vector<std::vector<int>> trigCombos;
