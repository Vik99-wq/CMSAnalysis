--- conflicted
+++ resolved
@@ -19,12 +19,6 @@
         void changeFile(TFile* ifile);
         std::shared_ptr<EventFile> getFile() const {return file;} 
         // simply dumps gensim particles from event into ParticleCollection
-<<<<<<< HEAD
-        virtual ParticleCollection getGenSimParticles() const = 0;
-        virtual ParticleCollection getRecoParticles() const = 0;
-        virtual ParticleCollection getRecoJets() const = 0;
-=======
->>>>>>> 126abcad
         //virtual std::vector<PileupSummaryInfo> getPileupInfo() const = 0;
         
         // virtual edm::TriggerResults getTriggerResults(std::string subProcess) const = 0;
