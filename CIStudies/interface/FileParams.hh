#ifndef FILEPARAMS_HH
#define FILEPARAMS_HH

#include <string>
#include <iostream>
#include <map>

#include "IDType.hh"

<<<<<<< HEAD
class Process : public IDType
{
public:
  Process(const std::string& process) {setValue(process);}
  virtual std::string getTypeName() const override {return "Process";}

  static std::string CI() {return "CI";}
  static std::string ADD() {return "ADD";}
  static std::string DY() {return "DY";}
  static std::string Diboson() {return "Diboson";}
  static std::string top() {return "top";}
  static std::string QCD() {return "QCD";}

protected:
  virtual void addMaps() override;
};

=======
// First, the different types (similar to enums) for different things to add

// The MC generation year (e.g., 2016)
>>>>>>> 1c768c9f
class Year : public IDType
{
public:
  Year(const std::string& year) {setValue(year);}
  virtual std::string getTypeName() const override {return "Year";}
  
protected:
  virtual void addMaps() override;
};

// The helicity model for CI interactions (e.g., LL)
class Helicity : public IDType
{
public:
  Helicity(const std::string& helicity) {setValue(helicity);}
  virtual std::string getTypeName() const override {return "Helicity";}

  // Simple functions to return the right strings, so you don't have to remember conventions
  static std::string LL() {return "LL";}
  static std::string LR() {return "LR";}
  static std::string RL() {return "RL";}
  static std::string RR() {return "RR";}
  
protected:
  virtual void addMaps() override;
};

// The interference model for CI interactions
class Interference : public IDType
{
public:
  Interference(const std::string& interference) {setValue(interference);}
  virtual std::string getTypeName() const override {return "Interference";}

  // Simple functions to return the right strings, so you don't have to remember conventions
  static std::string constructive() {return "Constructive";}
  static std::string destructive() {return "Destructive";}
  
protected:
  virtual void addMaps() override;
};

// The lower mass cut used in the generation of the file (e.g., M300)
class MassRange : public IDType
{
public:
  MassRange(const std::string& massRange) {setValue(massRange);}
  virtual std::string getTypeName() const override {return "MassRange";}
  
protected:
  virtual void addMaps() override;
};

// The value of lambda for CI and ADD events, in TeV (e.g., 16)
class Lambda : public IDType
{
public:
  Lambda(const std::string& lambda) {setValue(lambda);}
  virtual std::string getTypeName() const override {return "Lambda";}
  
protected:
  virtual void addMaps() override;
};

// The lepton type (e.g., Electron)
class Particle : public IDType
{
public:
  Particle(const std::string& particle) {setValue(particle);}
  virtual std::string getTypeName() const override {return "Particle";}

  // Simple functions to return the right strings, so you don't have to remember conventions
  static std::string electron() {return "Electron";}
  static std::string muon() {return "Muon";}
  static std::string both() {return "Both";}
  
protected:
  virtual void addMaps() override;
};

class FileParams
{  
public: 

  FileParams(const std::string& proc, const std::string& yr, const std::string& heli, const std::string& inter, const std::string& mrange,
	     const std::string& L, const std::string& part);
  // Default constructor - use with care because it assigns default values!
  FileParams();

<<<<<<< HEAD
  //getters
  std::string getProcess() const { return process.getValue(); }
=======
  // Getters
>>>>>>> 1c768c9f
  std::string getYear() const { return year.getValue(); }
  std::string getHelicity() const { return helicity.getValue(); }
  std::string getInterference() const { return interference.getValue(); }
  std::string getMassRange() const { return massRange.getValue(); }
  std::string getLambda() const { return lambda.getValue(); }
  std::string getParticle() const { return particle.getValue(); }

  // Returns a vector of all filenames for this set of parameters
  std::vector<std::string> fileVector() const;
 
  // Returns the name of the text file that contains the file
  std::string locateTextFile() const;

<<<<<<< HEAD
  std::string massCutString20172018() const;
  std::string massCutStringDY() const;
  std::string massCutStringBackgrounds() const;

private:
  //file parameters
  Process process;
=======
  // A simple function to adjust mass cut naming conventions for 2017
  // Public just in case someone else needs it
  std::string massCutString2017() const;

private:
>>>>>>> 1c768c9f
  Year year;
  Helicity helicity;
  Interference interference;
  MassRange massRange;
  Lambda lambda;
  Particle particle;
};

// output and equality operators
std::ostream& operator<<(std::ostream& stream, const FileParams& params);
bool operator==(const FileParams& p1, const FileParams& p2);
bool operator!=(const FileParams& p1, const FileParams& p2);

#endif<|MERGE_RESOLUTION|>--- conflicted
+++ resolved
@@ -7,7 +7,6 @@
 
 #include "IDType.hh"
 
-<<<<<<< HEAD
 class Process : public IDType
 {
 public:
@@ -25,11 +24,9 @@
   virtual void addMaps() override;
 };
 
-=======
 // First, the different types (similar to enums) for different things to add
 
 // The MC generation year (e.g., 2016)
->>>>>>> 1c768c9f
 class Year : public IDType
 {
 public:
@@ -119,12 +116,8 @@
   // Default constructor - use with care because it assigns default values!
   FileParams();
 
-<<<<<<< HEAD
   //getters
   std::string getProcess() const { return process.getValue(); }
-=======
-  // Getters
->>>>>>> 1c768c9f
   std::string getYear() const { return year.getValue(); }
   std::string getHelicity() const { return helicity.getValue(); }
   std::string getInterference() const { return interference.getValue(); }
@@ -138,21 +131,15 @@
   // Returns the name of the text file that contains the file
   std::string locateTextFile() const;
 
-<<<<<<< HEAD
+  // A simple function to adjust mass cut naming conventions for 2017
+  // Public just in case someone else needs it
   std::string massCutString20172018() const;
   std::string massCutStringDY() const;
   std::string massCutStringBackgrounds() const;
 
-private:
-  //file parameters
-  Process process;
-=======
-  // A simple function to adjust mass cut naming conventions for 2017
-  // Public just in case someone else needs it
-  std::string massCutString2017() const;
 
 private:
->>>>>>> 1c768c9f
+  Process process;
   Year year;
   Helicity helicity;
   Interference interference;
