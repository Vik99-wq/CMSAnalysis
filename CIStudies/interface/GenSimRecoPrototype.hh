--- conflicted
+++ resolved
@@ -15,19 +15,12 @@
     double value() const override {return protectedValue(typeGenSim);}     // Overloads value() and calls protectedValue(typeGenSim)
     virtual ~GenSimRecoPrototype() {} // Empty virtual destructor
 
-<<<<<<< HEAD
-    virtual double protectedValue(bool typeSwitch) const = 0;
-  protected:
-    const GenSimIdentificationModule& getGenSim() const {return genSim;}
-    const RecoIdentificationModule& getReco() const {return reco;}
-=======
   protected:
     const GenSimIdentificationModule& getGenSim() const {return genSim;}   // Getter for genSim
     const RecoIdentificationModule& getReco() const {return reco;}         // Getter for reco
     bool getDataType() const {return typeGenSim;}                          // Getter for typeGenSim
     virtual double protectedValue(bool typeSwitch) const = 0;              // Virtual function that is overridden in InvariantMassHist and PtHist
     
->>>>>>> 370d7031
   private:
     const GenSimIdentificationModule& genSim; 
     const RecoIdentificationModule& reco;
