--- conflicted
+++ resolved
@@ -28,11 +28,8 @@
   bool isNotNull() const {return particle;}
   LeptonType getLeptonType() const;
   BarrelState getBarrelState() const;
-<<<<<<< HEAD
   bool isIsolated() const;
-=======
   const reco::Candidate* getUnderlyingParticle() const {return particle;}
->>>>>>> a4bfb2be
 	
 private:
   const reco::Candidate* particle;
