--- conflicted
+++ resolved
@@ -9,13 +9,9 @@
 class Particle
 {
   public:
-<<<<<<< HEAD
-
-=======
   
-    enum class Type{Electron, Muon, Photon, LeptonJet, None};
+    enum class Type{Electron, Muon, Photon, LeptonJet, Jet, None};
     enum class BarrelState{Barrel, Endcap, None};
->>>>>>> 55c37d1e
     Particle(const reco::Candidate* iparticle = nullptr);
     Particle(const Particle& particle1);
     Particle(reco::Candidate::LorentzVector vec, int charge, Particle::Type type);
