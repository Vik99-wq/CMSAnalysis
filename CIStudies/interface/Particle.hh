--- conflicted
+++ resolved
@@ -42,13 +42,8 @@
   double trackerVetoPt() const;
   bool isIsolated() const;
   const reco::Candidate* getUnderlyingParticle() const {return particle;}
-<<<<<<< HEAD
-
-=======
   bool isFinalState() const;
   bool isGenSim() const;
-	
->>>>>>> 3f5a1337
 private:
   const reco::Candidate* particle;
   void checkIsNull() const;
