#ifndef TREEEVENTFILE_HH
#define TREEEVENTFILE_HH

#include "EventFile.hh"

class TTree;

class TreeEventFile : public EventFile
{
    public:
        TreeEventFile(TFile* ifile);
        virtual void nextEvent() override;
        virtual bool isDone() const override;
        // simply dumps gensim particles from event into ParticleCollection
        virtual ParticleCollection getGenSimParticles() const override;
        virtual ParticleCollection getRecoParticles() const override;
        virtual ParticleCollection getRecoJets() const override;
        virtual GenEventInfoProduct getGenInfo() const override;
        virtual double getMET() const override;
        virtual std::vector<bool> getTriggerResults(std::string subProcess) const override;
        virtual std::vector<std::string> getTriggerNames(std::string subProcess) const override;
    protected:
        struct BranchNames
        {
            std::string elecSize;
            std::string elecCharge;
            std::string elecEta;
            std::string elecPhi;
            std::string elecMass;
            std::string elecPT;
            std::string elecRelIso;

            std::string muonSize;
            std::string muonCharge;
            std::string muonEta;
            std::string muonPhi;
            std::string muonMass;
            std::string muonPT;
            std::string muonRelIso;

            std::string metSize;
            std::string metPhi;
            std::string metPT;

            std::string jetSize;
            std::string jetEta;
            std::string jetPhi;
            std::string jetMass;
            std::string jetPT;

            std::string genSize;
            std::string genPid;
            std::string genStatus;
            std::string genEta;
            std::string genPhi;
            std::string genMass;
            std::string genPt;

            std::string elecIdpass;
            std::string muonIdpass;
        };
        
        virtual std::string getTreeName() = 0;
        virtual BranchNames getTreeBranches() = 0;
        virtual void initialize();
    private:
        // Next time: fill in names from struct - make a protected abstract function =0
        // that just fills in and returns this struct
        // advantage of struct is that you need to name the things to put in the struct
        // new function (or the same) that includes the tree name
        static const Int_t MAXMEC = 100;
        static const Int_t MAXMC = 10000;
        TTree* tree;
        
        // Not sure if this is correct
        Int_t counter;

        // Annoying variables, may God have mercy on my soul
        Int_t elec_size;
        Int_t elec_charge[MAXMEC];
        Float_t elec_eta[MAXMEC];
        Float_t elec_phi[MAXMEC];
        Float_t elec_mass[MAXMEC];
        Float_t elec_pt[MAXMEC];
<<<<<<< HEAD
        Int_t elec_idpass[MAXMEC];
=======
        Float_t elec_reliso[MAXMEC];
>>>>>>> 7eff7621

        Int_t muon_size;
        Int_t muon_charge[MAXMEC];
        Float_t muon_eta[MAXMEC];
        Float_t muon_phi[MAXMEC];
        Float_t muon_mass[MAXMEC];
        Float_t muon_pt[MAXMEC];
<<<<<<< HEAD
        Int_t muon_idpass[MAXMEC];
=======
        Float_t muon_reliso[MAXMEC];
>>>>>>> 7eff7621

        Int_t met_size;
        Float_t met_phi[MAXMEC];
        Float_t met_pt[MAXMEC];

        Int_t jet_size;
        Float_t jet_eta[MAXMEC];
        Float_t jet_phi[MAXMEC];
        Float_t jet_mass[MAXMEC];
        Float_t jet_pt[MAXMEC];

        Int_t gen_size;
        Int_t gen_pid[MAXMC];
        Int_t gen_status[MAXMC];
        Float_t gen_eta[MAXMC];
        Float_t gen_phi[MAXMC];
        Float_t gen_mass[MAXMC];
        Float_t gen_pt[MAXMC];
        
};

#endif<|MERGE_RESOLUTION|>--- conflicted
+++ resolved
@@ -82,11 +82,8 @@
         Float_t elec_phi[MAXMEC];
         Float_t elec_mass[MAXMEC];
         Float_t elec_pt[MAXMEC];
-<<<<<<< HEAD
         Int_t elec_idpass[MAXMEC];
-=======
         Float_t elec_reliso[MAXMEC];
->>>>>>> 7eff7621
 
         Int_t muon_size;
         Int_t muon_charge[MAXMEC];
@@ -94,11 +91,8 @@
         Float_t muon_phi[MAXMEC];
         Float_t muon_mass[MAXMEC];
         Float_t muon_pt[MAXMEC];
-<<<<<<< HEAD
         Int_t muon_idpass[MAXMEC];
-=======
         Float_t muon_reliso[MAXMEC];
->>>>>>> 7eff7621
 
         Int_t met_size;
         Float_t met_phi[MAXMEC];
