--- conflicted
+++ resolved
@@ -5,19 +5,11 @@
 #include "ProductionModule.hh"
 #include "LeptonJet.hh"
 
-//class RecoIdentificationModule;
-
 class LeptonJetReconstructionModule : public ProductionModule
 {
 public:
-<<<<<<< HEAD
-  LeptonJetReconstructionModule(std::shared_ptr<RecoIdentificationModule> recoModule, 
-    double deltaRCut = 0.5, double pTCut = 5);
-  virtual bool process(const edm::EventBase& event) override;
-=======
-  LeptonJetReconstructionModule(double deltaRCut = 0.5);
+  LeptonJetReconstructionModule(double deltaRCut = 0.5, double pTCut = 5);
   virtual bool process() override;
->>>>>>> eb91e956
   const std::vector<LeptonJet>& getLeptonJets() const {return leptonJets;}
   const std::vector<double>& getDeltaRValues() const {return deltaRValues;}
   const std::vector<double>& getPtValues() const {return pTValues;}
@@ -28,7 +20,6 @@
   void findDeltaRValues();
   void findPtValues();
 
-  //std::shared_ptr<RecoIdentificationModule> reco;
   std::vector<LeptonJet> leptonJets;
   std::vector<double> deltaRValues;
   std::vector<double> pTValues;
