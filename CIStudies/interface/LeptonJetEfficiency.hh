--- conflicted
+++ resolved
@@ -20,14 +20,11 @@
 private:
     const std::shared_ptr<LeptonJetReconstructionModule> lepRecoMod;
     const std::shared_ptr<LeptonJetMatchingModule> lepMatchMod;
-<<<<<<< HEAD
 
     int numRecoJets = 0;
     int numMatchedJets = 0;
     int recoZeroAnyVeto = 0;
     int recoZeroAllVeto = 0;
-=======
->>>>>>> 9e4a6547
 };
 
 
