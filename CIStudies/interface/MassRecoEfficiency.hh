#ifndef MASSRECOEFFICIENCY_HH
#define MASSRECOEFFICIENCY_HH

#include <memory>
#include "EfficiencyModule.hh"

//class RecoIdentificationModule;

class MassRecoEfficiency : public EfficiencyModule
{
public:
<<<<<<< HEAD
  MassRecoEfficiency(const std::shared_ptr<WeightingModule> weightMod, const std::shared_ptr<RecoIdentificationModule> iRecoModule, double iHiggsMass, double iLowerWidth, double iUpperWidth);
  bool process(const edm::EventBase& event) override;
=======
  MassRecoEfficiency(double iHiggsMass, double iLowerWidth, double iUpperWidth);
  bool process() override;
>>>>>>> eb91e956
  void finalize() override;
  void writeAll() override {}
private:
  //const std::shared_ptr<RecoIdentificationModule> recoModule;
  double HiggsMass;
  double lowerWidth;     // Checks HiggsMass - lowerWidth, HiggsMass + higherWidth
  double upperWidth;
<<<<<<< HEAD
  int passCount; //
  int totalCount;
=======
  int passCount = 0;
  int totalCount = 0;
>>>>>>> eb91e956
  std::map<int, int> nLeptonPassCount;
  std::map<int, int> nLeptonTotalCount;
  std::map<int, std::map<int, int>> muonsNLeptonPassCount;   // NLeptons keys to <NMuons, count> 
  std::map<int, std::map<int, int>> muonsNLeptonTotalCount;
<<<<<<< HEAD

  protected:
  void doCounters() override {}
=======
  int posPassCount = 0;
  int posTotalCount = 0;
  int negPassCount = 0;
  int negTotalCount = 0;
>>>>>>> eb91e956
};

#endif<|MERGE_RESOLUTION|>--- conflicted
+++ resolved
@@ -9,41 +9,28 @@
 class MassRecoEfficiency : public EfficiencyModule
 {
 public:
-<<<<<<< HEAD
-  MassRecoEfficiency(const std::shared_ptr<WeightingModule> weightMod, const std::shared_ptr<RecoIdentificationModule> iRecoModule, double iHiggsMass, double iLowerWidth, double iUpperWidth);
-  bool process(const edm::EventBase& event) override;
-=======
-  MassRecoEfficiency(double iHiggsMass, double iLowerWidth, double iUpperWidth);
+  MassRecoEfficiency(const std::shared_ptr<WeightingModule> weightMod, double iHiggsMass, double iLowerWidth, double iUpperWidth);
   bool process() override;
->>>>>>> eb91e956
   void finalize() override;
   void writeAll() override {}
+
 private:
-  //const std::shared_ptr<RecoIdentificationModule> recoModule;
   double HiggsMass;
   double lowerWidth;     // Checks HiggsMass - lowerWidth, HiggsMass + higherWidth
   double upperWidth;
-<<<<<<< HEAD
-  int passCount; //
-  int totalCount;
-=======
   int passCount = 0;
   int totalCount = 0;
->>>>>>> eb91e956
   std::map<int, int> nLeptonPassCount;
   std::map<int, int> nLeptonTotalCount;
   std::map<int, std::map<int, int>> muonsNLeptonPassCount;   // NLeptons keys to <NMuons, count> 
   std::map<int, std::map<int, int>> muonsNLeptonTotalCount;
-<<<<<<< HEAD
-
-  protected:
-  void doCounters() override {}
-=======
   int posPassCount = 0;
   int posTotalCount = 0;
   int negPassCount = 0;
   int negTotalCount = 0;
->>>>>>> eb91e956
+
+  protected:
+  void doCounters() override {}
 };
 
 #endif