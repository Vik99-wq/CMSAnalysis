--- conflicted
+++ resolved
@@ -38,13 +38,7 @@
   double calculateLeadingTransverseMomentum(Particle particle1, Particle particle2) const;
   double calculateCollinsSoper(Particle particle1, Particle particle2) const;
 
-<<<<<<< HEAD
-  bool checkSigns(const reco::Candidate* particle1, const reco::Candidate* particle2) const;
-  double calculateInvariantMass(const reco::Candidate* particle1, const reco::Candidate* particle2) const;
-  double calculateLeadingTransverseMomentum(const reco::Candidate* particle1, const reco::Candidate* particle2) const;
-  double calculateCollinsSoper(const reco::Candidate* particle1, const reco::Candidate* particle2) const;
-=======
->>>>>>> 370d7031
+
   double calculateCosTheta(TLorentzVector Ele, TLorentzVector Elebar) const;
   bool lowEtaFlip(Particle particle, Particle antiparticle) const;
 };
