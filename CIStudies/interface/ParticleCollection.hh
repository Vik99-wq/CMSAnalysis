--- conflicted
+++ resolved
@@ -33,17 +33,11 @@
 
   std::pair<Particle, Particle> chooseParticles() const; //picks particles with greatest invariant mass
 
-<<<<<<< HEAD
   bool checkSigns(Particle particle1, Particle particle2) const;
   double calculateInvariantMass(Particle particle1, Particle particle2) const;
   double calculateLeadingTransverseMomentum(Particle particle1, Particle particle2) const;
   double calculateCollinsSoper(Particle particle1, Particle particle2) const;
-=======
-  bool checkSigns(const reco::Candidate* particle1, const reco::Candidate* particle2) const;
-  double calculateInvariantMass(const reco::Candidate* particle1, const reco::Candidate* particle2) const;
-  double calculateLeadingTransverseMomentum(const reco::Candidate* particle1, const reco::Candidate* particle2) const;
-  double calculateCollinsSoper(const reco::Candidate* particle1, const reco::Candidate* particle2) const;
->>>>>>> 1abc5fea
+
   double calculateCosTheta(TLorentzVector Ele, TLorentzVector Elebar) const;
   bool lowEtaFlip(Particle particle, Particle antiparticle) const;
 };
