--- conflicted
+++ resolved
@@ -30,15 +30,9 @@
   double calculateSameSignInvariantMass() const;
   double calculateOppositeSignInvariantMass() const;
 
-<<<<<<< HEAD
-  int getLeptonTypeCount(Particle::LeptonType leptonType) const;
-
-=======
   Particle getLeadingPtLepton() const;
   int getLeptonTypeCount(Particle::LeptonType leptonType) const;
 
-
->>>>>>> ed7c6b3d
   void clear() {particles.clear();}
 
 private:
