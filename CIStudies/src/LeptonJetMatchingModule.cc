#include "CIAnalysis/CIStudies/interface/LeptonJetMatchingModule.hh"
#include "DataFormats/Math/interface/deltaR.h"

#include <limits>

LeptonJetMatchingModule::LeptonJetMatchingModule(std::shared_ptr<LeptonJetReconstructionModule> lepJetModule, double deltaRCut) :
  //genSim(genSimModule),
  lepJet(lepJetModule),
  deltaRCutoff(deltaRCut)

{}

bool LeptonJetMatchingModule::process()
{
    matchingPairs.clear();
    std::vector<Particle> genSimParticles(getInput()->getLeptons(InputModule::RecoLevel::GenSim).getParticles());
    std::vector<LeptonJet> recoLeptonJets(lepJet->getLeptonJets());
    std::vector<Particle> lJets;
    for (LeptonJet lJet:recoLeptonJets)
    {
      lJets.push_back(lJet);
    }

    genSize += genSimParticles.size();
    // std::cout << "Size of genSimParticles: " << genSimParticles.size() << "\n";
    lepJetSize += recoLeptonJets.size();
    // std::cout << "Size of recoLeptonJets: " << recoLeptonJets.size() << "\n";

    double deltaRMin;
    // MatchingPair candidate;
    Particle nullParticle(nullptr);
    LeptonJet nullJet(nullParticle);

<<<<<<< HEAD
    return match(genSimParticles, lJets);
=======
    while (genSimParticles.size() != 0 && recoLeptonJets.size() != 0)
    {
        deltaRMin = std::numeric_limits<double>::max(); // Highest possible double, update after every matched pair
        // MatchingPair dataList(nullptr, nullptr);
        MatchingPair dataList(nullParticle, nullJet);
        for (auto &genParticle : genSimParticles)
        {
          // candidate.first = genParticle;
          for (auto &recoJet : recoLeptonJets)
          {
            MatchingPair candidate(genParticle, recoJet);
            // candidate.second = recoJet;
            double pairDeltaR = findMatchingPairDeltaR(candidate);

            if (pairDeltaR < deltaRMin)
            {
              dataList = candidate; // dataList is needed because candidate is not defined outside the for-each loops
              deltaRMin = pairDeltaR;
            }
          }
        }
        if (deltaRMin < deltaRCutoff)
        {
          //std::cout << "Match found!" << "\n";
          matchingPairs.push_back(dataList);
          recoLeptonJets.erase(std::find(recoLeptonJets.begin(), recoLeptonJets.end(), dataList.second));
        }
        genSimParticles.erase(std::find(genSimParticles.begin(), genSimParticles.end(), dataList.first));
    }
    return true;
>>>>>>> 5789e810
}

double LeptonJetMatchingModule::findMatchingPairDeltaR(MatchingPair pair)
{
  Particle part = pair.first;
  LeptonJet jet = pair.second;

  auto partFourVector = part.getFourVector();
  auto jetFourVector = jet.getFourVector();

  double deltaR = reco::deltaR(partFourVector, jetFourVector);

  return deltaR;
}

void LeptonJetMatchingModule::finalize()
{
  std::cout << "Lepton Jets Found: " << lepJetSize << "\n";
  std::cout << "Number of Neutralinos: " << genSize << "\n";
  std::cout << "Lepton Jet Matching Efficiency: " << (double) lepJetSize / genSize << "\n";
}<|MERGE_RESOLUTION|>--- conflicted
+++ resolved
@@ -31,9 +31,6 @@
     Particle nullParticle(nullptr);
     LeptonJet nullJet(nullParticle);
 
-<<<<<<< HEAD
-    return match(genSimParticles, lJets);
-=======
     while (genSimParticles.size() != 0 && recoLeptonJets.size() != 0)
     {
         deltaRMin = std::numeric_limits<double>::max(); // Highest possible double, update after every matched pair
@@ -64,7 +61,6 @@
         genSimParticles.erase(std::find(genSimParticles.begin(), genSimParticles.end(), dataList.first));
     }
     return true;
->>>>>>> 5789e810
 }
 
 double LeptonJetMatchingModule::findMatchingPairDeltaR(MatchingPair pair)
