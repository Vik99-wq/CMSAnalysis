#include "CIAnalysis/CIStudies/interface/SameSignInvariantMassHist.hh"

#include "CIAnalysis/CIStudies/interface/GenSimRecoPrototype.hh"

SameSignInvariantMassHist::SameSignInvariantMassHist(const std::shared_ptr<GenSimIdentificationModule> genSimModule, const std::shared_ptr<RecoIdentificationModule> recoModule, const bool typeSwitch, const std::string& iname, int iNBins, double iminimum, double imaximum, bool iUsingPhi, bool iMultipleMasses) :
  GenSimRecoPrototype(genSimModule, recoModule, typeSwitch, iname, iNBins, iminimum, imaximum),
  usingPhi(iUsingPhi),
  multipleMasses(iMultipleMasses)
{
}

std::vector<double> SameSignInvariantMassHist::protectedValue(bool typeGenSim) const
{
  if (multipleMasses)
  {
    if (typeGenSim)        // typeGenSim == true, so we want the GenSim values
    {
      auto genParticles = getGenSim()->getGenParticles();
      auto genSimInv = genParticles.calculateSameSignInvariantMasses(usingPhi);
      return {genSimInv};
    }

    else                   // typeGenSim == false, so we want the Reco values
    {
      auto recoParticles = getReco()->getRecoCandidates();
      auto recoInv = recoParticles.calculateSameSignInvariantMasses(usingPhi);
      return {recoInv};
    }
  }

  if (typeGenSim)          // typeGenSim == true, so we want the GenSim values
  {
<<<<<<< HEAD
    auto genParticles = getInput()->getParticles(InputModule::RecoLevel::GenSim);
    auto genSimInv = genParticles.calculateSameSignInvariantMass();
=======
    auto genParticles = getGenSim()->getGenParticles();
    auto genSimInv = genParticles.calculateSameSignInvariantMass(usingPhi);
>>>>>>> 72c0d089
    return {genSimInv};
  }

  else                     // typeGenSim == false, so we want the Reco values
  {
<<<<<<< HEAD
    auto recoParticles = getInput()->getParticles(InputModule::RecoLevel::Reco);
    auto recoInv = recoParticles.calculateSameSignInvariantMass();
=======
    auto recoParticles = getReco()->getRecoCandidates();
    auto recoInv = recoParticles.calculateSameSignInvariantMass(usingPhi);
>>>>>>> 72c0d089
    return {recoInv};
  }
}<|MERGE_RESOLUTION|>--- conflicted
+++ resolved
@@ -2,8 +2,8 @@
 
 #include "CIAnalysis/CIStudies/interface/GenSimRecoPrototype.hh"
 
-SameSignInvariantMassHist::SameSignInvariantMassHist(const std::shared_ptr<GenSimIdentificationModule> genSimModule, const std::shared_ptr<RecoIdentificationModule> recoModule, const bool typeSwitch, const std::string& iname, int iNBins, double iminimum, double imaximum, bool iUsingPhi, bool iMultipleMasses) :
-  GenSimRecoPrototype(genSimModule, recoModule, typeSwitch, iname, iNBins, iminimum, imaximum),
+SameSignInvariantMassHist::SameSignInvariantMassHist(const bool typeSwitch, const std::string& iname, int iNBins, double iminimum, double imaximum, bool iUsingPhi, bool iMultipleMasses) :
+  GenSimRecoPrototype(typeSwitch, iname, iNBins, iminimum, imaximum),
   usingPhi(iUsingPhi),
   multipleMasses(iMultipleMasses)
 {
@@ -15,14 +15,14 @@
   {
     if (typeGenSim)        // typeGenSim == true, so we want the GenSim values
     {
-      auto genParticles = getGenSim()->getGenParticles();
+      auto genParticles = getInput()->getParticles(InputModule::RecoLevel::GenSim);
       auto genSimInv = genParticles.calculateSameSignInvariantMasses(usingPhi);
       return {genSimInv};
     }
 
     else                   // typeGenSim == false, so we want the Reco values
     {
-      auto recoParticles = getReco()->getRecoCandidates();
+      auto recoParticles = getInput()->getParticles(InputModule::RecoLevel::Reco);
       auto recoInv = recoParticles.calculateSameSignInvariantMasses(usingPhi);
       return {recoInv};
     }
@@ -30,25 +30,15 @@
 
   if (typeGenSim)          // typeGenSim == true, so we want the GenSim values
   {
-<<<<<<< HEAD
     auto genParticles = getInput()->getParticles(InputModule::RecoLevel::GenSim);
     auto genSimInv = genParticles.calculateSameSignInvariantMass();
-=======
-    auto genParticles = getGenSim()->getGenParticles();
-    auto genSimInv = genParticles.calculateSameSignInvariantMass(usingPhi);
->>>>>>> 72c0d089
     return {genSimInv};
   }
 
   else                     // typeGenSim == false, so we want the Reco values
   {
-<<<<<<< HEAD
     auto recoParticles = getInput()->getParticles(InputModule::RecoLevel::Reco);
     auto recoInv = recoParticles.calculateSameSignInvariantMass();
-=======
-    auto recoParticles = getReco()->getRecoCandidates();
-    auto recoInv = recoParticles.calculateSameSignInvariantMass(usingPhi);
->>>>>>> 72c0d089
     return {recoInv};
   }
 }