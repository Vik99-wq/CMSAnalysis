--- conflicted
+++ resolved
@@ -3,10 +3,5 @@
 // Static initialization
 std::unordered_map<std::string, double> Module::parameters;
 
-<<<<<<< HEAD
 // Default values - not very elegant, hopefully it won't break things
-FileParams Module::currentParams = FileParams();
-=======
-// Default constructor - not very elegant, hopefully it won't break things
-FileParams Module::currentParams();
->>>>>>> 1c768c9f
+FileParams Module::currentParams = FileParams();