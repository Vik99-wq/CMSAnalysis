#include "CIAnalysis/CIStudies/interface/METTrigger.hh"
#include "CIAnalysis/CIStudies/interface/METModule.hh"

METTrigger::METTrigger(std::shared_ptr<METModule> iMETMod, const double iMETCutoff) :
<<<<<<< HEAD
  Trigger("MET Trigger"),
=======
  RecoTrigger("MET Trigger", nullptr),
>>>>>>> 72c0d089
  mETMod(iMETMod),
  mETCutoff(iMETCutoff)
{
}

bool METTrigger::checkTrigger(std::shared_ptr<InputModule> input)
{
  auto mET = mETMod->getMet();

  //fails trigger if empty
  if (!mET)
  {
    return false;
  }

  //passes trigger if missing transverse energy is greater than the cutoff
  return (mET > mETCutoff);
}<|MERGE_RESOLUTION|>--- conflicted
+++ resolved
@@ -2,11 +2,7 @@
 #include "CIAnalysis/CIStudies/interface/METModule.hh"
 
 METTrigger::METTrigger(std::shared_ptr<METModule> iMETMod, const double iMETCutoff) :
-<<<<<<< HEAD
-  Trigger("MET Trigger"),
-=======
-  RecoTrigger("MET Trigger", nullptr),
->>>>>>> 72c0d089
+  RecoTrigger("MET Trigger"),
   mETMod(iMETMod),
   mETCutoff(iMETCutoff)
 {
