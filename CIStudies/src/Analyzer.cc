#include "CIAnalysis/CIStudies/interface/Analyzer.hh"

#include <fstream>
#include <iostream>
#include <sstream>
#include <unordered_set>

#include "TFile.h"
#include "TH1.h"

#include "CIAnalysis/CIStudies/interface/AnalysisModule.hh"
#include "CIAnalysis/CIStudies/interface/FilterModule.hh"
#include "CIAnalysis/CIStudies/interface/ProductionModule.hh"
#include "CIAnalysis/CIStudies/interface/EventLoader.hh"
#include "FWCore/Framework/interface/Event.h"
#include "DataFormats/FWLite/interface/Event.h"
#include "CIAnalysis/CIStudies/interface/Module.hh"
#include "CIAnalysis/CIStudies/interface/TDisplayText.h"

void Analyzer::run(const std::string& configFile, const std::string& outputFile, int outputEvery, int nFiles)
{
  // This keeps the histograms separate from the files they came from, avoiding much silliness
  TH1::AddDirectory(kFALSE);
  TH1::SetDefaultSumw2(kTRUE);

  // Get a list of FileParams objects
  auto fileparams = inputFiles(configFile);
<<<<<<< HEAD
  auto eventLoader = std::make_unique<MiniAODEventLoader> (outputEvery);
  InputModule input(eventLoader.get());
=======
  auto eventLoader = std::make_shared<EventLoader> (outputEvery);
  auto input = std::make_shared<InputModule> (eventLoader);
>>>>>>> 7c792f6d
  // Initialize all modules
  for (auto module : getAllModules())
    {
      module->setInput(&input);
      module->initialize();
    }

  // A list of all the filters we used
  std::unordered_set<std::string> filterNames;

  int numOfEvents = 0;

  for (auto& filepar : fileparams)
    {
      // Set the static FileParams object so the modules know the file parameters
      Module::setFileParams(filepar);

      // Get a list of Root files
      auto files = filepar.fileVector();
      std::cout << "# of root files: " << files.size() << std::endl;

      int fileCounter = 0;

      for (auto& filename : files)
	  {
      fileCounter += 1;

	  // Open files with rootxd
	  const std::string eossrc = "root://cmsxrootd.fnal.gov//";

	  std::string fileStr = eossrc + filename;
	  TFile* file = TFile::Open(fileStr.c_str(), "READ");
	  if (!file)
	    {
	      std::cout << "File " << fileStr << " not found!\n";
	      continue;
	    }
    
    eventLoader->changeFile(file);
    while(true)
    {
      if (eventLoader->getFile()->isDone())
      {
        break;
      }
      ++numOfEvents;
      // eventLoader.getLeptons();
      bool continueProcessing = true;
      for (auto module : productionModules)
      {
        if (!module->processEvent())
        {
          continueProcessing = false;
          std::cout << "continueProcessing: " << continueProcessing << "\n" << std::endl;
          break;
        }
      }
      std::string filterString;
      for (auto module : filterModules)  
      {
        if (!module->processEvent())
        {
          continueProcessing = false;
          break;
        }
        else
        {
          filterString += module->getFilterString();
        }
      }
      if (continueProcessing)
      {
        filterNames.insert(filterString);
        for (auto module : analysisModules)
        {
          module->setFilterString(filterString);
          module->processEvent();
        }
      }
      eventLoader->getFile()->nextEvent();
    }

	 /*  // Extract events
	  fwlite::Event ev(file);

	  std::cerr << "Events: " << ev.size() << std::endl;

	  numOfEvents += ev.size();
      
	  int ievt = 0;

	  for (ev.toBegin(); !ev.atEnd(); ++ev, ++ievt)
	    {
	      const edm::EventBase& event = ev;

	      if (outputEvery != 0 && ievt > 0 && ievt % outputEvery == 0) 
		std::cout << "Processing event: " << ievt << std::endl; 

	      // Run all production modules
	      bool continueProcessing = true;
	      for (auto module : productionModules)
		{
		  if (!module->processEvent(event))
		    {
		      continueProcessing = false;
		      //std::cout << "continueProcessing: " << continueProcessing << "\n" << std::endl; 
		      break;
		    }
		}

	      // Run all filter modules and get filter string
	      std::string filterString;
	      for (auto module : filterModules)
		{
		  if (!module->processEvent(event))
		    {
		      continueProcessing = false;
		      break;
		    }
		  else
		    {
		      filterString += module->getFilterString();
		    }
		}

	      if (!continueProcessing)
		continue;

	      // Keep track of the filters we are using (multiple insertions
	      // will cause no effect on a map)
	      filterNames.insert(filterString);

	      // Run all analysis modules
	      for (auto module : analysisModules)
		{
		  // Set the filter string first
		  module->setFilterString(filterString);
		  module->processEvent(event);
		}
	    } */

	  delete file;

    if (nFiles != -1 && fileCounter >= nFiles)
    {
      break;
    }
	}
      std::cout << "Events Processed: " << numOfEvents << std::endl;
    }      
  
  // Finalize the modules
  for (auto module : productionModules)
    {
      module->finalize();
    }
  for (auto module : filterModules)
    {
      module->finalize();
    }
  TFile* outputRootFile = new TFile(outputFile.c_str(), "RECREATE");

  // Finalize separately for each filterString, to be safe
  for (auto module : analysisModules)
    {
      module->doneProcessing();

      for (auto& str : filterNames)
	{
	  module->setFilterString(str);
	  module->finalize();
	}

      // Write the output
      module->writeAll();
    }

  // Write total number of events
  auto eventsText = new TDisplayText(std::to_string(numOfEvents).c_str());
  eventsText->Write("NEvents");

  // Clean up
  outputRootFile->Close();

  delete outputRootFile;
}

std::vector<std::string> Analyzer::parseLine(std::ifstream& txtFile) const
{
  std::string line;
  std::getline(txtFile,line);
  
  //seperates each line by whitespace (tabs)
  std::istringstream stream(line);

  std::vector<std::string> category;

  int counter = 0; 
  while (stream)
    {
      std::string word;
      stream >> word;
      
      //occasionally added empty strings to the vector which caused a runtime error
      if (counter > 0 and word.size() > 0)
	{
	  category.push_back(word);
	}
      ++counter;
    }

  return category;
}

std::vector<FileParams> Analyzer::inputFiles(const std::string& txtFile) const
{
  std::ifstream inputFiles(txtFile);

  if (!inputFiles)
    {
      throw std::runtime_error("File " + txtFile + " not found!");
    }
  
  //each vector contains the options selected in "pickFiles.txt"
  // Configuration file must be in this order
  auto process = parseLine(inputFiles);
  auto year = parseLine(inputFiles);
  auto lepton = parseLine(inputFiles);
  auto mass = parseLine(inputFiles);
  auto lambda = parseLine(inputFiles);
  auto interference = parseLine(inputFiles);
  auto helicity = parseLine(inputFiles);

  std::vector<FileParams> params;

  //adds all of the files to a larger vector that is seperated by mass cuts
  for (auto& processStr : process)
    for (auto& yearStr : year)
      {
	for (auto& leptonStr : lepton)
	  {
	    for (auto& lambdaStr : lambda)
	      {
		for (auto& interferenceStr : interference)
		  {
		    for (auto& helicityStr : helicity)
		      {
			for (auto& massStr : mass)
			  {
			    //based on the options selected, it adds the respective files following the standard naming system
			    params.push_back(FileParams(processStr, yearStr, helicityStr, interferenceStr, massStr, 
							lambdaStr, leptonStr));
			  }
		      }
		  }
	      }
	  }
      }
      
  std::cout << params[0].getFileKey() << std::endl;
  return params;
}

std::vector<std::shared_ptr<Module>> Analyzer::getAllModules() const
{
  std::vector<std::shared_ptr<Module>> modules;
  for (auto mod : productionModules)
    {
      modules.push_back(mod);
    }
  for (auto mod : filterModules)
    {
      modules.push_back(mod);
    }
  for (auto mod : analysisModules)
    {
      modules.push_back(mod);
    }
  return modules;
}<|MERGE_RESOLUTION|>--- conflicted
+++ resolved
@@ -25,13 +25,8 @@
 
   // Get a list of FileParams objects
   auto fileparams = inputFiles(configFile);
-<<<<<<< HEAD
-  auto eventLoader = std::make_unique<MiniAODEventLoader> (outputEvery);
-  InputModule input(eventLoader.get());
-=======
-  auto eventLoader = std::make_shared<EventLoader> (outputEvery);
-  auto input = std::make_shared<InputModule> (eventLoader);
->>>>>>> 7c792f6d
+  EventLoader eventLoader (outputEvery);
+  InputModule input(&eventLoader);
   // Initialize all modules
   for (auto module : getAllModules())
     {
@@ -70,10 +65,10 @@
 	      continue;
 	    }
     
-    eventLoader->changeFile(file);
+    eventLoader.changeFile(file);
     while(true)
     {
-      if (eventLoader->getFile()->isDone())
+      if (eventLoader.getFile()->isDone())
       {
         break;
       }
@@ -111,7 +106,7 @@
           module->processEvent();
         }
       }
-      eventLoader->getFile()->nextEvent();
+      eventLoader.getFile()->nextEvent();
     }
 
 	 /*  // Extract events
