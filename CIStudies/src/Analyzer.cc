#include "CIAnalysis/CIStudies/interface/Analyzer.hh"

#include <fstream>
#include <iostream>
#include <sstream>
#include <unordered_set>

#include "TFile.h"
#include "TH1.h"

#include "CIAnalysis/CIStudies/interface/AnalysisModule.hh"
#include "CIAnalysis/CIStudies/interface/FilterModule.hh"
#include "CIAnalysis/CIStudies/interface/ProductionModule.hh"
#include "FWCore/Framework/interface/Event.h"
#include "DataFormats/FWLite/interface/Event.h"
#include "CIAnalysis/CIStudies/interface/Module.hh"

void Analyzer::run(const std::string& configFile, const std::string& outputFile, int outputEvery)
{
  // This keeps the histograms separate from the files they came from, avoiding much silliness
  TH1::AddDirectory(kFALSE);

  // Get a list of FileParams objects
  auto fileparams = inputFiles(configFile, particle1);

  // Initialize all modules
  for (auto module : getAllModules())
    {
      module->initialize();
    }

  // A list of all the filters we used
  std::unordered_set<std::string> filterNames;

  for (auto& filepar : fileparams)
    {
      // Set the static FileParams object so the modules know the file parameters
      Module::setFileParams(filepar);

      // Get a list of Root files
      auto files = filepar.fileVector();
      std::cout << "# of root files: " << files.size() << std::endl;

      for (auto& filename : files)
	{
	  // Open files with rootxd
	  const std::string eossrc = "root://cmsxrootd.fnal.gov//";

	  std::string fileStr = eossrc + filename;
	  TFile* file = TFile::Open(fileStr.c_str(), "READ");
	  if (!file)
	    {
	      std::cout << "File " << fileStr << " not found!\n";
	      continue;
	    } 

	  // Extract events
	  fwlite::Event ev(file);

	  std::cerr << "Events: " << ev.size() << std::endl;
      
	  int ievt = 0;

	  for (ev.toBegin(); !ev.atEnd(); ++ev, ++ievt)
	    {
	      const edm::EventBase& event = ev;

	      if (outputEvery != 0 && ievt > 0 && ievt % outputEvery == 0) 
		std::cout << "Processing event: " << ievt << std::endl; 

	      // Run all production modules
	      bool continueProcessing = true;
	      for (auto module : productionModules)
		{
		  if (!module->process(event))
		    {
		      continueProcessing = false;
		      break;
		    }
		}

	      // Run all filter modules and get filter string
	      std::string filterString;
	      for (auto module : filterModules)
		{
		  if (!module->process(event))
		    {
		      continueProcessing = false;
		      break;
		    }
		  else
		    {
		      filterString += module->getFilterString();
		    }
		}

	      if (!continueProcessing)
		continue;

	      // Keep track of the filters we are using (multiple insertions
	      // will cause no effect on a map)
	      filterNames.insert(filterString);

	      // Run all analysis modules
	      for (auto module : analysisModules)
		{
		  // Set the filter string first
		  module->setFilterString(filterString);
		  module->process(event);
		}
	    }

	  delete file;
	}
    }      
  
  // Finalize the modules
  for (auto module : productionModules)
    {
      module->finalize();
    }
  for (auto module : filterModules)
    {
      module->finalize();
    }
  TFile* outputRootFile = new TFile(outputFile.c_str(), "RECREATE");

  // Finalize separately for each filterString, to be safe
  for (auto module : analysisModules)
    {
      module->doneProcessing();

      for (auto& str : filterNames)
	{
	  module->setFilterString(str);
	  module->finalize();
	}

      // Write the output
      module->writeAll();
    }

  // Clean up
  outputRootFile->Close();

  delete outputRootFile;
}

std::vector<std::string> Analyzer::parseLine(std::ifstream& txtFile) const
{
  std::string line;
  std::getline(txtFile,line);
  
  //seperates each line by whitespace (tabs)
  std::istringstream stream(line);

  std::vector<std::string> category;

  int counter = 0; 
  while (stream)
    {
      std::string word;
      stream >> word;
      
      //occasionally added empty strings to the vector which caused a runtime error
      if (counter > 0 and word.size() > 0)
	{
	  category.push_back(word);
	}
      ++counter;
    }

  return category;
}

std::vector<FileParams> Analyzer::inputFiles(const std::string& txtFile, std::string& particle1) const
{
  std::ifstream inputFiles(txtFile);

  if (!inputFiles)
    {
      throw std::runtime_error("File " + txtFile + " not found!");
    }
<<<<<<< HEAD
  
  //each vector contains the options selected in "pickFiles.txt"
  auto process = parseLine(inputFiles);
=======

  // Configuration file must be in this order
>>>>>>> 1c768c9f
  auto year = parseLine(inputFiles);
  auto lepton = parseLine(inputFiles);
  auto mass = parseLine(inputFiles);
  auto lambda = parseLine(inputFiles);
  auto interference = parseLine(inputFiles);
  auto helicity = parseLine(inputFiles);

  std::vector<FileParams> params;

<<<<<<< HEAD
  //adds all of the files to a larger vector that is seperated by mass cuts
  for (auto& processStr : process)
=======
  for (auto& massStr : mass)
>>>>>>> 1c768c9f
    {
      for (auto& massStr : mass)
	{
	  for (auto& yearStr : year)
	    {
	      for (auto& leptonStr : lepton)
		{
		  for (auto& lambdaStr : lambda)
		    {
		      for (auto& interferenceStr : interference)
			{
<<<<<<< HEAD
			  for (auto& helicityStr : helicity)
			    {
			      //based on the options selected, it adds the respective files following the standard naming system
			      params.push_back(FileParams(processStr, yearStr, helicityStr, interferenceStr, massStr, 
							  lambdaStr, leptonStr));
			    }
=======
			  params.push_back(FileParams(yearStr, helicityStr, interferenceStr, massStr, 
						      lambdaStr, leptonStr));
>>>>>>> 1c768c9f
			}
		    }
		}
	    }
	}
    }

  return params;
}

std::vector<Module*> Analyzer::getAllModules() const
{
  std::vector<Module*> modules;
  for (auto mod : productionModules)
    {
      modules.push_back(mod);
    }
  for (auto mod : filterModules)
    {
      modules.push_back(mod);
    }
  for (auto mod : analysisModules)
    {
      modules.push_back(mod);
    }
  return modules;
}<|MERGE_RESOLUTION|>--- conflicted
+++ resolved
@@ -21,7 +21,7 @@
   TH1::AddDirectory(kFALSE);
 
   // Get a list of FileParams objects
-  auto fileparams = inputFiles(configFile, particle1);
+  auto fileparams = inputFiles(configFile);
 
   // Initialize all modules
   for (auto module : getAllModules())
@@ -173,7 +173,7 @@
   return category;
 }
 
-std::vector<FileParams> Analyzer::inputFiles(const std::string& txtFile, std::string& particle1) const
+std::vector<FileParams> Analyzer::inputFiles(const std::string& txtFile) const
 {
   std::ifstream inputFiles(txtFile);
 
@@ -181,14 +181,10 @@
     {
       throw std::runtime_error("File " + txtFile + " not found!");
     }
-<<<<<<< HEAD
   
   //each vector contains the options selected in "pickFiles.txt"
+  // Configuration file must be in this order
   auto process = parseLine(inputFiles);
-=======
-
-  // Configuration file must be in this order
->>>>>>> 1c768c9f
   auto year = parseLine(inputFiles);
   auto lepton = parseLine(inputFiles);
   auto mass = parseLine(inputFiles);
@@ -198,40 +194,30 @@
 
   std::vector<FileParams> params;
 
-<<<<<<< HEAD
   //adds all of the files to a larger vector that is seperated by mass cuts
   for (auto& processStr : process)
-=======
-  for (auto& massStr : mass)
->>>>>>> 1c768c9f
-    {
-      for (auto& massStr : mass)
-	{
-	  for (auto& yearStr : year)
-	    {
-	      for (auto& leptonStr : lepton)
-		{
-		  for (auto& lambdaStr : lambda)
-		    {
-		      for (auto& interferenceStr : interference)
-			{
-<<<<<<< HEAD
-			  for (auto& helicityStr : helicity)
-			    {
-			      //based on the options selected, it adds the respective files following the standard naming system
-			      params.push_back(FileParams(processStr, yearStr, helicityStr, interferenceStr, massStr, 
-							  lambdaStr, leptonStr));
-			    }
-=======
-			  params.push_back(FileParams(yearStr, helicityStr, interferenceStr, massStr, 
-						      lambdaStr, leptonStr));
->>>>>>> 1c768c9f
-			}
-		    }
-		}
-	    }
-	}
-    }
+    for (auto& massStr : mass)
+      {
+	for (auto& yearStr : year)
+	  {
+	    for (auto& leptonStr : lepton)
+	      {
+		for (auto& lambdaStr : lambda)
+		  {
+		    for (auto& interferenceStr : interference)
+		      {
+			for (auto& helicityStr : helicity)
+			  {
+			    //based on the options selected, it adds the respective files following the standard naming system
+			    params.push_back(FileParams(processStr, yearStr, helicityStr, interferenceStr, massStr, 
+							lambdaStr, leptonStr));
+			  }
+		      }
+		  }
+	      }
+	  }
+      }
+      
 
   return params;
 }
