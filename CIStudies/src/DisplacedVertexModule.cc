#include "CIAnalysis/CIStudies/interface/DisplacedVertexModule.hh"

#include "DataFormats/RecoCandidate/interface/RecoCandidate.h"

#include "TrackingTools/GeomPropagators/interface/AnalyticalPropagator.h"
#include "MagneticField/UniformEngine/interface/UniformMagneticField.h"
#include "DataFormats/GeometrySurface/interface/Cylinder.h"
#include <limits>

#include <algorithm>
#include <cmath>
#include <tuple>
#include <cfloat>

#include <iostream> 

// TODO: Write distance(Muon m1, Muon m2, double radius) function
// Radius is radius of the cylinder, find the distance between the two muons as they hit the cylinder.
// Add radius parameters to the module 

// --- Not currently working --- //

/*
using Surface::GlobalPoint;
using Surface::GlobalVector;
using Cylinder::PositionType;
using Cylinder::RotationType;
//typedef Surface::Cylinder Cylinder;
*/

DisplacedVertexModule::DisplacedVertexModule()
{
}

bool DisplacedVertexModule::process()
{
  std::vector<Particle> recoCandidates(getInput()->getLeptons(InputModule::RecoLevel::Reco).getParticles());

<<<<<<< HEAD
//   for (auto& part : recoCandidates)
//   {
//     auto particle = part.getUnderlyingParticle();
    
//     auto muon = dynamic_cast<const pat::Muon*>(particle);

//     if (muon)
//     {
//       auto muonTrack = muon->track();
//       // auto muonTrack = muon->outerTrack();

//       if (!muonTrack) 
//       {
//         std::cout << "NO TRACK" << std::endl;
//       }
//       else
//       {
//         propagateTrack(muonTrack);
//       }
//     }
//     else
//     {
//       std::cout << "NOT A MUON" << std::endl;
//     }
//   }
=======
  for (auto& part : recoCandidates)
  {
    for(auto& part2 : recoCandidates)
    {
      if(part2 == part)
      {
        continue;
      }
      else
      {
        auto particle = part.getUnderlyingParticle();
        auto particle2 = part2.getUnderlyingParticle();
    
        auto muon = dynamic_cast<const pat::Muon*>(particle);
        auto muon2 = dynamic_cast<const pat::Muon*>(particle2);

        if (muon && muon2)
        {
          auto muonTrack = muon->track();
          auto muonTrack2 = muon2->track();
          // auto muonTrack = muon->outerTrack();

          if (!muonTrack || !muonTrack2) 
          {
            std::cout << "NO TRACK" << std::endl;
          }
          else
          {
            try
            {
              muonTrack->innerPosition();
              std::cout << "Closest Approach: " << closestApproach(muonTrack, muonTrack2) /* <-- exceptions */ << std::endl;
            }
            catch(edm::Exception& ex)
            {
              std::cout << "Something broke" << std::endl;
              std::cout << ex.what() << std::endl;
            }
          }
        }
        else
        {
          // std::cout << "NOT A MUON" << std::endl; // Commented this line because it gets really annoying to look at.
        }
      }
    }
  }
>>>>>>> 7e5d8561

  return true; 
}

Surface::GlobalPoint DisplacedVertexModule::propagateTrack(reco::TrackRef& track, float rmin)
{
  Surface::GlobalPoint bestPoint;
  std::cout << "Propagating Track." << std::endl;
  Surface::GlobalVector magneticFieldVector(0, 0, 4); // wrong magnetic field
  // std::cout << "Magnetic Field Vector" << std::endl;

  // Everything seems to need a regular Magnetic Field, but that's an abstract class?
  const UniformMagneticField* magneticField = new UniformMagneticField(magneticFieldVector);
  // std::cout << "Magnetic field." << std::endl;
  /*
  auto& outerPoint = track->outerPosition();
  auto& outerMomentum = track->outerMomentum();

  Surface::GlobalPoint trackPoint(outerPoint.x(), outerPoint.y(), outerPoint.z());
  Surface::GlobalVector trackMomentum(outerMomentum.x(), outerMomentum.y(), outerMomentum.z());
  */

  auto& innerPoint = track->innerPosition(); // causes errors
  std::cout << "Inner Position made." << std::endl;
  auto& innerMomentum = track->innerMomentum();
  std::cout << "Position and momentum set." << std::endl;

  Surface::GlobalPoint trackPoint(innerPoint.x(), innerPoint.y(), innerPoint.z());
  Surface::GlobalVector trackMomentum(innerMomentum.x(), innerMomentum.y(), innerMomentum.z());

  std::cout << "INNER POINT --> " << innerPoint.x() << " " << innerPoint.y() << std::endl;

  TrackCharge trackCharge = 1; // I assume this or -1? Why assume in the first place?

  FreeTrajectoryState* muonTrajectory = new FreeTrajectoryState(trackPoint, trackMomentum, trackCharge, magneticField);
  std::cout << "fts X --> " << muonTrajectory->position().x() << std::endl;
  
  AnalyticalPropagator* propagator = new AnalyticalPropagator(magneticField, oppositeToMomentum);

  
  
  const Cylinder::PositionType cylinderPos(0, 0, 0);
  const Cylinder::RotationType cylinderRot(1, 0, 0, 0, 1, 0, 0, 0, 1); // fix these, these types are confusing
  
  float rmax = rmin + 0.1;
  float zmin = -50;
  float zmax = 50;

  SimpleCylinderBounds cylinderBounds(rmin, rmax, zmin, zmax);
  Cylinder barrelCylinder(cylinderPos, cylinderRot, cylinderBounds);

  BasicSingleTrajectoryState* basicTrajectory = new BasicSingleTrajectoryState(*muonTrajectory, barrelCylinder);
  TrajectoryStateOnSurface* trajectoryOnSurface = new TrajectoryStateOnSurface(basicTrajectory);

  std::pair<TrajectoryStateOnSurface, double> propagateWithPathTSOS = propagator->propagateWithPath(*trajectoryOnSurface, barrelCylinder);

  // std::cout << "TSOS Position --> " << propagateWithPathTSOS.second << std::endl;

  // To stop the segfaults, we just ignore the path and return a default each time it isn't valid.
  if(!propagateWithPathTSOS.first.isValid()) {
    std::cout << "Invalid Path" << std::endl;
    return Surface::GlobalPoint();
  }

  std::cout << "TSOS Position --> " << /* seg faults here -> */ propagateWithPathTSOS.first.globalPosition().x() << " " << propagateWithPathTSOS.first.globalPosition().y() << std::endl;
  bestPoint = propagateWithPathTSOS.first.globalPosition();
  // std::cout << "TSOS Position --> " << propagateWithPathTSOS.first.data() << std::endl;

  return bestPoint;
}

double DisplacedVertexModule::closestApproach(reco::TrackRef& t1, reco::TrackRef& t2) {
  std::vector<Surface::GlobalPoint> p1Tracks, p2Tracks;

  double rmin = 2;

  while(rmin > 0) {
    Surface::GlobalPoint p1Add = propagateTrack(t1, rmin);
    Surface::GlobalPoint p2Add = propagateTrack(t2, rmin);

    // Since I'm not sure if there's a more efficient way to check this, to see if a
    // track needs to be removed, we just check that it isn't the same as the default
    // value of the propagateTrack method.
    // 
    // Note: != is not defined as an operator on Surface::GlobalPoint, while == is. Thus,
    // the negation is performed as a separate operation.
    if(!(p1Add == Surface::GlobalPoint()))
    {
      p1Tracks.push_back(p1Add);
    }
    else
    {
      std::cout << "Skipped p1 track. Radius: " << rmin << std::endl;
    }

    if(!(p2Add == Surface::GlobalPoint()))
    {
      p2Tracks.push_back(p2Add);
    }
    else
    {
      std::cout << "Skipped p2 track. Radius: " << rmin << std::endl;
    }
    
    rmin -= 0.1;
  }

  double closestApproach = 100000;
  for(Surface::GlobalPoint p1Track : p1Tracks) {
    for(Surface::GlobalPoint p2Track : p2Tracks) {
      double approach = (p1Track - p2Track).mag();
      if(approach < closestApproach) {
        closestApproach = approach;
      }
    }
  }
  return closestApproach;
}

/*

void DisplacedVertexModule::muonBarrelCrossing(reco::TrackRef track) 
{
  auto& refPoint = track->referencePoint();
  auto& refMomentum = track->momentum();
  
  GlobalPoint trackPoint(refPoint.x(), refPoint.y(), refPoint.z());
  GlobalVector trackMomentum(refMomentum.x(), refMomentum.y(), refMomentum.z());

  double rho = 0.1;
  double s = 1;

  std::cout << "refPoint x: " << trackPoint.x() << " | momentum x: " << trackMomentum.x() << std::endl;
  
  HelixBarrelPlaneCrossingByCircle* helixCrossing = new HelixBarrelPlaneCrossingByCircle(trackPoint, trackMomentum, rho, alongMomentum);

  std::cout << "position: " << helixCrossing->position(s) << std::endl;
  std::cout << "direction: " << helixCrossing->direction(s) << std::endl;
    
}

// Test example
void DisplacedVertexModule::testCrossing() 
{
  GlobalPoint startingPos(-7.79082, -47.6418, 9.18163);
  GlobalVector startingDir(-0.553982, -5.09198, 1.02212);

  double rho = 0.00223254;

  HelixBarrelPlaneCrossingByCircle* precise =  new HelixBarrelPlaneCrossingByCircle(startingPos, startingDir, rho, alongMomentum);
  //bool cross;
  double s;
  //std::tie(cross, s) = precise->pathLength(plane);

  s = 10.5;
  std::cout << "position: " << precise->position(s) << std::endl;


  
  GlobalPoint pos(-2.95456, -48.2127, 3.1033);

  Surface::RotationType rot(0.995292, 0.0969201, 0.000255868, 8.57131e-06, 0.00255196, -0.999997, -0.0969205, 0.995289, 0.00253912);

  std::cout << rot << std::endl;

  Plane plane(pos, rot);
  GlobalVector u = plane.normalVector();
  std::cout << "norm " << u << std::endl;
  
  auto crossing = new HelixBarrelPlaneCrossing2OrderLocal(startingPos, startingDir, rho, plane);

  std::cout << plane.toLocal(GlobalPoint(precise.position(s))) << " " << plane.toLocal(GlobalVector(precise.direction(s))) << std::endl;
  std::cout << HelixBarrelPlaneCrossing2OrderLocal::positionOnly(startingPos, startingDir, rho, plane) << ' ';
  std::cout << crossing.position() << ' ' << crossing.direction() << std::endl;
 }
 */<|MERGE_RESOLUTION|>--- conflicted
+++ resolved
@@ -36,33 +36,6 @@
 {
   std::vector<Particle> recoCandidates(getInput()->getLeptons(InputModule::RecoLevel::Reco).getParticles());
 
-<<<<<<< HEAD
-//   for (auto& part : recoCandidates)
-//   {
-//     auto particle = part.getUnderlyingParticle();
-    
-//     auto muon = dynamic_cast<const pat::Muon*>(particle);
-
-//     if (muon)
-//     {
-//       auto muonTrack = muon->track();
-//       // auto muonTrack = muon->outerTrack();
-
-//       if (!muonTrack) 
-//       {
-//         std::cout << "NO TRACK" << std::endl;
-//       }
-//       else
-//       {
-//         propagateTrack(muonTrack);
-//       }
-//     }
-//     else
-//     {
-//       std::cout << "NOT A MUON" << std::endl;
-//     }
-//   }
-=======
   for (auto& part : recoCandidates)
   {
     for(auto& part2 : recoCandidates)
@@ -110,7 +83,6 @@
       }
     }
   }
->>>>>>> 7e5d8561
 
   return true; 
 }
