--- conflicted
+++ resolved
@@ -75,14 +75,7 @@
   }
   else
   {
-<<<<<<< HEAD
     massBinMap[name].push_back(massbin);    // Add the mass bin string to the vector
-=======
-    // auto massBinVec = massBinMap[name];
-    // massBinVec.push_back(massbin);        // Add the mass bin string to the vector
-    // std::cout << "Adding Mass Bin: " << massbin << "\n";
-    massBinMap[name].push_back(massbin);
->>>>>>> d9e283df
   }
 }
 
@@ -201,17 +194,10 @@
     // If the histogram with mass bin doesn't exist, make it
     if (baseObjects.find(hist->getFilteredName() + massBin) == baseObjects.end())
       {
-<<<<<<< HEAD
-         std::cout << "Name: " << hist->getName() << '\n';
-         std::cout << "FilteredName: " << hist->getFilteredName() << '\n';
-         std::cout << "Mass Bin: " << massBin << '\n';
-         std::cout << "Histogram missing and made: " << hist->getFilteredName() + massBin << '\n';
-=======
         // std::cout << "Name: " << hist->getName() << '\n';
         // std::cout << "FilteredName: " << hist->getFilteredName() << '\n';
         // std::cout << "Mass Bin: " << massBin << '\n';
         // std::cout << "Histogram missing and made (with Mass Bin): " << hist->getFilteredName() + massBin << '\n';
->>>>>>> d9e283df
         makeHistogram(hist->getFilteredName() + massBin, hist->getFilteredName() + massBin, hist->getNBins(), hist->getMinimum(), hist->getMaximum()); 
         addMassBinObject(hist->getFilteredName(), massBin);
       }
@@ -221,17 +207,10 @@
     // If the histogram without mass bin doesn't exist, make it
     if (baseObjects.find(hist->getFilteredName()) == baseObjects.end())
       {
-<<<<<<< HEAD
-         std::cout << "Name: " << hist->getName() << '\n';
-         std::cout << "FilteredName: " << hist->getFilteredName() << '\n';
-         std::cout << "Mass Bin: " << massBin << '\n';
-         std::cout << "Histogram missing and made: " << hist->getFilteredName() << '\n';
-=======
         // std::cout << "Name: " << hist->getName() << '\n';
         // std::cout << "FilteredName: " << hist->getFilteredName() << '\n';
         // std::cout << "Mass Bin: " << massBin << '\n';
         // std::cout << "Histogram missing and made (without Mass Bin): " << hist->getFilteredName() << '\n';
->>>>>>> d9e283df
         makeHistogram(hist->getFilteredName(), hist->getFilteredName(), hist->getNBins(), hist->getMinimum(), hist->getMaximum()); 
       }
 
