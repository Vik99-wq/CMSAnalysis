#include "CIAnalysis/CIStudies/interface/LeptonJetEfficiency.hh"
#include "CIAnalysis/CIStudies/interface/LeptonJetReconstructionModule.hh"
#include "CIAnalysis/CIStudies/interface/LeptonJetMatchingModule.hh"

LeptonJetEfficiency::LeptonJetEfficiency(const std::shared_ptr<WeightingModule> weightMod, const std::shared_ptr<LeptonJetReconstructionModule> iLepRecoMod, const std::shared_ptr<LeptonJetMatchingModule> iLepMatchMod):
    EfficiencyModule(weightMod),
    lepRecoMod(iLepRecoMod),
    lepMatchMod(iLepMatchMod)

{}

<<<<<<< HEAD
void LeptonJetEfficiency::doCounters()
=======
bool LeptonJetEfficiency::process()
>>>>>>> eb91e956
{
    auto recoLeptonJets = lepRecoMod->getLeptonJets();
    incrementCounter("Number of Reconstructed Jets", recoLeptonJets.size());

    if (recoLeptonJets.size() > 1) 
    {
        incrementCounter("Multiple Jet Events", 1);
    }
    if (recoLeptonJets.size() == 1)
    {
        incrementCounter("Single Jet Events", 1);
    }
    if (recoLeptonJets.size() == 2)
    {
        incrementCounter("Double Jet Events", 1);
    }
    
    auto matchingPairs = lepMatchMod->getMatchingPairs();
    incrementCounter("Number of matched jets", matchingPairs.size());

}

void LeptonJetEfficiency::finalize()
{
    EfficiencyModule::finalize();

    std::cout << "Lepton Jet Efficiency: " << getCounter("Number of matched jets") / getCounter("Number of Reconstructed Jets") << "\n";
}<|MERGE_RESOLUTION|>--- conflicted
+++ resolved
@@ -9,11 +9,7 @@
 
 {}
 
-<<<<<<< HEAD
-void LeptonJetEfficiency::doCounters()
-=======
-bool LeptonJetEfficiency::process()
->>>>>>> eb91e956
+bool LeptonJetEfficiency::doCounters()
 {
     auto recoLeptonJets = lepRecoMod->getLeptonJets();
     incrementCounter("Number of Reconstructed Jets", recoLeptonJets.size());
