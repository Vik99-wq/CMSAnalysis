--- conflicted
+++ resolved
@@ -160,18 +160,12 @@
   string helicityString = getHelicity();
   string lambdaString = "_Lam" + getLambda();
 
-<<<<<<< HEAD
-=======
+
   // LR and RL files are the same
->>>>>>> 370d7031
   if (helicityString == "RL")
     {
       helicityString = "LR";
     }
-<<<<<<< HEAD
-
-=======
->>>>>>> 370d7031
 
   if ((yearString == "2017" || yearString == "2018") && (processString == Process::CI() + "To2" || processString == Process::ADD() + "GravToLL" || processString == Process::ADD2() + "GravToLL"))
     massString = massCutString20172018(); 
