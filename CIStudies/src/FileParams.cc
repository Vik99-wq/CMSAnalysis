#include "CIAnalysis/CIStudies/interface/FileParams.hh"

#include <vector>
#include <string>
#include <iostream>
#include <fstream>
#include <stdexcept>
#include <boost/algorithm/string.hpp>

using std::map;
using std::cout;
using std::string;
using std::vector;

void Process::addMaps()
{
<<<<<<< HEAD
  addValuesToMap({"CI", "ADD", "ADD2", "DY", "Diboson", "top", "QCD", "H++"});
=======
  addValuesToMap({"CI", "ADD", "ADD2", "DY", "Diboson", "top", "QCD", "Higgs", "LeptonJet"});
>>>>>>> 7b177ec5

  addAlternates({"ci", "Ci", "cI"}, "CITo2");
  addAlternates({"add", "Add", "aDd", "adD", "aDD", "LED", "led"}, "ADD");
  addAlternates({"add2", "Add2", "aDd2", "adD2", "aDD2"}, "ADD2");
  addAlternates({"dy", "Drell Yan", "Drell-Yan"}, "DY");
  addAlternates({"diboson", "DB", "db"}, "Diboson");
  addAlternate("Top", "top");
  addAlternate("qcd", "QCD");
  addAlternates({"Doubly Charged Higgs", "H++", "Higgs ++", "Higgs++"}, "Higgs");
  addAlternates({"Lepton Jet", "leptonjet", "lepton jet"}, "LeptonJet");
}

void Year::addMaps()
{
  addValuesToMap({"2016", "2017", "2018", "2020"});
  addAlternate("16", "2016");
  addAlternate("17", "2017");
  addAlternate("18", "2018");
  addAlternate("20", "2020");
}

void Helicity::addMaps()
{
  addValuesToMap({"LL", "LR", "RL", "RR"});

  vector<string> dibosons = {"WZ", "WZ3LNu", "WZ2L2Q", "ZZ", "ZZ2L2Nu", "ZZ2L2Q", "ZZ4L", "WW"};
  vector<string> tops = {"ttbar", "tW", "Wantitop"};
  vector<string> qcd = {"Wjets"};
  vector<string> doublyChargedHiggs = {"Higgs++to2Leptons", "Higgs++toWW"};  // Specifices Doubly Charged Higgs decay channels
  vector<string> leptonJet = {"SUSYPortal", "HiggsPortal"}; // Specifies Lepton Jet Processes

  addValuesToMap(dibosons);
  addValuesToMap(tops);
  addValuesToMap(qcd);
  addValuesToMap(doublyChargedHiggs);
  addValuesToMap(leptonJet);

  addAlternate("ll", "LL");
  addAlternate("lr", "LR");
  addAlternate("rl", "RL");
  addAlternate("rr", "RR");

  addAlternates({"2Leptons", "l+l-"}, "Higgs++to2Leptons");
  addAlternate("WW", "Higgs++toWW");
}

void Interference::addMaps()
{
  addValuesToMap({"Constructive", "Destructive"});

  addAlternates({"constructive", "CONSTRUCTIVE", "CON", "Con", "con"}, "Constructive");
  addAlternates({"destructive", "DESTRUCTIVE", "DES", "Des", "des"}, "Destructive");
}

void MassRange::addMaps()
{
  vector<string> massVals = {"M300", "M800", "M1300", "M1700", "M2000", "M50", "M120", "M200", "M400", "M800", "M1400", "M2300", "M3500", "M4500", "M6000", "M600", "M1200", "M2500", "M500", "M1200", "M1800"};
  addValuesToMap(massVals);
  addValuesToMap({""});
  

  addAlternates({"300", "M300to800"}, "M300");
  addAlternates({"800", "M800to1300"}, "M800");
  addAlternates({"1300", "M1300to2000"}, "M1300");
  addAlternate("1700", "M1700");
  addAlternates({"2000", "M2000toInf"}, "M2000");

  for (const auto& val : massVals)
    {
      addAlternate(val.substr(1), val);
    }
}

void Lambda::addMaps()
{
  vector<string> lambdaVals = {"1", "3", "3.5", "4", "4.5", "5", "5.5", "6", "6.5", "7", "7.5", "8", "8.5", "9", "10", "16", "22", "24", "28", "32", "34", "40", "100k", "200", "800"};//H++ after 100k
  addValuesToMap(lambdaVals);

  vector<string> higgsMasses = {"M300"};
  addValuesToMap(higgsMasses);

  vector<string> darkPhotonMasses = {"M1"};
  addValuesToMap(darkPhotonMasses);

  for (const auto& val : lambdaVals)
    {
      if (val == "100k")
	{
	  addAlternates({"L100k", "100000000", "L100000000"}, val);
	}
      addAlternates({"L" + val, val + "000", "L" + val + "000"}, val);
    }
}

void LeptonType::addMaps()
{
  addValuesToMap({"Electron", "Muon", "Both"});
  addAlternates({"E", "EE", "e", "ee", "El", "Ele", "el", "ele", "electron"}, "Electron");
  addAlternates({"M", "Mu", "MM", "MuMu", "m", "mu", "mm", "mumu", "muon"}, "Muon");
  addAlternate("both", "Both");
}

FileParams::FileParams(const std::string& proc, const std::string& yr, const std::string& heli, const std::string& inter, 
		       const std::string& mrange, const std::string& L, const std::string& part) :
  process(proc),
  year(yr),
  helicity(heli),
  interference(inter),
  massRange(mrange),
  lambda(L),
  leptonType(part)
{}

// Default values - notice how dangerous this is
FileParams::FileParams() :
  process("CI"),
  year("2016"),
  helicity("LL"),
  interference("Constructive"),
  massRange("M300"),
  lambda("16"),
  leptonType("Electron")
{}

std::vector<std::string> FileParams::fileVector() const
{
  string textFilePath = locateTextFile();
  std::cout << "Processing file " << textFilePath << std::endl;

  std::vector<std::string> rootfileVector;
  string line;
  std::ifstream myfile (textFilePath);
  if (myfile)
    {
      while(getline(myfile,line))
	{
	  rootfileVector.push_back(line);
	}
    }
  return rootfileVector;

}

//finds text file path
string FileParams::locateTextFile() const
{
  string processString;
  if (getProcess() == Process::CI())
    processString = "CITo2";
  else if (getProcess() == Process::ADD())
    processString = "ADDGravToLL";
  else if (getProcess() == Process::Higgs())
    processString = "H++";
  else if (getProcess() == Process::LeptonJet())
    processString = "LeptonJet";
  else 
    processString = getProcess();

  string yearString = getYear();
  string leptonString = getLeptonType() == LeptonType::electron() ? "E" : "Mu";
  string massString;
  string interferenceString = getInterference() == Interference::constructive() ? "Con" : "Des";
  string helicityString = getHelicity();
  string lambdaString = "_Lam" + getLambda();
  
  //H++
  if(processString == "H++")
    {
      lambdaString = "M" + getLambda();
    }

  // LR and RL files are the same
  if (helicityString == "RL")
    {
      helicityString = "LR";
    }

  if ((yearString == "2017" || yearString == "2018") && (processString == Process::CI() + "To2" || processString == Process::ADD() + "GravToLL" || processString == Process::ADD2() + "GravToLL"))
    massString = massCutString20172018(); 

  else if (processString == Process::DY())
    {
      massString = massCutStringDY();
      interferenceString = "";
      helicityString = "";
      lambdaString = "";
    }

  else
    massString = getMassRange();

  if (processString == "ADDGravToLL"||processString == "ADD2GravToLL")
    {
      leptonString = "";
      interferenceString = "";
      helicityString = "";
    }

  if (processString == Process::Diboson() || processString == Process::top() || processString == Process::QCD())
    {
      leptonString = "";
      interferenceString = "";
      massString = "";
      lambdaString = "";
      processString = "";

      if (helicityString == "WW" || helicityString == "ttbar")
	{
	  massString = massCutStringBackgrounds();
	}
    }

  if (processString == "H++")
    {
      leptonString = "";
      interferenceString = "";
      massString = "";
      helicityString = "";
    }
      
  if (processString == "H++" || processString == "LeptonJet")
    {
      lambdaString = getLambda();
      leptonString = "";
      massString = "";
      interferenceString = "";
    }

  string file = "textfiles/" + yearString + "/" + processString + leptonString
    + massString + lambdaString + interferenceString
    + helicityString + ".txt";

  std::cout << file;
  return file;
}

string FileParams::massCutString20172018() const
{
  string mass = getMassRange();
  if (mass == "M300")
    return "M300to800";
  else if (mass == "M800")
    return "M800to1300";
  else if (mass == "M1300")
    return "M1300to2000";
  else if (mass == "M2000")
    return "M2000toInf";

  throw std::runtime_error("Invalid mass type!");
}

string FileParams::massCutStringDY() const
{
  string mass = getMassRange();
  if (mass == "M50")
    return "M50to120";
  else if (mass == "M120")
    return "M120to200";
  else if (mass == "M200")
    return "M200to400";
  else if (mass == "M400")
    return "M400to800";
  else if (mass == "M800")
    return "M800to1400";
  else if (mass == "M1400")
    return "M1400to2300";
  else if (mass == "M2300")
    return "M2300to3500";
  else if (mass == "M3500")
    return "M3500to4500";
  else if (mass == "M4500")
    return "M4500to6000";
  else if (mass == "M6000")
    return "M6000toInf";

  throw std::runtime_error(mass + " Invalid mass type!");
}

string FileParams::massCutStringBackgrounds() const
{
  string mass = getMassRange();
  if (mass == "M500")
    return "M500to800";
  else if (mass == "M800")
    return "M800to1200";
  else if (mass == "M1200")
    return "M1200to1800";
  else if (mass == "M1800")
    return "M1800toInf";

  if (mass == "M200")
    return "M200to600";
  else if (mass == "M600")
    return "M600to1200";
  else if (mass == "M1200")
    return "M1200to2500";
  else if (mass == "M2500")
    return "M2500toInf";

  throw std::runtime_error(mass + "Invalid mass type!");
}

std::vector<std::string> FileParams::getAllValues() const
{
  std::vector<std::string> values = {process.getValue(), year.getValue(), helicity.getValue(), interference.getValue(), massRange.getValue(), lambda.getValue(), leptonType.getValue()};
  return values;
}

std::string FileParams::getTabSeparatedValues() const
{
  std::string values = process.getValue() + "\t" + year.getValue() + "\t" + leptonType.getValue() + "\t" + helicity.getValue() + "\t" + interference.getValue() + "\t" + lambda.getValue();
  return values;
}

std::string FileParams::getFileKey() const
{
  string fileKey;

  string processString = getProcess();
  string yearString = getYear();
  string leptonString = getLeptonType();
  string massString = getMassRange();
  string interferenceString = getInterference();
  string helicityString = getHelicity();
  string lambdaString = getLambda();

  if (processString == Process::CI() || processString == Process::ADD())
    {
      if (yearString == "2017" || yearString == "2018")
	{
	  massString = massCutString20172018();
	}

      if (leptonString == "Muon")
	{
	  leptonString = "Mu";
	}
      else if (leptonString == "Electron")
	{
	  leptonString = "E";
	}

      if (interferenceString == "Constructive")
	{
	  interferenceString = "Con";
	}
      else if (interferenceString == "Destructive")
	{
	  interferenceString = "Des";
	}
			   
      fileKey = "CITo2" + leptonString + "_Lam" + lambdaString + "TeV" + interferenceString + helicityString + "_" + massString;
    }

  if (processString == Process::ADD())
    {
      processString = "ADDGravToLL";
      lambdaString = std::to_string(stoi(lambdaString) * 1000);

      if (yearString == "2016")
	{
	  fileKey = processString + "_Lam" + lambdaString + "_" + massString;
	}
      else if (yearString == "2017")
	{
	  massString = massString.substr(1); //cuts off the M
	  fileKey = processString + "_LambdaT-" + lambdaString + "_M-" + massString;
	}
    }

  else if (processString == Process::DY())
    {
      massString = massCutStringDY();
      fileKey = "dy" + massString.substr(1);
    }

  boost::to_lower(fileKey);

  return fileKey;  
}
  

std::ostream& operator<<(std::ostream& stream, const FileParams& params)
{
    stream << "Your Parameters:\nYear: " << params.getYear()
	   << "\nHelicity: " << params.getHelicity() 
	   << "\nInterference: " << params.getInterference() 
	   << "\nMass Range: " << params.getMassRange() 
	   << "\nLambda: " << params.getLambda() 
	   << "\nLeptonType: " << params.getLeptonType() 
	   << '\n';

    return stream;
}

bool operator==(const FileParams& p1, const FileParams& p2)
{
  return p1.getProcess() == p2.getProcess()
    && p1.getYear() == p2.getYear()
    && p1.getHelicity() == p2.getHelicity()
    && p1.getInterference() == p2.getInterference()
    && p1.getMassRange() == p2.getMassRange()
    && p1.getLambda() == p2.getLambda()
    && p1.getLeptonType() == p2.getLeptonType();
}

bool operator!=(const FileParams& p1, const FileParams& p2)
{
  return !(p1 == p2);
}<|MERGE_RESOLUTION|>--- conflicted
+++ resolved
@@ -14,11 +14,7 @@
 
 void Process::addMaps()
 {
-<<<<<<< HEAD
-  addValuesToMap({"CI", "ADD", "ADD2", "DY", "Diboson", "top", "QCD", "H++"});
-=======
   addValuesToMap({"CI", "ADD", "ADD2", "DY", "Diboson", "top", "QCD", "Higgs", "LeptonJet"});
->>>>>>> 7b177ec5
 
   addAlternates({"ci", "Ci", "cI"}, "CITo2");
   addAlternates({"add", "Add", "aDd", "adD", "aDD", "LED", "led"}, "ADD");
@@ -229,14 +225,6 @@
 	{
 	  massString = massCutStringBackgrounds();
 	}
-    }
-
-  if (processString == "H++")
-    {
-      leptonString = "";
-      interferenceString = "";
-      massString = "";
-      helicityString = "";
     }
       
   if (processString == "H++" || processString == "LeptonJet")
