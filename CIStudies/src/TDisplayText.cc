#include "CIAnalysis/CIStudies/interface/TDisplayText.h"
#include <iostream>
#include "TObjString.h"
#include "TDialogCanvas.h"
#include "TBrowser.h"
#include "TPaveText.h"


/*
Notes:

in module.cc,
 void writeText()
*/


void TDisplayText::Browse(TBrowser* tb)
{    
    char const* value = GetString().Data();

    TPaveText *newString = new TPaveText(0, 0, 1, 1);
    std::string x = value;

<<<<<<< HEAD
    //newString->Clear();
=======
>>>>>>> 24c4256d
    newString->AddText(x.c_str());
    newString->SetTextAlign(13);
    newString->SetTextColor(kBlack);
    newString->SetTextFont(82);
<<<<<<< HEAD
    newString->Draw();




}
=======
    newString->Draw();    
}

ClassImp(TDisplayText)
>>>>>>> 24c4256d
<|MERGE_RESOLUTION|>--- conflicted
+++ resolved
@@ -21,24 +21,11 @@
     TPaveText *newString = new TPaveText(0, 0, 1, 1);
     std::string x = value;
 
-<<<<<<< HEAD
-    //newString->Clear();
-=======
->>>>>>> 24c4256d
     newString->AddText(x.c_str());
     newString->SetTextAlign(13);
     newString->SetTextColor(kBlack);
     newString->SetTextFont(82);
-<<<<<<< HEAD
-    newString->Draw();
-
-
-
-
-}
-=======
     newString->Draw();    
 }
 
-ClassImp(TDisplayText)
->>>>>>> 24c4256d
+ClassImp(TDisplayText)