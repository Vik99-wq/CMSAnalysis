--- conflicted
+++ resolved
@@ -9,14 +9,7 @@
 
 std::string NLeptonsFilter::makeFilterString()
 {
-<<<<<<< HEAD
   double pairs = getInput()->getLeptons(InputModule::RecoLevel::Reco, pTMin).getNumParticles();  //recoModule->getRecoCandidates().getNumParticles();
-=======
-  // std::cout << " Made it to NLeptonsFilter, calling getParticles from Input module\n";
-  // std::cout << "N leptons:" << getInput() << "\n";
-  //The below getParticles is causing the issue
-  double pairs = getInput()->getParticles(InputModule::RecoLevel::Reco).getNumParticles();  //recoModule->getRecoCandidates().getNumParticles();
->>>>>>> 9e4a6547
   //std::cout << pairs.getSize() << "\n";
   // std::cout << " Made it through NLeptonsFilter\n";
   return std::to_string(static_cast<int>(pairs));
