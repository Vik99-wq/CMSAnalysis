#include "CIAnalysis/CIStudies/interface/Particle.hh"
#include "DataFormats/MuonReco/interface/Muon.h"

Particle::Particle(const reco::Candidate *iparticle, LeptonType iLeptonType)
    : particle(iparticle), leptonType(iLeptonType) {}

int Particle::charge() const {
  checkIsNull();
  return particle->charge();
}

double Particle::pt() const {
  checkIsNull();
  return particle->pt();
}

double Particle::eta() const {
  checkIsNull();
  return particle->eta();
}

double Particle::phi() const {
  checkIsNull();
  return particle->phi();
}

double Particle::et() const {
  checkIsNull();
  return particle->et();
}

double Particle::energy() const {
  checkIsNull();
  return particle->energy();
}

reco::Candidate::LorentzVector Particle::fourVector() const {
  checkIsNull();
  return particle->p4();
}

int Particle::pdgId() const {
  checkIsNull();
  return particle->pdgId();
}

int Particle::status() const {
  checkIsNull();
  return particle->status();
}

Particle Particle::mother() const {
  checkIsNull();
  // mother of particle is often not electron/muon
  return Particle(particle->mother(), Particle::LeptonType::None);
}

Particle Particle::uniqueMother() const {
  checkIsNull();
  // The mother that is not itself
  auto mom = mother();
  mom.checkIsNull();

  if (mom.pdgId() == pdgId()) {
    return mom
        .uniqueMother(); // Recursive back to itself, so it will keep going
                         // until it returns a mother that is not the particle
  }

  return mom;
}

Particle Particle::daughter(int i) const {
  checkIsNull();
  auto daughter = particle->daughter(i);
  Particle::LeptonType type;
  switch (daughter->pdgId()) {
  case 11:
    type = Particle::LeptonType::Electron;
    break;
  case 13:
    type = Particle::LeptonType::Muon;
    break;
  default:
    type = Particle::LeptonType::None;
    break;
  }

  return Particle(daughter, type);
}

int Particle::numberOfDaughters() const {
  checkIsNull();
  return particle->numberOfDaughters();
}

Particle Particle::finalDaughter() {
  Particle current = Particle(particle, Particle::LeptonType::None);
  while (current.status() != 1) {
    int di = -1;
    int dpt = 0;
    for (int i = 0; i < current.numberOfDaughters(); ++i) {
      Particle daughter = current.daughter(i);
      if (daughter.pdgId() == current.pdgId() && daughter.pt() > dpt) {
        di = i;
        dpt = daughter.pt();
      }
    }
    if (di == -1) {
      std::cout << "OH NO!!!!!!!\n";
      std::cout << current.pdgId() << '\n';
      break;
    }
    current = current.daughter(di);
  }
  return current;
}

<<<<<<< HEAD
Particle::LeptonType Particle::getLeptonType() const {
=======
Particle Particle::findMother(int motherPDGID)
{
  bool foundMother = false;

  Particle finalMother = Particle(nullptr, Particle::LeptonType::None);  // Null Particle

  auto currentMother = mother();

  while (!foundMother)
  {
    if (!currentMother.isNotNull())  // Return a null particle if we reach an initial particle
    {
      return Particle(nullptr, Particle::LeptonType::None);
    }
    else if (currentMother.pdgId() == motherPDGID)
    {
      finalMother = currentMother;
      foundMother = true;
    }
    else
    {
      currentMother = currentMother.mother();
    }
  }

  return finalMother;
}

Particle Particle::sharedMother(int motherPDGID, Particle particle1, Particle particle2)
{
  auto mother1 = particle1.findMother(motherPDGID);  // Define these here for convenience
  auto mother2 = particle2.findMother(motherPDGID);

  if ((mother1 == mother2) && (mother1.isNotNull()) && (mother2.isNotNull()))
  {
    return mother1;
  }
  else
  {
    return Particle(nullptr, Particle::LeptonType::None);
  }
}

Particle Particle::sharedMother(int motherPDGID, std::vector<Particle> particles)
{
  if (particles.size() < 2)
  {
    return Particle(nullptr, Particle::LeptonType::None);
  }

  Particle finalMother = sharedMother(motherPDGID, particles[0], particles[1]);  // Shared mother between the first 2 particles

  // Find the shared mother between all possible particle pairs.
  // If they are all the same, then that is the shared mother.
  // If they are different, then return a null particle, since there is no particle.
  for (int i = 0; i < static_cast<int>(particles.size()); i++)
  {
    for (int j = i + 1; j < static_cast<int>(particles.size()); j++)
    {
      if (sharedMother(motherPDGID, particles[i], particles[j]) != finalMother)
      {
        return Particle(nullptr, Particle::LeptonType::None);
      }
    }
  }
  return finalMother;
}

Particle::LeptonType Particle::getLeptonType() const
{
>>>>>>> 8930458f
  checkIsNull();
  return leptonType;
}

Particle::BarrelState Particle::getBarrelState() const {
  checkIsNull();
  double etaValue = std::abs(eta());
  if (leptonType == LeptonType::Muon) {
    if (etaValue < 1.2) {
      return Particle::BarrelState::Barrel;
    } else {
      return Particle::BarrelState::Endcap;
    }
  } else if (leptonType == LeptonType::Electron) {
    if (etaValue < 1.4442) {
      return Particle::BarrelState::Barrel;
    } else if (etaValue > 1.562) {
      return Particle::BarrelState::Endcap;
    }
  }
  return Particle::BarrelState::None;
}

bool Particle::isIsolated() const
{
  checkIsNull();
  auto muon = dynamic_cast<const reco::Muon*>(particle);
  if (!muon)
  {
    return false;
  } 
  auto isolation = muon->isolationR03();
  if (isolation.sumPt < 0.1*muon->pt())
  {
    return true;
  }
  return false;
}

void Particle::checkIsNull() const
{
  if(!particle)
  {
    throw std::runtime_error("attempted to use null pointer in Particle");	
  }
}<|MERGE_RESOLUTION|>--- conflicted
+++ resolved
@@ -116,9 +116,6 @@
   return current;
 }
 
-<<<<<<< HEAD
-Particle::LeptonType Particle::getLeptonType() const {
-=======
 Particle Particle::findMother(int motherPDGID)
 {
   bool foundMother = false;
@@ -189,7 +186,6 @@
 
 Particle::LeptonType Particle::getLeptonType() const
 {
->>>>>>> 8930458f
   checkIsNull();
   return leptonType;
 }
