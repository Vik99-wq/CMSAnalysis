#include "CIAnalysis/CIStudies/interface/Particle.hh"
<<<<<<< HEAD

Particle::Particle(const reco::Candidate *iparticle, LeptonType iLeptonType)
    : particle(iparticle), leptonType(iLeptonType) {}
=======
#include "DataFormats/MuonReco/interface/Muon.h"
>>>>>>> 6ac57f70

int Particle::charge() const {
  checkIsNull();
  return particle->charge();
}

double Particle::pt() const {
  checkIsNull();
  return particle->pt();
}

double Particle::eta() const {
  checkIsNull();
  return particle->eta();
}

double Particle::phi() const {
  checkIsNull();
  return particle->phi();
}

double Particle::et() const {
  checkIsNull();
  return particle->et();
}

double Particle::energy() const {
  checkIsNull();
  return particle->energy();
}

reco::Candidate::LorentzVector Particle::fourVector() const {
  checkIsNull();
  return particle->p4();
}

int Particle::pdgId() const {
  checkIsNull();
  return particle->pdgId();
}

int Particle::status() const {
  checkIsNull();
  return particle->status();
}

Particle Particle::mother() const {
  checkIsNull();
  // mother of particle is often not electron/muon
  return Particle(particle->mother(), Particle::LeptonType::None);
}

Particle Particle::uniqueMother() const {
  checkIsNull();
  // The mother that is not itself
  auto mom = mother();
  mom.checkIsNull();

  if (mom.pdgId() == pdgId()) {
    return mom
        .uniqueMother(); // Recursive back to itself, so it will keep going
                         // until it returns a mother that is not the particle
  }

  return mom;
}

Particle Particle::daughter(int i) const {
  checkIsNull();
  auto daughter = particle->daughter(i);
  Particle::LeptonType type;
  switch (daughter->pdgId()) {
  case 11:
    type = Particle::LeptonType::Electron;
    break;
  case 13:
    type = Particle::LeptonType::Muon;
    break;
  default:
    type = Particle::LeptonType::None;
    break;
  }

  return Particle(daughter, type);
}

int Particle::numberOfDaughters() const {
  checkIsNull();
  return particle->numberOfDaughters();
}

Particle Particle::finalDaughter() {
  Particle current = Particle(particle, Particle::LeptonType::None);
  while (current.status() != 1) {
    int di = -1;
    int dpt = 0;
    for (int i = 0; i < current.numberOfDaughters(); ++i) {
      Particle daughter = current.daughter(i);
      if (daughter.pdgId() == current.pdgId() && daughter.pt() > dpt) {
        di = i;
        dpt = daughter.pt();
      }
    }
    if (di == -1) {
      std::cout << "OH NO!!!!!!!\n";
      std::cout << current.pdgId() << '\n';
      break;
    }
    current = current.daughter(di);
  }
  return current;
}

Particle::LeptonType Particle::getLeptonType() const {
  checkIsNull();
  return leptonType;
}

Particle::BarrelState Particle::getBarrelState() const {
  checkIsNull();
  double etaValue = std::abs(eta());
  if (leptonType == LeptonType::Muon) {
    if (etaValue < 1.2) {
      return Particle::BarrelState::Barrel;
    } else {
      return Particle::BarrelState::Endcap;
    }
  } else if (leptonType == LeptonType::Electron) {
    if (etaValue < 1.4442) {
      return Particle::BarrelState::Barrel;
    } else if (etaValue > 1.562) {
      return Particle::BarrelState::Endcap;
    }
  }
  return Particle::BarrelState::None;
}

<<<<<<< HEAD
void Particle::checkIsNull() const {
  if (!particle) {
    throw std::runtime_error("attempted to use null pointer in Particle");
=======
bool Particle::isIsolated() const
{
  checkIsNull();
  auto muon = dynamic_cast<const reco::Muon*>(particle);
  if (!muon)
  {
    return false;
  } 
  auto isolation = muon->isolationR03();
  if (isolation.sumPt < 0.1*muon->pt())
  {
    return true;
  }
  return false;
}

void Particle::checkIsNull() const
{
  if(!particle)
  {
    throw std::runtime_error("attempted to use null pointer in Particle");	
>>>>>>> 6ac57f70
  }
}<|MERGE_RESOLUTION|>--- conflicted
+++ resolved
@@ -1,11 +1,8 @@
 #include "CIAnalysis/CIStudies/interface/Particle.hh"
-<<<<<<< HEAD
+#include "DataFormats/MuonReco/interface/Muon.h"
 
-Particle::Particle(const reco::Candidate *iparticle, LeptonType iLeptonType)
-    : particle(iparticle), leptonType(iLeptonType) {}
-=======
-#include "DataFormats/MuonReco/interface/Muon.h"
->>>>>>> 6ac57f70
+// Particle::Particle(const reco::Candidate *iparticle, LeptonType iLeptonType)
+//     : particle(iparticle), leptonType(iLeptonType) {}
 
 int Particle::charge() const {
   checkIsNull();
@@ -143,11 +140,6 @@
   return Particle::BarrelState::None;
 }
 
-<<<<<<< HEAD
-void Particle::checkIsNull() const {
-  if (!particle) {
-    throw std::runtime_error("attempted to use null pointer in Particle");
-=======
 bool Particle::isIsolated() const
 {
   checkIsNull();
@@ -169,6 +161,5 @@
   if(!particle)
   {
     throw std::runtime_error("attempted to use null pointer in Particle");	
->>>>>>> 6ac57f70
   }
 }