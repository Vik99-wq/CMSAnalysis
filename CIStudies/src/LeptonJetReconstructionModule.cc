#include "CIAnalysis/CIStudies/interface/LeptonJetReconstructionModule.hh"
#include "DataFormats/Math/interface/deltaR.h"
#include "CIAnalysis/CIStudies/interface/Selector.hh"
#include <iostream>

LeptonJetReconstructionModule::LeptonJetReconstructionModule(double deltaRCut, std::shared_ptr<Selector> selector) :
  DeltaRCut(deltaRCut),
  leptonSelector(selector)
{
}

bool LeptonJetReconstructionModule::process() // reco::deltaR(v1, v2)
{
  leptonJets.clear();
  //std::cout << "Lepton jet selector: " << leptonSelector << '\n';
  const ParticleCollection& recoCandidates = getInput()->getLeptons(InputModule::RecoLevel::Reco, leptonSelector);
  std::vector<Particle> recoLeptons = recoCandidates.getParticles();

  while (recoLeptons.size() != 0) {
    Particle highestPtLepton = findHighestPtLepton(recoLeptons);
    LeptonJet jet = createLeptonJet(highestPtLepton);
    std::vector<Particle> initialLeptons = jet.getParticles();

    auto highestPtLeptonFourVector = highestPtLepton.getFourVector();
    recoLeptons.erase(std::find(recoLeptons.begin(), recoLeptons.end(), highestPtLepton));

    for (unsigned i = 0; i < recoLeptons.size(); ++i) {
      auto fourVector = recoLeptons[i].getFourVector();
      double deltaR = reco::deltaR(highestPtLeptonFourVector, fourVector);
      if (deltaR < DeltaRCut) {
        jet.addParticle(recoLeptons[i]);
        recoLeptons.erase(recoLeptons.begin() + i);
        --i;
      }
    }

    if (jet.getNumParticles() > 1)
    {
<<<<<<< HEAD
      //leptonJets.push_back(jet);
=======
>>>>>>> 5d6dfacf
      auto inputJets = getInput()->getJets(InputModule::RecoLevel::Reco);
      bool close = false;
      for (auto iJet : inputJets) {
        if (iJet.getDeltaR(jet) < .5) {
          close = true;
          break;
        }
      }
      if (!close) {
        leptonJets.push_back(jet);
      }
    }
  }
  findDeltaRValues();
  findPtValues();
  // std::cout << "LJ:" << leptonJets.size() << "\n";
  return true;
}

LeptonJet LeptonJetReconstructionModule::createLeptonJet(Particle highestPtLepton) const
{
  LeptonJet leptonJet(highestPtLepton);
  return leptonJet;
}

Particle LeptonJetReconstructionModule::findHighestPtLepton(std::vector<Particle> leptons) const
{
  double highestPt = 0;
  for (auto lepton : leptons)
  {
    double pt = lepton.getPt();
    if (pt > highestPt)
    {
      highestPt = pt;
    }
  }

  for (auto lep : leptons)
  {
    if (lep.getPt() == highestPt)
    {
       return lep;
    }
  }

  throw std::runtime_error("No highest pT lepton!");
}

void LeptonJetReconstructionModule::findDeltaRValues()
{
  deltaRValues.clear();
  for (LeptonJet jet : leptonJets)
  {
    auto jetParticles = jet.getParticles();

    for (Particle particle : jetParticles)
    {
      auto initFourVector = particle.getFourVector();
      for (Particle part : jetParticles)
      {
        if (part != particle)
        {
          auto nextFourVector = part.getFourVector();
          double deltaR = reco::deltaR(initFourVector, nextFourVector);
          deltaRValues.push_back(deltaR);
        }
      }
    }
  }
}

void LeptonJetReconstructionModule::findPtValues()
{
  pTValues.clear();
  for (LeptonJet jet : leptonJets)
  {
    auto jetParticles = jet.getParticles();

    for (Particle part : jetParticles)
    {
      double pT = part.getPt();
      pTValues.push_back(pT);
    }
  }
}<|MERGE_RESOLUTION|>--- conflicted
+++ resolved
@@ -36,10 +36,6 @@
 
     if (jet.getNumParticles() > 1)
     {
-<<<<<<< HEAD
-      //leptonJets.push_back(jet);
-=======
->>>>>>> 5d6dfacf
       auto inputJets = getInput()->getJets(InputModule::RecoLevel::Reco);
       bool close = false;
       for (auto iJet : inputJets) {
