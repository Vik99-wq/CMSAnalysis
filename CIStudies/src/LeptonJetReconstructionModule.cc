--- conflicted
+++ resolved
@@ -48,17 +48,12 @@
       }
     }
 
-<<<<<<< HEAD
-    if (jet.getNumParticles() > 1) {
-      leptonJets.push_back(jet);
-=======
     if (jet.getNumParticles() > 1)
     {
       //if (jet.getMass() < 50)
       {
         leptonJets.push_back(jet);
       }
->>>>>>> 9e4a6547
     }
   }
   findDeltaRValues();
