--- conflicted
+++ resolved
@@ -42,13 +42,12 @@
     delphesBranches.metPT = "metpuppi_pt";
     delphesBranches.metPhi = "metpuppi_phi";
 
-<<<<<<< HEAD
     delphesBranches.jetSize = "jetpuppi_size";
     delphesBranches.jetEta = "jetpuppi_eta";
     delphesBranches.jetPhi = "jetpuppi_phi";
     delphesBranches.jetPT = "jetpuppi_pt";
     delphesBranches.jetMass = "jetpuppi_mass";
-=======
+
     delphesBranches.genSize = "genpart_size";
     delphesBranches.genPid = "genpart_pid";
     delphesBranches.genStatus = "genpart_status";
@@ -56,7 +55,6 @@
     delphesBranches.genPhi = "genpart_phi";
     delphesBranches.genMass = "genpart_mass";
     delphesBranches.genPt = "genpart_pt";
->>>>>>> 9e4a6547
 
     return delphesBranches;
 }