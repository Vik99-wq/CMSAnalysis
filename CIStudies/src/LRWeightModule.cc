#include "CIAnalysis/CIStudies/interface/LRWeightModule.hh"

#include "DataFormats/Candidate/interface/Candidate.h"
#include "DataFormats/Candidate/interface/CompositeRefCandidateT.h"
#include "DataFormats/Common/interface/Handle.h"
#include "DataFormats/FWLite/interface/Event.h"
#include "DataFormats/HepMCCandidate/interface/GenParticle.h"
#include "SimDataFormats/GeneratorProducts/interface/GenEventInfoProduct.h"
#include "TLorentzVector.h"

// Empty constructor
LRWeightModule::LRWeightModule()
{}

bool LRWeightModule::process(const edm::EventBase& event)
{
  if (getFileParams().getProcess() != Process::CI())
  {
    return true;
  }
<<<<<<< HEAD

=======
>>>>>>> 288db2b1
  edm::Handle<std::vector<reco::GenParticle>> genParticles;
  event.getByLabel(std::string("prunedGenParticles"), genParticles);	
  edm::Handle<GenEventInfoProduct> genInfo;
  event.getByLabel(std::string("generator"), genInfo);
  
  std::string lambdaString = getFileParams().getLambda();

  try 
  {
    double lambda = lambdaString == "100k" ? 100000000 : std::stod(lambdaString) * 1000;
    int interference = getFileParams().getInterference() == Interference::constructive() ? -1 : 1;

    auto weights = calculateWeights(*genInfo, *genParticles, lambda, interference);
    lrWeight = weights.first;
    rlWeight = weights.second; 
  }
  catch (...)
  {
    lrWeight = 1;
    rlWeight = 1;
  }

  return true;
}

double LRWeightModule::findAf(int idAbs) const
{
  double af = 0.000;
  int evenTest = idAbs % 2;
  if (evenTest == 0)
  {
    af = 1.000;
  }
  else
  {
    af = -1.000;
  }
  
  return af;
}

double LRWeightModule::findVf(int idAbs) const
{
  double vf = 0.000;
  int evenTest = idAbs % 2;
  if (idAbs <= 8 and evenTest == 0)
  {
    vf = 0.383;
  }
  else if (idAbs <= 8 and evenTest == 1)
  {
    vf = -0.691;
  }
  else if (idAbs >= 11 and evenTest == 0)
  {
    vf = 1.000;
  }
  else if (idAbs >= 11 and evenTest == 1)
  {
    vf = -0.074;
  }
  
  return vf;
}

double LRWeightModule::findEf(int idAbs) const
{
  double ef = 0.000;
  int evenTest = idAbs % 2;
  if (idAbs <= 8 and evenTest == 0)
  {
    ef = 0.66666666666667;
  }
  else if (idAbs <= 8 and evenTest == 1)
  {
    ef = -0.33333333333333;
  }
  else if (idAbs >= 11 and evenTest == 0)
  {
    ef = 0.000;
  }
  else if (idAbs >= 11 and evenTest == 1)
  {
    ef = -1.000;
  }
  
  return ef;
}

// Jarvis' code
// Bug-fixed 8/6/19
std::pair<double, double> LRWeightModule::calculateWeights(const GenEventInfoProduct& genEventInfoProduct, 
							   const std::vector<reco::GenParticle>& gen,
							   double lam, int inter) const
{ 
  double sH,tH,uH, sH2, tH2, uH2;

  const reco::Candidate* boson = nullptr;
  const reco::Candidate* leptons;

    double muonpdgId;
    double muonpt;
    double muoneta;
    double muonphi;
    double muoncharge;
  
  double quarkpx=0,antiquarkpx=0, leptonPluspx=0, leptonMinuspx=0;
  double quarkpy=0,antiquarkpy=0, leptonPluspy=0, leptonMinuspy=0;
  double quarkpz=0,antiquarkpz=0, leptonPluspz=0, leptonMinuspz=0;
  double quarkenergy=0,antiquarkenergy=0, leptonPlusenergy=0, leptonMinusenergy=0;

  //Store final state leptons in these variables
  const reco::Candidate* muMinus;
  const reco::Candidate* muPlus;

  //Initialize lambdaSquare and etaLR using default value
  double qCLambda=lam;//?
  double qCLambda2=qCLambda*qCLambda;
  int qCetaLR = inter;

  // Running coupling constat-> changes event by event and accessible in miniAOD
  double genEventalphaEM =genEventInfoProduct.alphaQED(); //not sure if it's executable here
  double alpEM=genEventalphaEM;

  const reco::Candidate* quark = nullptr;
  const reco::Candidate* antiquark = nullptr;
  const reco::Candidate* leptonPlus = nullptr;
  const reco::Candidate* leptonMinus = nullptr;

//Begin particle loop
  // I will assume the pruned Particle is the parameter gen you passed in
  for(auto& particle : gen)
    {
     //Continue to next particle if not quark, protons or leptons
    if (abs(particle.pdgId())!= 11 && abs(particle.pdgId()) != 13)
      {
	continue;
      };
    // Check for final state lepton
    if ((particle.pdgId() == 13 || particle.pdgId() == 11) &&  particle.status() == 1){
      
      // Function call to get quark and boson from final state lepton
      boson = getBosonMother(particle);
      leptons =getLeptonMother(particle, false);// leptons here are quarks
      if (!leptons)
	{
	  continue;
	}

      if (leptons != nullptr)
	{
	//Trying to store particle into final state lepton by changing its type from genParticle into Reco::Candidate
	
	muMinus = particle.clone();	
	
	if (muMinus == nullptr)
	  {
	  }
	}
      if (boson != nullptr){
      }
      //Assigning quarks to leptons
      quark = leptons;

      quarkenergy =  quark->energy();
      quarkpx = quark->px();
      quarkpy = quark->py();
      quarkpz =  quark->pz();

      //Get antiquark
      const reco::Candidate* otherLepton = getLeptonMother(particle, true);
      if (!otherLepton)
	{
	  std::cout << "otherLepton pointer is null!" << std::endl;
	  continue;
	}

      antiquark = otherLepton;
      antiquarkenergy =  antiquark->energy();
      antiquarkpx = antiquark->px();
      antiquarkpy = antiquark->py();
      antiquarkpz =  antiquark->pz();
      
            //Get initial lepton for contact interaction
      if (boson == nullptr){      
	if (leptons->daughter(0)->pdgId()>0)
	  {
	    leptonMinus = leptons->daughter(0);
	    muonpdgId= (leptons->daughter(0))->pdgId();
	    muonpt= (leptons->daughter(0))->pt();
	    muoneta= (leptons->daughter(0))->eta();
	    muonphi= (leptons->daughter(0))->phi();
	    muoncharge= (leptons->daughter(0))->charge();
	    
	    leptonMinusenergy = leptonMinus->energy();
	    leptonMinuspx = leptonMinus->px();
	    leptonMinuspy = leptonMinus->py();
	    leptonMinuspz = leptonMinus->pz();
	    
	    if (leptons->daughter(1) !=nullptr){
	      leptonPlus = leptons->daughter(1);
	      
	      leptonPlusenergy = leptonPlus->energy();
	      leptonPluspx = leptonPlus->px();
	      leptonPluspy = leptonPlus->py();
	      leptonPluspz = leptonPlus->pz();
	    }

	  }

	else
	  {
	    leptonPlus = leptons->daughter(0);
	   
	    leptonPlusenergy = leptonPlus->energy();
	    leptonPluspx = leptonPlus->px();
	    leptonPluspy = leptonPlus->py();
	    leptonPluspz = leptonPlus->pz();
	    
	    if (leptons->daughter(1) !=nullptr){
	      leptonMinus = leptons->daughter(1);
	      muonpdgId= (leptons->daughter(1))->pdgId();
	      muonpt= (leptons->daughter(1))->pt();
	      muoneta= (leptons->daughter(1))->eta();
	      muonphi= (leptons->daughter(1))->phi();
	      muoncharge= (leptons->daughter(1))->charge();
	    
	      leptonMinusenergy = leptonMinus->energy();
	      leptonMinuspx = leptonMinus->px();
	      leptonMinuspy = leptonMinus->py();
	      leptonMinuspz = leptonMinus->pz();
	    }
	  }
      }

      //Initial lepton for Drell-Yan
      if (boson != nullptr){      
	if (boson->daughter(0)->pdgId()>0)
	  {
	    leptonMinus = boson->daughter(0);
	    muonpdgId= (boson->daughter(0))->pdgId();
	    muonpt= (boson->daughter(0))->pt();
	    muoneta= (boson->daughter(0))->eta();
	    muonphi= (boson->daughter(0))->phi();
	    muoncharge= (boson->daughter(0))->charge();
	    

	    leptonMinusenergy = leptonMinus->energy();
	    leptonMinuspx = leptonMinus->px();
	    leptonMinuspy = leptonMinus->py();
	    leptonMinuspz = leptonMinus->pz();
	    
	    if (boson->daughter(1) !=nullptr){
	      leptonPlus = boson->daughter(1);      
	  	      
	      leptonPlusenergy = leptonPlus->energy();
	      leptonPluspx = leptonPlus->px();
	      leptonPluspy = leptonPlus->py();
	      leptonPluspz = leptonPlus->pz();
	    }

	  }

	else
	  {
	    leptonPlus = boson->daughter(0);
	  	    
	    leptonPlusenergy = leptonPlus->energy();
	    leptonPluspx = leptonPlus->px();
	    leptonPluspy = leptonPlus->py();
	    leptonPluspz = leptonPlus->pz();
	    
	    if (boson->daughter(1) !=nullptr){
	      leptonMinus = boson->daughter(1);
	      muonpdgId= (boson->daughter(1))->pdgId();
	      muonpt= (boson->daughter(1))->pt();
	      muoneta= (boson->daughter(1))->eta();
	      muonphi= (boson->daughter(1))->phi();
	      muoncharge= (boson->daughter(1))->charge();
	  
	      leptonMinusenergy = leptonMinus->energy();
	      leptonMinuspx = leptonMinus->px();
	      leptonMinuspy = leptonMinus->py();
	      leptonMinuspz = leptonMinus->pz();
	    }
	  }

      }
    }
    
    if ((particle.pdgId() == -13  || particle.pdgId() == -11) &&  particle.status() == 1){

      boson = getBosonMother(particle);
      leptons =getLeptonMother(particle, false);

      if (!leptons)
	{
          continue;
        }

      if (leptons != nullptr){
        muPlus = particle.clone();

	if (!muPlus){
	}
      }

      quark = leptons;
      const reco::Candidate* otherLepton = getLeptonMother(particle, true);

      if (!otherLepton)
	{
          continue;
        }

      antiquark = otherLepton;

      quarkenergy =  quark->energy();
      quarkpx = quark->px();
      quarkpy = quark->py();
      quarkpz =  quark->pz();

      antiquarkenergy =  antiquark->energy();
      antiquarkpx = antiquark->px();
      antiquarkpy = antiquark->py();
      antiquarkpz =  antiquark->pz();

      if (leptons == nullptr){
      }

      //Initial leptons for contact interaction                                 
      if (boson == nullptr){
        if (leptons->daughter(0)->pdgId()>0)
          {
            leptonMinus = leptons->daughter(0);
            muonpdgId= (leptons->daughter(0))->pdgId();
            muonpt= (leptons->daughter(0))->pt();
            muoneta= (leptons->daughter(0))->eta();
            muonphi= (leptons->daughter(0))->phi();
            muoncharge= (leptons->daughter(0))->charge();

            leptonMinusenergy = leptonMinus->energy();
            leptonMinuspx = leptonMinus->px();
            leptonMinuspy = leptonMinus->py();
            leptonMinuspz = leptonMinus->pz();

	    if (leptons->daughter(1) !=nullptr){
              leptonPlus = leptons->daughter(1);

              leptonPlusenergy = leptonPlus->energy();
              leptonPluspx = leptonPlus->px();
              leptonPluspy = leptonPlus->py();
	      leptonPluspz = leptonPlus->pz();
            }
          }

	else
          {
            leptonPlus = leptons->daughter(0);

	    leptonPlusenergy = leptonPlus->energy();
            leptonPluspx = leptonPlus->px();
            leptonPluspy = leptonPlus->py();
            leptonPluspz = leptonPlus->pz();
	   
	    if (leptons->daughter(1) !=nullptr){
              leptonMinus = leptons->daughter(1);
              muonpdgId= (leptons->daughter(1))->pdgId();
              muonpt= (leptons->daughter(1))->pt();
              muoneta= (leptons->daughter(1))->eta();
              muonphi= (leptons->daughter(1))->phi();
              muoncharge= (leptons->daughter(1))->charge();
           
              leptonMinusenergy = leptonMinus->energy();
              leptonMinuspx = leptonMinus->px();
              leptonMinuspy = leptonMinus->py();
              leptonMinuspz = leptonMinus->pz();
            }

          }
      };


      //Initial lepton for Drell_Yan                                            
      if (boson != nullptr){
        if (boson->daughter(0)->pdgId()>0)
          {
            leptonMinus = boson->daughter(0);
            muonpdgId= (boson->daughter(0))->pdgId();
            muonpt= (boson->daughter(0))->pt();
            muoneta= (boson->daughter(0))->eta();
            muonphi= (boson->daughter(0))->phi();
            muoncharge= (boson->daughter(0))->charge();

            leptonMinusenergy = leptonMinus->energy();
            leptonMinuspx = leptonMinus->px();
            leptonMinuspy = leptonMinus->py();
            leptonMinuspz = leptonMinus->pz();

	    if (boson->daughter(1) !=nullptr){
              leptonPlus = boson->daughter(1);

              leptonPlusenergy = leptonPlus->energy();
              leptonPluspx = leptonPlus->px();
              leptonPluspy = leptonPlus->py();
              leptonPluspz = leptonPlus->pz();
            }
	    if (false)
	      {
	    std::cout << "muon pdgID :" <<  muonpdgId << std::endl;
	    std::cout << "muon pt :" <<  muonpt << std::endl;
	    std::cout << "muon eta :" <<  muoneta << std::endl;
	    std::cout << "muon phi :" <<  muonphi << std::endl;
	    std::cout << "muon charge :" <<  muoncharge << std::endl;
	      }
	    
          }
	else
          {
            leptonPlus = boson->daughter(0);

            leptonPlusenergy = leptonPlus->energy();
            leptonPluspx = leptonPlus->px();
            leptonPluspy = leptonPlus->py();
            leptonPluspz = leptonPlus->pz();

	    if (boson->daughter(1) !=nullptr){
              leptonMinus = boson->daughter(1);
              muonpdgId= (boson->daughter(1))->pdgId();
              muonpt= (boson->daughter(1))->pt();
              muoneta= (boson->daughter(1))->eta();
              muonphi= (boson->daughter(1))->phi();
              muoncharge= (boson->daughter(1))->charge();
	      leptonMinusenergy = leptonMinus->energy();
              leptonMinuspx = leptonMinus->px();
              leptonMinuspy = leptonMinus->py();
              leptonMinuspz = leptonMinus->pz();
            }
          }
      }
    }

  }//end for loop
  //Check for right leptons                                               
  if (boson == nullptr)
    {
      if (leptonPlus == nullptr || leptonMinus == nullptr)
	{
	  return {0, 0};
	}
      if ((leptonPlus->status() != 23) || (leptonMinus->status() != 23))
	{
	}
    if ((leptonPlus->status() == 23) && (leptonMinus->status() == 23)) 
      {
      }
    }

  if (!leptonMinus)
    {
      
    }

  leptonMinusenergy = leptonMinus->energy();
  leptonMinuspx = leptonMinus->px();
  leptonMinuspy = leptonMinus->py();
  leptonMinuspz = leptonMinus->pz();
  leptonPlusenergy = leptonPlus->energy();
  leptonPluspx = leptonPlus->px();
  leptonPluspy = leptonPlus->py();
  leptonPluspz = leptonPlus->pz();
  
  //Get Mandelstam variables                                                    
  TLorentzVector s_hat_4vector(quarkpx + antiquarkpx, quarkpy +antiquarkpy, quarkpz + antiquarkpz, quarkenergy + antiquarkenergy);

  double s_hat = s_hat_4vector.E()*s_hat_4vector.E() - s_hat_4vector.Px()*s_hat_4vector.Px() - s_hat_4vector.Py()*s_hat_4vector.Py() - s_hat_4vector.Pz()*s_hat_4vector.Pz();

  TLorentzVector t_hat_4vector(quarkpx - leptonMinuspx, quarkpy - leptonMinuspy, quarkpz - leptonMinuspz, quarkenergy - leptonMinusenergy);

  double t_hat = t_hat_4vector.E()*t_hat_4vector.E() - t_hat_4vector.Px()*t_hat_4vector.Px() - t_hat_4vector.Py()*t_hat_4vector.Py() - t_hat_4vector.Pz()*t_hat_4vector.Pz();

  TLorentzVector u_hat_4vector(quarkpx - leptonPluspx, quarkpy- leptonPluspy, quarkpz - leptonPluspz, quarkenergy - leptonPlusenergy);

  double u_hat = u_hat_4vector.E()*u_hat_4vector.E() - u_hat_4vector.Px()*u_hat_4vector.Px() - u_hat_4vector.Py()*u_hat_4vector.Py() - u_hat_4vector.Pz()*u_hat_4vector.Pz();

  sH = s_hat;
  tH = t_hat;
  uH = u_hat;
  sH2 = sH*sH;
  tH2 = tH*tH;
  uH2 = uH*uH;

  if (false)
    {
  std::cout << "sHat square :" << sH2 << std::endl;
    }

  //Begin calculating fracLR and fracRL                                     
  std::complex<double> I(0.0, 1.0);
  // Complex amplitudes.                                                    
  std::complex<double> meLL(0., 0.);
  std::complex<double> meRR(0., 0.);
  std::complex<double> meLR(0., 0.);
  std::complex<double> meRL(0., 0.);
  std::complex<double> meLR_SM(0., 0.);
  std::complex<double> meRL_SM(0., 0.);

  int quarkId=quark->pdgId();
  int idAbs=quarkId;                                                           
  int leptonMinusId=leptonMinus->pdgId();
  int idNew=leptonMinusId;

  //Process name
  //Incoming quarks                                                     
  double tmPgvf = 0.25 * findVf(idAbs);
  double tmPgaf = 0.25 * findAf(idAbs);
  //Outgoing fermions                                                       
  double tmPgvl = 0.25 * findVf(idNew);
  double tmPgal = 0.25 * findAf(idNew);
  double tmPgLf = tmPgvf + tmPgaf;
  double tmPgLl = tmPgvl + tmPgal;
  double tmPgRf = tmPgvf - tmPgaf;
  double tmPgRl = tmPgvl - tmPgal;

  // Kinematics                                                                                                 
  const double qCmZ = 91.18760;
  double qCmZ2   = qCmZ * qCmZ;
  const double qCGZ = 2.49520;
  double qCGZ2   = qCGZ * qCGZ;

  if (sH == 0)
    {
      std::cout << "Zero sHat value detected\n";
      return {0,0};
    }

 // Necessary variables to ampitude                                        
  // First term                                                             
  // double alpEM =1./137;                                                  
  double tmPe2QfQl = 4. * M_PI * alpEM * findEf(idAbs) * findEf(idNew);
  double qCPropGm   = 1./sH;
  //Second term.Model depended variables are defined using incoming quark and outgoing fermion information                                                 
  double tmPe2s2c2 = 4. * M_PI * alpEM 
    / (findSin2thetaW() * findCos2thetaW());
  double denomPropZ = pow((sH - qCmZ2), 2) + qCmZ2 * qCGZ2;
  double qCrePropZ  = (sH - qCmZ2) / denomPropZ;
  double qCimPropZ  = -qCmZ * qCGZ / denomPropZ;

  if (denomPropZ == 0)
    {
      std::cout << "Zero value of denomPropZ!\n";
      return {0, 0};
    }

 //Third term:4. * M_PI * qCetaLR / qCLambda2;                                  
 // Amplitudes, M = gamma + Z + CI.                                             
      meLL = tmPe2QfQl * qCPropGm
	+ tmPe2s2c2 * tmPgLf * tmPgLl * (qCrePropZ + I * qCimPropZ);
      meRR = tmPe2QfQl * qCPropGm
        + tmPe2s2c2 * tmPgRf * tmPgRl * (qCrePropZ + I * qCimPropZ);
      meLR = tmPe2QfQl * qCPropGm
        + tmPe2s2c2 * tmPgLf * tmPgRl * (qCrePropZ + I * qCimPropZ)
        + 4. * M_PI * qCetaLR / qCLambda2;
      meRL = tmPe2QfQl * qCPropGm
	+ tmPe2s2c2 * tmPgRf * tmPgLl * (qCrePropZ + I * qCimPropZ)
        + 4. * M_PI * qCetaLR / qCLambda2;

      // According to Steve's idea, add SM matrix elements for sigmaNew.        
      // Define standard model matrix elements of RL and LR model               

      meLR_SM = tmPe2QfQl * qCPropGm
        + tmPe2s2c2 * tmPgLf * tmPgRl * (qCrePropZ + I * qCimPropZ);

      meRL_SM = tmPe2QfQl * qCPropGm
        + tmPe2s2c2 * tmPgRf * tmPgLl * (qCrePropZ + I * qCimPropZ);

      // Calculate weighting facror                                             
      double sigma0 = 1.0;
      double sigmaOld = sigma0 * uH2 * std::real(meLL*std::conj(meLL));
      sigmaOld += sigma0 * uH2 * std::real(meRR*std::conj(meRR));
      sigmaOld += sigma0 * tH2 * std::real(meLR*std::conj(meLR));
      sigmaOld += sigma0 * tH2 * std::real(meRL*std::conj(meRL));

      double sigmaNewLR = sigma0 * uH2 *std:: real(meLL*std::conj(meLL));
      sigmaNewLR += sigma0 * uH2 * std::real(meRR*std::conj(meRR));
      sigmaNewLR += sigma0 * tH2 * std::real(meLR*std::conj(meLR));
      // sigma += sigma0 * tH2 * std::real(meRL*std::conj(meRL));               
      sigmaNewLR += sigma0 * tH2 * std::real(meRL_SM *std::conj(meRL_SM));
      double fracLR = sigmaNewLR / sigmaOld;

      double sigmaNewRL = sigma0 * uH2 *std:: real(meLL*std::conj(meLL));
      sigmaNewRL += sigma0 * uH2 * std::real(meRR*std::conj(meRR));
      //sigmaNew += sigma0 * tH2 * std::real(meLR*std::conj(meLR));             
      sigmaNewRL += sigma0 * tH2 * std::real(meRL*std::conj(meRL));
      sigmaNewRL += sigma0 * tH2 * std::real(meLR_SM*std::conj(meLR_SM));
      double fracRL = sigmaNewRL / sigmaOld;

      //Set the weighting values 
      return {fracLR, fracRL};
}

const reco::Candidate* LRWeightModule::getBosonMother(const reco::GenParticle& p) const
{
  const reco::Candidate* firstMother = nullptr;
  const reco::Candidate* muonMother = nullptr;
  const reco::Candidate* tempMother = nullptr;
  const reco::Candidate* firstMotherdaughter = nullptr;

  int motherID;
  int firstMotherdaughterID;
  int motherdaughterID;

  firstMother = p.mother();
  firstMotherdaughter = firstMother->daughter(0);
   if (!firstMother){
    std::cout << "First mother failed for boson." <<std::endl;
    return nullptr;
  };
   if (!firstMotherdaughter){
    std::cout << "First mother daughter failed for boson." <<std::endl;
    return nullptr;
  };

  double firstMotherID = firstMother->pdgId();
  firstMotherdaughterID = firstMotherdaughter->pdgId();

  // First mother from hard interaction
  if (firstMotherID == 23 && (abs(firstMotherdaughterID) ==  11 || abs(firstMotherdaughterID) == 13)) {
	muonMother= firstMother;
  }//end if 
  
  //More than one mother
  tempMother = p.mother();
  
  motherID =tempMother->pdgId();
  const reco::Candidate* motherdaughter = nullptr;
  // Loops over untill it finds mother from hard interaction
  while(motherID != 23) {
    motherdaughter = tempMother;
    tempMother=tempMother->mother();
    
    if (!tempMother){
      return nullptr;
    }
    if (!motherdaughter){
      return nullptr;
    }

    motherID=tempMother->pdgId();
    motherdaughterID = motherdaughter->pdgId();

    if (motherID == 23 && (abs(motherdaughterID) ==  11 || abs(motherdaughterID) == 13)) {

	  muonMother=tempMother;
      }//end if 
  }


  // Checking 
  if(muonMother!=nullptr){

  }
  else{
  }// end of checking

  return muonMother;
}
		       
const reco::Candidate* LRWeightModule::getLeptonMother(const reco::GenParticle& p, bool second) const
{
  const reco::Candidate*  firstMother=nullptr;
  const reco::Candidate*  muonMother=nullptr;
  const reco::Candidate* tempMother=nullptr;
  int motherID;

  
  firstMother = p.mother();
  if (!firstMother)
    return nullptr;

  // First mother from hard interaction
  if (abs(firstMother->pdgId()) <= 6 && firstMother->status()== 21){

      if (second)
	if (firstMother->pdgId() > 0){
	  muonMother=firstMother->daughter(0)->mother(1);
	}
	else{
	  muonMother = firstMother;
	}
      else
	if (firstMother->pdgId() > 0){
	  muonMother= firstMother;
	}
	else{
	  muonMother=firstMother->daughter(0)->mother(1);
	}
    }

  //More than one mother
  tempMother = p.mother();
  motherID =tempMother->pdgId();
 
  // Loops over untill it finds mother from hard interaction
  while(abs(motherID) > 6) {

    tempMother=tempMother->mother();
    if (!tempMother)
      return nullptr;
    motherID=tempMother->pdgId();

    if (abs(motherID) <= 6 && tempMother->status()== 21){

      if (second)
	if (motherID > 0){
	  muonMother=tempMother->daughter(0)->mother(1);
	}
	else{
	  muonMother = tempMother;
	}
      else
	if (motherID > 0){
	  muonMother= tempMother;
	}
	else{
	  muonMother=tempMother->daughter(0)->mother(1);
	}	



    }
   }//end while


  // Checking 
  if(muonMother!=nullptr){

  }
  else{
  }// end of checking

  return muonMother;
}<|MERGE_RESOLUTION|>--- conflicted
+++ resolved
@@ -18,10 +18,6 @@
   {
     return true;
   }
-<<<<<<< HEAD
-
-=======
->>>>>>> 288db2b1
   edm::Handle<std::vector<reco::GenParticle>> genParticles;
   event.getByLabel(std::string("prunedGenParticles"), genParticles);	
   edm::Handle<GenEventInfoProduct> genInfo;
