--- conflicted
+++ resolved
@@ -29,13 +29,8 @@
         auto particles = eventLoader->getGenSimParticles().getParticles();
         for (const auto &p : particles)
         {
-<<<<<<< HEAD
-            if ((p.getType() == particleType || particleType == Particle::Type::None) && p.isFinalState())
-            {
-=======
 	  if ((p.getType() == particleType || particleType == Particle::Type::None) && p.isFinalState() && p.getPt() >= pTcut) 
             {    
->>>>>>> 55c37d1e
                 particleList.addParticle(p);
             }
         }
@@ -55,6 +50,26 @@
 }
 
 /* TODO: getJets */
+ParticleCollection InputModule::getJets(RecoLevel level, double pTcut) const
+{
+    ParticleCollection particleList;
+    if (level == RecoLevel::GenSim)
+    {
+        throw std::runtime_error("GenSim Jets not implemented");
+    }
+    else if (level == RecoLevel::Reco)
+    {
+        auto particles = eventLoader->getRecoJets().getParticles();
+        for (const auto &p : particles)
+        {
+	  if (p.getPt() >= pTcut)
+            {
+                particleList.addParticle(p);
+            }
+        }
+    }
+    return particleList;
+}
 
 /*
 std::vector<PileupSummaryInfo> InputModule::getPileupInfo() const
