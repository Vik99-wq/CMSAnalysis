#include "CIAnalysis/CIStudies/interface/InputModule.hh"
#include "CIAnalysis/CIStudies/interface/ParticleCollection.hh"
#include "CIAnalysis/CIStudies/interface/EventLoader.hh"

InputModule::InputModule(const EventLoader* iEventLoader) : eventLoader(iEventLoader)
{}

ParticleCollection InputModule::getLeptons(RecoLevel level, double pTcut) const
{
    ParticleCollection leptons;
    auto electrons = getParticles(level, Particle::Type::Electron, pTcut).getParticles();
    auto muons = getParticles(level, Particle::Type::Muon, pTcut).getParticles();
    for (const auto& p : electrons)
    {
        leptons.addParticle(p);
    }
    for (const auto& p : muons)
    {
        leptons.addParticle(p);
    }
    return leptons;
}

ParticleCollection InputModule::getParticles(RecoLevel level, Particle::Type particleType, double pTcut) const
{
    
    // std::cerr << "Input Module Test" << "\n";
    // std::cerr << eventLoader << "\n";
    // std::cerr << "Input Module Test 2" << "\n";
    ParticleCollection particleList;
    if (level == RecoLevel::GenSim)
<<<<<<< HEAD
    {  
        auto particles = eventLoader->getGenSimParticles().getParticles();
        // std::cout << "Event Loader One \n";
        for (const auto &p : particles) 
        {   
            // std::cout << "Four loop One \n";
            if ((p.getType() == particleType || particleType == Particle::Type::None) && p.isFinalState()) 
            {   
                //  std::cout << "If One \n";
=======
    {    
        auto particles = eventLoader->getFile()->getGenSimParticles().getParticles();
        for (const auto &p : particles) 
        {
	  if ((p.getType() == particleType || particleType == Particle::Type::None) && p.isFinalState() && p.getPt() >= pTcut) 
            {    
>>>>>>> 7c792f6d
                particleList.addParticle(p);
            }
        }
    }
    else if (level == RecoLevel::Reco)
    {
<<<<<<< HEAD
        // std::cout << "Reco (next eventLoader->getrecoParticle())\n";
        auto particles = eventLoader->getRecoParticles().getParticles();
        // std::cout << "Event Loader Two \n";
        for (const auto &p : particles)
        {
            // std::cout << "Four loop Two \n";
            if (p.getType() == particleType || particleType == Particle::Type::None)
=======
        auto particles = eventLoader->getFile()->getRecoParticles().getParticles();
        for (const auto &p : particles)
        {
	  if ((p.getType() == particleType || particleType == Particle::Type::None) && p.getPt() >= pTcut)
>>>>>>> 7c792f6d
            {
                // std::cout << "If Two \n";
                particleList.addParticle(p);
            }
        }
    }
    return particleList;
}

/*
std::vector<PileupSummaryInfo> InputModule::getPileupInfo() const
{
    return eventLoader->getPileupInfo();
}
*/

GenEventInfoProduct InputModule::getGenInfo() const
{
    return eventLoader->getFile()->getGenInfo();
}

double InputModule::getMET() const
{
    return eventLoader->getFile()->getMET();
}       
// edm::TriggerResults InputModule::getTriggerResults(std::string subProcess) const
// {
//     return eventLoader->getTriggerResults(subProcess);
// }
// edm::TriggerNames InputModule::getTriggerNames(std::string subProcess) const
// {
//     return eventLoader->getTriggerNames(subProcess);
// }<|MERGE_RESOLUTION|>--- conflicted
+++ resolved
@@ -29,44 +29,22 @@
     // std::cerr << "Input Module Test 2" << "\n";
     ParticleCollection particleList;
     if (level == RecoLevel::GenSim)
-<<<<<<< HEAD
-    {  
-        auto particles = eventLoader->getGenSimParticles().getParticles();
-        // std::cout << "Event Loader One \n";
-        for (const auto &p : particles) 
-        {   
-            // std::cout << "Four loop One \n";
-            if ((p.getType() == particleType || particleType == Particle::Type::None) && p.isFinalState()) 
-            {   
-                //  std::cout << "If One \n";
-=======
     {    
         auto particles = eventLoader->getFile()->getGenSimParticles().getParticles();
         for (const auto &p : particles) 
         {
 	  if ((p.getType() == particleType || particleType == Particle::Type::None) && p.isFinalState() && p.getPt() >= pTcut) 
             {    
->>>>>>> 7c792f6d
                 particleList.addParticle(p);
             }
         }
     }
     else if (level == RecoLevel::Reco)
     {
-<<<<<<< HEAD
-        // std::cout << "Reco (next eventLoader->getrecoParticle())\n";
-        auto particles = eventLoader->getRecoParticles().getParticles();
-        // std::cout << "Event Loader Two \n";
-        for (const auto &p : particles)
-        {
-            // std::cout << "Four loop Two \n";
-            if (p.getType() == particleType || particleType == Particle::Type::None)
-=======
         auto particles = eventLoader->getFile()->getRecoParticles().getParticles();
         for (const auto &p : particles)
         {
 	  if ((p.getType() == particleType || particleType == Particle::Type::None) && p.getPt() >= pTcut)
->>>>>>> 7c792f6d
             {
                 // std::cout << "If Two \n";
                 particleList.addParticle(p);
