--- conflicted
+++ resolved
@@ -72,7 +72,6 @@
 double InputModule::getMET() const
 {
     return eventLoader->getFile()->getMET();
-<<<<<<< HEAD
 }       
 std::vector<bool> InputModule::getTriggerResults(std::string subProcess) const
 {
@@ -81,15 +80,4 @@
 std::vector<std::string> InputModule::getTriggerNames(std::string subProcess) const
 {
     return eventLoader->getTriggerNames(subProcess);
-}
-=======
-}
-// edm::TriggerResults InputModule::getTriggerResults(std::string subProcess) const
-// {
-//     return eventLoader->getTriggerResults(subProcess);
-// }
-// edm::TriggerNames InputModule::getTriggerNames(std::string subProcess) const
-// {
-//     return eventLoader->getTriggerNames(subProcess);
-// }
->>>>>>> 7fca970f
+}