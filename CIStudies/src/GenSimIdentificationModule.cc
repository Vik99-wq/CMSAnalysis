--- conflicted
+++ resolved
@@ -35,48 +35,9 @@
   //Loop through Particle list&
   for (const auto& p : *genParticlesHandle)
     {
-<<<<<<< HEAD
       //std::cerr << "genSim particle type = " << std::abs(p.pdgId()) << std::endl;
       //std::cerr << "electronCode = " << electronCode << std::endl;
       //std::cerr << "muonCode = " << muonCode << std::endl;
-      if (particle == "Muon" && (std::abs(p.pdgId()) == electronCode || std::abs(p.pdgId()) == muonCode))
-	{
-	  if (std::abs(p.pdgId()) == electronCode)
-	  {
-	    genParticles.addParticle(Particle(&p, Particle::LeptonType::Electron));
-	    //std::cerr << "added election" << std::endl;
-	  }
-	  else if (std::abs(p.pdgId()) == muonCode)
-	  {
-	    genParticles.addParticle(Particle(&p, Particle::LeptonType::Muon));
-	    //std::cerr << "added muon" << std::endl;
-	  }
-	  else
-	  {
-	    genParticles.addParticle(Particle(&p, Particle::LeptonType::None));
-	    //std::cerr << "added particle that's not election or muon" << std::endl;
-	  }
-	}
-      //Check for (anti)muon or (anti)electron
-      else if (std::abs(p.pdgId()) == targetCode && isParticle(Particle(&p, Particle::LeptonType::None)))
-	{ 
-	  if (targetCode == electronCode)
-	  {
-	    genParticles.addParticle(Particle(&p, Particle::LeptonType::Electron));
-	    //std::cerr << "added election" << std::endl;
-	  }
-	  else if (targetCode == muonCode)
-	  {
-	    genParticles.addParticle(Particle(&p, Particle::LeptonType::Muon));
-	    //std::cerr << "added muon" << std::endl;
-	  }
-	  else
-	  {
-	    genParticles.addParticle(Particle(&p, Particle::LeptonType::None));
-	    //std::cerr << "added particle that's not election or muon" << std::endl;
-	  }
-	  
-=======
       if(p.status() == 1 && isParticle(Particle(&p, Particle::LeptonType::None)))
 	{
 	  if (particle == "Both" && (std::abs(p.pdgId()) == electronCode || std::abs(p.pdgId()) == muonCode))
@@ -110,7 +71,6 @@
 		  genParticles.addParticle(Particle(&p, Particle::LeptonType::None));
 		}
 	    }
->>>>>>> 5b32d15f
 	}
       //std::cout << "Number of particles: " << genParticles.getNumParticles() << std::endl;
     }
@@ -129,13 +89,7 @@
   const int maxBosonCode = 24;
 
   if (p.status() != finalStateParticleStatusCode || p.mother().status() == finalStateParticleStatusCode)
-<<<<<<< HEAD
-  {  
-    return false; 
-  }
-=======
     return false;
->>>>>>> 5b32d15f
 
   if(targetPdgId != 0)
     {
