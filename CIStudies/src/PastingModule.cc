--- conflicted
+++ resolved
@@ -97,34 +97,6 @@
       getHistogram("Reco" + massBin)->Scale(1 / fileSizes[i]);
     }
 
-<<<<<<< HEAD
-//"CITo2Mu_Lam16TeVConL
-  //getHistogram("GenSimM300")->Scale(.579800); ,
-  //getHistogram("GenSimM800")->Scale(.019020);
-  //getHistogram("GenSimM1300")->Scale(.003909);
-  //getHistogram("GenSimM2000")->Scale(.001052);
-  
-  //getHistogram("RecoM300")->Scale(.578500);
-  //getHistogram("RecoM800")->Scale(.019000);
-  //getHistogram("RecoM1300")->Scale(.003954);
-  //getHistogram("RecoM2000")->Scale(.001052);
-
-  //ADD 2016
-  //getHistogram("GenSimM1700")->Scale(.004171);
-  //getHistogram("RecoM1700")->Scale(.004171);
-
-  //ADD 2017
-  getHistogram("GenSimM300")->Scale(1.90600000);
-  getHistogram("GenSimM800")->Scale(.042490000);
-  getHistogram("GenSimM1300")->Scale(.00531200);
-  getHistogram("GenSimM2000")->Scale(.00261800);
- 
-  getHistogram("RecoM300")->Scale(1.90600000);
-  getHistogram("RecoM800")->Scale(.042490000);
-  getHistogram("RecoM1300")->Scale(.00531200);
-  getHistogram("RecoM2000")->Scale(.00261800);
-
-=======
   // CI 2016 Muon Weights
 
   // getHistogram("GenSimM300")->Scale(.579800);
@@ -190,7 +162,6 @@
   // getHistogram("RecoM1300")->Scale(.00531200);
   // getHistogram("RecoM2000")->Scale(.00261800);
   
->>>>>>> 6386c275
 
 
   for (int i = 1; i < histBins; ++i)
