#include "CMSAnalysis/Utility/interface/ParticleType.hh"
#include "CMSAnalysis/Utility/interface/HistParams.hh"
#include "CMSAnalysis/Utility/interface/GenSimParticle.hh"
#include "CMSAnalysis/Utility/interface/ParticleCollection.hh"
#include "CMSAnalysis/Utility/interface/LeptonJet.hh"

#include <fstream>
#include <string>
#include <vector>
#include <functional>

std::unordered_map<int,ParticleType> ParticleType::typeList = std::unordered_map<int,ParticleType>();

ParticleType::ParticleType() {}

ParticleType::ParticleType(std::string typeName, int typepdgId, double typeCharge, std::vector<HistParams> typeParticleHists, std::vector<CollectionHistParams> typeCollectionHists)
{
    name = typeName;
    pdgId = typepdgId;
    charge = typeCharge;
    particleHists = typeParticleHists;
    collectionHists = typeCollectionHists;
}

std::vector<HistParams> ParticleType::getParticleHists() const
{
    return particleHists;
}

std::vector<CollectionHistParams> ParticleType::getCollectionHists() const
{
    /*std::vector<std::shared_ptr<CollectionHistParams>> newHists = std::vector<std::shared_ptr<CollectionHistParams>>{};
    for (auto hist : CollectionHistParams)
    {
        //histograms need to be cloned otherwise they would all point to the same object
        newHists.push_back(std::make_shared<CollectionHistParams>(hist.clone())); 
    }*/
    return collectionHists;
}

const ParticleType& ParticleType::registerType(std::string typeName, int typepdgId, double typeCharge, std::vector<HistParams> typeParticleHists, std::vector<CollectionHistParams> typeCollectionHistParamss)
{
    //particleTypes are not automatically stored, rather they are created the first time the function is called and then subsequently refrenced
    auto it = typeList.find(typepdgId);
    if (it == typeList.end())
    {
        ParticleType particleType = ParticleType(typeName,typepdgId,typeCharge,typeParticleHists,typeCollectionHistParamss);
        typeList.insert({typepdgId, particleType});
    } 

    return getPDGType(typepdgId);
}


bool ParticleType::loadParticle(std::ifstream& file)
{
    char tempString[100];
    int pdgID;
    std::string name;
    double chargeType;

    file.ignore(100, '\"');
    file.getline(tempString, 100, '\"');

    pdgID = std::stoi(std::string(tempString));

    file.ignore(100, '\"');
    file.getline(tempString, 100, '\"');

    name = std::string(tempString);

    //Skip to chargeType
    file.ignore(100, '\"');
    file.ignore(100, '\"');
    file.ignore(100, '\"');
    file.ignore(100, '\"');
    file.ignore(100, '\"');

    file.getline(tempString, 100, '\"');
    chargeType = std::stoi(std::string(tempString)) / 3.0;

    std::vector<HistParams> defaultHistParams = {getPtHist(),getPhiHist(),getEtaHist()};
    std::vector<CollectionHistParams> defaultCollectionHistParams = {getNumberHist(), getSameSignInvariantMassHist(), getOppositeSignInvariantMassHist()}; 
    
    registerType(name, pdgID, chargeType, defaultHistParams, defaultCollectionHistParams);

    return true;
}


bool ParticleType::loadParticleDatabase(const std::string& fileName)
{
    std::ifstream file(fileName);

    if (!file)
    {
        std::cout << fileName << " could not be opened!\n";
        return false;
    }

    for (int i = 0; true; ++i)
    {
        //std::cout << "Iteration number " << i << "\n";
        char peekedChar = file.peek();

        //std::cout << "Peeked char = " << peekedChar << "\n";

        if (peekedChar == 'p')
        {
            //Adds particle to map
            loadParticle(file);
            //std::cout << "Particle key " << i << "\n";
        }
        else if (peekedChar == EOF)
        {
            //std::cout << "End of file reached\n";
            break;
        }
        file.ignore(100, '\n');
        
    }
    return true;
}

const ParticleType& ParticleType::getPDGType(int pdgID)
{
    int absolutePdgID = std::abs(pdgID);
    if (typeList.find(absolutePdgID) != typeList.end())
        return typeList[absolutePdgID];
    else
        return typeList[0];
}

void ParticleType::particleTypeOverrides()
{
    typeList[11].collectionHists.push_back(getSameSignInvariantMassHist());
    typeList[11].collectionHists.push_back(getOppositeSignInvariantMassHist());

    typeList[13].collectionHists.push_back(getSameSignInvariantMassHist());
    typeList[13].collectionHists.push_back(getOppositeSignInvariantMassHist());

    registerType("Meson",26,0,
    std::vector<HistParams>{getPtHist(),getPhiHist(),getEtaHist()},
    std::vector<CollectionHistParams>{getNumberHist()}); 

    registerType("Baryon",27,0,
    std::vector<HistParams>{getPtHist(),getPhiHist(),getEtaHist()},
    std::vector<CollectionHistParams>{getNumberHist()}); 

    registerType("Jet",28,0,
    std::vector<HistParams>{getPtHist(),getPhiHist(),getEtaHist()},
    std::vector<CollectionHistParams>{getNumberHist()}); 

    registerType("Lepton Jet",29,0,
<<<<<<< HEAD
    std::vector<HistParams>{getPtHist(),getPhiHist(),getEtaHist(),getDaughterDeltaRHist()},
=======
    std::vector<HistParams>{getPtHist(),getPhiHist(),getEtaHist(), getLeptonJetDeltaRHist(), getLeptonJetMassHist(),
        getLeptonJetMassHistZoomed()},
>>>>>>> 6e83938f
    std::vector<CollectionHistParams>{getNumberHist()}); 
}

HistParams ParticleType::getPtHist()
{
    return HistParams("Pt", 150, 0, 1000, [](Particle particle){return std::vector<double>{particle.getPt()};});
}

HistParams ParticleType::getPhiHist()
{
    return HistParams("Phi", 150, -4, 4, [](Particle particle){return std::vector<double>{particle.getPhi()};});
}

HistParams ParticleType::getEtaHist()
{
    return HistParams("Eta", 150, -10, 10, [](Particle particle){return std::vector<double>{particle.getEta()};});
}

CollectionHistParams ParticleType::getNumberHist()
{
    return CollectionHistParams("Number", 11, -0.5, 10.5, [](std::shared_ptr<ParticleCollection<Particle>> collection){return std::vector<double>{collection->getNumParticles()};});
}

CollectionHistParams ParticleType::getSameSignInvariantMassHist()
{
    return CollectionHistParams("Same Sign Invariant Mass", 150, 0, 2000, [](std::shared_ptr<ParticleCollection<Particle>> collection){return std::vector<double>{collection->calculateSameSignInvariantMass(false, true)};});
}

CollectionHistParams ParticleType::getOppositeSignInvariantMassHist()
{
    return CollectionHistParams("Opposite Sign Invariant Mass", 150, 0, 1000, [](std::shared_ptr<ParticleCollection<Particle>> collection){return std::vector<double>{collection->calculateOppositeSignInvariantMass(true)};});
}

HistParams ParticleType::getDaughterDeltaRHist()
{
    return HistParams("Daughter Delta R", 150, 0, 3, [](Particle particle)
    {
        GenSimParticle genSimParticle = GenSimParticle(particle);
        if (genSimParticle.numberOfDaughters() == 2)
        {
            double deltaR = genSimParticle.daughter(0).getDeltaR(genSimParticle.daughter(1));
            return std::vector<double>{deltaR};
        }
        return std::vector<double>{};
    });
}

HistParams ParticleType::getLeptonJetDeltaRHist()
{
   return HistParams("Lepton Jet Delta R", 100, 0, 5, [](Particle particle){
    auto leptonJet = LeptonJet(particle);
    return std::vector<double>{leptonJet.getDeltaR()};
    });
}

HistParams ParticleType::getLeptonJetMassHist()
{
    return HistParams("Lepton Jet Mass", 100, 0, 100, [](Particle particle){
    auto leptonJet = LeptonJet(particle);
    return std::vector<double>{leptonJet.getMass()};
    });
}

HistParams ParticleType::getLeptonJetMassHistZoomed()
{
    return HistParams("Lepton Jet Mass", 100, 0, 10, [](Particle particle){
    auto leptonJet = LeptonJet(particle);
    return std::vector<double>{leptonJet.getMass()};
    });
}

const ParticleType& ParticleType::electron()
{
    return getPDGType(11);
}

const ParticleType& ParticleType::muon()
{
    return getPDGType(13);
}

const ParticleType& ParticleType::tau()
{
    return getPDGType(15);
}

const ParticleType& ParticleType::jet()
{
    return getPDGType(28);
}

const ParticleType& ParticleType::leptonJet()
{
    return getPDGType(29);
}

const ParticleType& ParticleType::photon()
{
    return getPDGType(22);
}

const ParticleType& ParticleType::down()
{
    return getPDGType(1);
}

const ParticleType& ParticleType::up()
{
    return getPDGType(2);
}

const ParticleType& ParticleType::strange()
{
    return getPDGType(3);
}

const ParticleType& ParticleType::charm()
{
    return getPDGType(4);
}

const ParticleType& ParticleType::bottom()
{
    return getPDGType(5);
}

const ParticleType& ParticleType::top()
{
    return getPDGType(6);
}

const ParticleType& ParticleType::darkPhoton()
{
    return getPDGType(4900022);
}

const ParticleType& ParticleType::neutralino()
{
    return getPDGType(1000022);
}

const ParticleType& ParticleType::leftDoublyHiggs()
{
    return getPDGType(9900041);
}

const ParticleType& ParticleType::rightDoublyHiggs()
{
    return getPDGType(9900042);
}

const ParticleType& ParticleType::z()
{
    return getPDGType(23);
}

const ParticleType& ParticleType::w()
{
    return getPDGType(24);
}

const ParticleType& ParticleType::higgs()
{
    return getPDGType(25);
}

const ParticleType& ParticleType::meson() //place holder because we don't care (same for mesons, jets, leptonjets and none)
{
    return getPDGType(26);
} 

const ParticleType& ParticleType::baryon()
{
    return getPDGType(26);
} 

const ParticleType& ParticleType::none()
{
    return getPDGType(0);
}

bool ParticleType::operator== (const ParticleType type) const
{
    //necessary to directly compare particleTypes
    if (type.getName() == getName())
    {
        return true;
    }
    return false;
}

bool ParticleType::operator!= (const ParticleType type) const
{
    //necessary to directly compare particleTypes
    if (type.getName() != getName())
    {
        return true;
    }
    return false;
}<|MERGE_RESOLUTION|>--- conflicted
+++ resolved
@@ -152,12 +152,8 @@
     std::vector<CollectionHistParams>{getNumberHist()}); 
 
     registerType("Lepton Jet",29,0,
-<<<<<<< HEAD
-    std::vector<HistParams>{getPtHist(),getPhiHist(),getEtaHist(),getDaughterDeltaRHist()},
-=======
     std::vector<HistParams>{getPtHist(),getPhiHist(),getEtaHist(), getLeptonJetDeltaRHist(), getLeptonJetMassHist(),
         getLeptonJetMassHistZoomed()},
->>>>>>> 6e83938f
     std::vector<CollectionHistParams>{getNumberHist()}); 
 }
 
