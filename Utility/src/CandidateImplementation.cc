--- conflicted
+++ resolved
@@ -116,17 +116,10 @@
   if (dynamic_cast<const pat::Muon*>(particle)) {
     return ParticleType::muon();
   }
-<<<<<<< HEAD
-  else if (dynamic_cast<const pat::Electron *>(particle)) {
-    return ParticleType::electron();
-  } 
-  else if (dynamic_cast<const pat::Photon *>(particle)) {
-=======
 
   else if (dynamic_cast<const pat::Electron*>(particle)) {
     return ParticleType::electron();
   } else if (dynamic_cast<const pat::Photon*>(particle)) {
->>>>>>> 406f3ea7
     return ParticleType::photon();
   }
   else if (auto genp = dynamic_cast<const reco::GenParticle*>(particle))
