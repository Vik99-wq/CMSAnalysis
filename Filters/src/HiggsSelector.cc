--- conflicted
+++ resolved
@@ -12,52 +12,15 @@
 {
     auto particles = input->getLeptons(EventInput::RecoLevel::Reco).getParticles();
 
-<<<<<<< HEAD
-    std::vector<Particle> leptons;
-
-    // int posLeptonCount = 0;
-    // int negLeptonCount = 0;
-
-    int electronCount = 0;
-    int posMuonCount = 0;
-    int negMuonCount = 0;
-    
-    // std::cout << "-----" << std::endl;
-    std::cout << "NumOfParticles: " << particles.size() << '\n';
-    std::cout << "ElectronID: " << ParticleType::electron().getpdgId() << '\n';
-    std::cout << "MuonID: " << ParticleType::muon().getpdgId() << '\n';
-
-    int numOfElectrons = 0;
-    for (auto particle : particles)
-    {
-        if (particle.getType() == ParticleType::electron())
-        {
-            numOfElectrons++;
-        }
-    }
-
-    std::cout << "NumOfElectron: " << numOfElectrons << '\n';
-
-=======
->>>>>>> 73bf9974
     for (const auto& particle : particles)
     {
         if (particle.getType() == ParticleType::electron()) 
 		{
-<<<<<<< HEAD
-            std::cout << "In Electron \n";
-            std::cout << particle << '\n';
-            //auto lepton = Lepton(particle);
-            if( // lepton.isLoose()
-                // && particle.getPt() > 5 
-                particle.getInfo("CutBasedHEEP")
-=======
             auto lepton = Lepton(particle);
             std::cout << "Particle type: " << particle.getType().getName() << '\n';
             if(lepton.isLoose()
                 && particle.getPt() > 5 
                 && particle.getInfo("CutBasedHEEP")
->>>>>>> 73bf9974
             )
             {
                 std::cout << "Call CutBasedHEEP \n";
