--- conflicted
+++ resolved
@@ -10,70 +10,25 @@
 
 void HiggsSelector::selectParticles(const EventInput* input, Event& event) const
 {
-<<<<<<< HEAD
-    std::vector<Particle> selected;
-    // std::vector<Particle> posElecs;
-    // std::vector<Particle> negElecs;
-    // std::vector<Particle> posMuons;
-    // std::vector<Particle> negMuons;
     auto particles = input->getLeptons(EventInput::RecoLevel::Reco).getParticles();
 
     std::vector<Particle> leptons;
 
-    // int posLeptonCount = 0;
-    // int negLeptonCount = 0;
-
-    // int electronCount = 0;
-    // int posMuonCount = 0;
-    // int negMuonCount = 0;
-    
-    // std::cout << "-----" << std::endl;
-    
-=======
-    auto particles = input->getLeptons(EventInput::RecoLevel::Reco).getParticles();
-
->>>>>>> 36378812
     for (const auto& particle : particles)
     {
         if (particle.getType() == ParticleType::electron()) 
 		{
-            std::cout << "In Electron \n";
             auto lepton = Lepton(particle);
             if(lepton.isLoose()
                 && particle.getPt() > 5 
                 && particle.getInfo("CutBasedHEEP")
             )
             {
-<<<<<<< HEAD
                 leptons.push_back(particle);
-                // leptons.push_back(particle);
-                // if (particle.getCharge() > 0)
-                // {
-                //     posLeptonCount++;
-                // }
-                // else
-                // {
-                //     negLeptonCount++;
-                // }
-
-                // std::cout << particle.getName() << ": " << std::to_string(particle.getCharge()) << std::endl;
-
-                // electronCount++;
-            
-                // if (particle.getCharge() > 0) {
-                //     posElecs.push_back(particle);
-                // } 
-                // else {
-                //     negElecs.push_back(particle);
-                // }
-=======
-                event.addElectron(particle);
->>>>>>> 36378812
             }
         }
         else if (particle.getType() == ParticleType::muon())
         {
-            std::cout << "In Muon \n";
             auto lepton = Lepton(particle);
             if (lepton.isLoose()  
                 && particle.getPt() > 5 
@@ -82,58 +37,20 @@
                 && particle.getDZ() < 0.0625
             )
             {
-<<<<<<< HEAD
                 leptons.push_back(particle);
-                // leptons.push_back(particle);
-                // if (particle.getCharge() > 0)
-                // {
-                //     posLeptonCount++;
-                // }
-                // else
-                // {
-                //     negLeptonCount++;
-                // }
-
-                // std::cout << particle.getName() << ": " << std::to_string(particle.getCharge()) << std::endl;
-                // if (particle.getCharge() > 0) {
-                //     posMuonCount++;
-                //     posMuons.push_back(particle);
-                // } 
-                // else {
-                //     negMuonCount++;
-                //     negMuons.push_back(particle);
-                // }
             }
         }
     }
 
     while (leptons.size() > 4)
     {
-        // posLeptonCount = 0;
-        // negLeptonCount = 0;
         std::vector<double> pTs;
         for (auto particle : leptons)
         {
             pTs.push_back(particle.getPt());
-            // if (particle.getCharge() > 0)
-            // {
-            //     posLeptonCount++;
-            // }
-            // else
-            // {
-            //     negLeptonCount++;
-            // }
         }
         double minPt = *min_element(pTs.begin(), pTs.end());
         int index = find(pTs.begin(), pTs.end(), minPt) - pTs.begin();
-        // if (leptons.at(index).getCharge() > 0)
-        // {
-        //     posLeptonCount--;
-        // }
-        // else if (leptons.at(index).getCharge() < 0)
-        // {
-        //     negLeptonCount--;
-        // }
         leptons.erase(leptons.begin() + index);
     }
 
@@ -148,98 +65,4 @@
             event.addMuon(particle);
         }
     }
-
-    // std::cout << "-" << std::endl;
-    
-    // int index1 = 0;
-    // int index2 = 0;
-    // double largestMass = 0.0f;
-    // if (posElecs.size() > 0) 
-    // {
-    //     for (int i = 0; i < int(posElecs.size()) - 1; i++) 
-    //     {
-    //         for (int j = i+1; j < int(posElecs.size()); j++)
-    //         {
-    //             if (posElecs[i].getType() == posElecs[j].getType() && (posElecs[i].getFourVector() + posElecs[j].getFourVector()).M() > largestMass)
-    //             {
-    //                 index1 = i;
-    //                 index2 = j;
-    //                 largestMass = (posElecs[i].getFourVector() + posElecs[j].getFourVector()).M();
-                    
-    //             }
-    //         }
-    //     }
-    //     selected.push_back(posElecs[index1]);
-    //     selected.push_back(posElecs[index2]);
-    // }
-    // index1 = 0;
-    // index2 = 0;
-    // largestMass = 0.0f;
-    // if (negElecs.size() > 0)
-    // {
-    //     for (int i = 0; i < int(negElecs.size()) - 1; i++) 
-    //     {
-    //         for (int j = i+1; j < int(negElecs.size()); j++)
-    //         {
-    //             if (negElecs[i].getType() == negElecs[j].getType() && (negElecs[i].getFourVector() + negElecs[j].getFourVector()).M() > largestMass)
-    //             {
-    //                 index1 = i;
-    //                 index2 = j;
-    //                 largestMass = (negElecs[i].getFourVector() + negElecs[j].getFourVector()).M();
-    //             }
-    //         }
-    //     }
-    //     selected.push_back(negElecs[index1]);
-    //     selected.push_back(negElecs[index2]);
-    // }
-    // index1 = 0;
-    // index2 = 0;
-    // if (posMuonCount > 0)
-    // {
-    //     for (int i = 0; i < posMuonCount - 1; i++) 
-    //     {
-    //         for (int j = i + 1; j < posMuonCount; j++)
-    //         {
-    //             if (posMuons[i].getType() == posMuons[j].getType() && (posMuons[i].getFourVector() + posMuons[j].getFourVector()).M() > largestMass)
-    //             {
-    //                 index1 = i;
-    //                 index2 = j;
-    //                 largestMass = (posMuons[i].getFourVector() + posMuons[j].getFourVector()).M();
-                    
-    //             }
-    //         }
-    //     }
-    //     selected.push_back(posMuons[index1]);
-    //     selected.push_back(posMuons[index2]);
-    // }
-    // index1 = 0;
-    // index2 = 0;
-    // largestMass = 0.0f;
-    // if (negMuonCount > 0)
-    // {
-    //     for (int i = 0; i < negMuonCount-1; i++) 
-    //     {
-    //         for (int j = i+1; j < negMuonCount; j++)
-    //         {
-    //             if (negMuons[i].getType() == negMuons[j].getType() && (negMuons[i].getFourVector() + negMuons[j].getFourVector()).M() > largestMass)
-    //             {
-    //                 index1 = i;
-    //                 index2 = j;
-    //                 largestMass = (negMuons[i].getFourVector() + negMuons[j].getFourVector()).M();
-    //             }
-    //         }
-    //     }
-    //     selected.push_back(negMuons[index1]);
-    //     selected.push_back(negMuons[index2]);
-    // }
-    // if (posMuonCount + negMuonCount < 4 && electronCount < 4)
-    // {
-    //     return std::vector<Particle>(0);
-    // }
-=======
-                event.addMuon(particle);
-            }            
-        }
-    }
->>>>>>> 36378812
 }