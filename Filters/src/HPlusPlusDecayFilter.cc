--- conflicted
+++ resolved
@@ -9,11 +9,7 @@
 {
   int higgsPlus = 0;
   int higgsMinus = 0;
-<<<<<<< HEAD
   if (typeGenSim == EventInput::RecoLevel::GenSim)
-=======
-  if (typeGenSim == InputModule::RecoLevel::GenSim) 
->>>>>>> e555d854
   {
     auto particles = inputMod->getParticles(EventInput::RecoLevel::GenSim);
     for (const auto &particle : particles) //cycles through to find the doubly charged higgs
@@ -34,13 +30,9 @@
     }
   } else if (typeGenSim == EventInput::RecoLevel::Reco)
   {
-<<<<<<< HEAD
-    auto leptons = inputMod->getLeptons(EventInput::RecoLevel::Reco);
-=======
     std::cout << "before" << "\n";
     
     auto leptons = inputMod->getLeptons(InputModule::RecoLevel::Reco);
->>>>>>> e555d854
 
     std::cout << "after" << "\n";
     
