#include "CMSAnalysis/Filters/interface/LeptonJetSelector.hh"
#include <vector>

#include "CMSAnalysis/Utility/interface/ParticleCollection.hh"
#include "CMSAnalysis/Utility/interface/Particle.hh"
#include "CMSAnalysis/Utility/interface/Lepton.hh"
#include "CMSAnalysis/Modules/interface/EventInput.hh"
#include "CMSAnalysis/Utility/interface/Event.hh"
<<<<<<< HEAD
#include "DataFormats/Math/interface/deltaR.h"

LeptonJetSelector::LeptonJetSelector(double idXYCut, double idZCut) : dXYCut(idXYCut), dZCut(idZCut)
{ }
=======
#include "CMSAnalysis/Modules/interface/LeptonJetReconstructionModule.hh"
#include "DataFormats/Math/interface/deltaR.h"
>>>>>>> 4bf776d4

LeptonJetSelector::LeptonJetSelector(double ideltaRCut):
    deltaRCut(ideltaRCut)
{
    
}
void LeptonJetSelector::selectParticles(const EventInput* input, Event& event) const
{
  // GenSim stuff
  auto particlesGenSim = input->getParticles(EventInput::RecoLevel::GenSim).getParticles();
  for (auto particle : particlesGenSim)
  {
    event.addGenSimParticle(particle);
  }

  // Reco stuff
    ParticleCollection<Muon> selected;
    auto particles = input->getLeptons(EventInput::RecoLevel::Reco).getParticles();
    
    for (const auto& particle : particles)
    {
      if (particle.getType() == ParticleType::muon() && particle.getPt() > 5) 
      {
        auto lepton = Lepton(particle);
        if(lepton.isLoose() && lepton.getDXY() < dXYCut && lepton.getDZ() < dZCut)
        {
          selected.addParticle(particle);
        }
      }
    }

    for (auto lepton : selected.getParticles())
    {
      event.addMuon(lepton);
    }

<<<<<<< HEAD
    //auto recoLeptons = event.getMuons();
    auto leptonJets = findLeptonJets(selected, 0.5);

    for (const auto& jet : leptonJets)
    {
      event.addSpecialObject("leptonJet", jet);
      bool mixed = false;
      auto type = jet.getParticles().at(0).getType();
      for (auto p : jet.getParticles())
      {
        if (p.getType() != type)
        {
          mixed = true;
          break;
        }
      }

      if (mixed)
      {
        event.addSpecialObject("mixedLeptonJet", jet);
      }
    }
}

std::vector<LeptonJet> LeptonJetSelector::findLeptonJets(ParticleCollection<Lepton> recoCandidates, double DeltaRCut)
{
  auto recoLeptons = recoCandidates.getParticles();
  //std::cout << "# of muons: " << recoLeptons.size() << std::endl;
  std::vector<LeptonJet> leptonJetList;
  while (recoLeptons.size() != 0)
  {
    Lepton highestPtLepton = findHighestPtLepton(recoLeptons);
    //std::cout << "Highest lepton pT: " << highestPtLepton.getPt() << std::endl;
    if (highestPtLepton.getPt() <= 5)
    {
      break;
    }
    else if (abs(highestPtLepton.getEta()) > 3)
    {
      recoLeptons.erase(std::find(recoLeptons.begin(), recoLeptons.end(), highestPtLepton));
      continue;
    }
    LeptonJet jet = createLeptonJet(highestPtLepton);
    std::vector<Particle> initialLeptons = jet.getParticles();

    auto highestPtLeptonFourVector = highestPtLepton.getFourVector();
    recoLeptons.erase(std::find(recoLeptons.begin(), recoLeptons.end(), highestPtLepton));

    for (unsigned i = 0; i < recoLeptons.size(); ++i)
    {
      auto fourVector = recoLeptons[i].getFourVector();
      double deltaR = reco::deltaR(highestPtLeptonFourVector, fourVector);
      //std::cout << "delta r: " << deltaR << " delta r cut: " << DeltaRCut << "\n";
      // std::cout << "The value of Eta is "<< abs(recoLeptons[i].getEta()) <<std::endl;
      if (deltaR < DeltaRCut && recoLeptons[i].getPt() >= 5 && abs(recoLeptons[i].getEta()) <= 3)
      {
        jet.addParticle(recoLeptons[i]);
        recoLeptons.erase(recoLeptons.begin() + i);
        --i;
      }
    }

    // std::cout << "numParticles: " << jet.getNumParticles() << "\n";
    if (jet.getNumParticles() > 1)
    {
      // auto inputJets = getInput()->getJets(EventInput::RecoLevel::Reco);
      // bool close = false;
      // for (auto iJet : inputJets) {
      //   if (iJet.getDeltaR(jet) < .5) {
      //     close = true;
      //     break;
      //   }
      // }
      // if (!close) {
      // std::cout << "adding jet\n";
      leptonJetList.push_back(jet);
      //std::cout << "Lepton jet added!" << std::endl;
      //}
    }
  }
  return leptonJetList;
}

Particle LeptonJetSelector::findHighestPtLepton(std::vector<Lepton> leptons)
=======


    auto leptonJets = findLeptonJets(recoLeptons);


    // add leptons to the event addSpecialObject
    for (const auto& jet : leptonJets)
    {
        event.addSpecialObject("leptonJet", jet);
    }

   // then cut is easier (add directional cut) *elsewhere

}

std::vector<LeptonJet> LeptonJetSelector::findLeptonJets(ParticleCollection<Lepton> recoCandidates) const
{
  auto recoLeptons = recoCandidates.getParticles();
  std::vector<LeptonJet> leptonJetList;
  while (recoLeptons.size() != 0)
  {
    Lepton highestPtLepton = findHighestPtLepton(recoLeptons);
    if (highestPtLepton.getPt() <= 5)
    {
      break;
    }
    else if (abs(highestPtLepton.getEta()) > 3)
    {
      recoLeptons.erase(std::find(recoLeptons.begin(), recoLeptons.end(), highestPtLepton));
      continue;
    }
    LeptonJet jet = createLeptonJet(highestPtLepton);
    std::vector<Particle> initialLeptons = jet.getParticles();

    auto highestPtLeptonFourVector = highestPtLepton.getFourVector();
    recoLeptons.erase(std::find(recoLeptons.begin(), recoLeptons.end(), highestPtLepton));

    for (unsigned i = 0; i < recoLeptons.size(); ++i)
    {
      auto fourVector = recoLeptons[i].getFourVector();
      double deltaR = reco::deltaR(highestPtLeptonFourVector, fourVector);
      // std::cout << "delta r: " << deltaR << " delta r cut: " << DeltaRCut << "\n";
      // std::cout << "The value of Eta is "<< abs(recoLeptons[i].getEta()) <<std::endl;
      if (deltaR < deltaRCut && recoLeptons[i].getPt() >= 5 && abs(recoLeptons[i].getEta()) <= 3)
      {
        jet.addParticle(recoLeptons[i]);
        recoLeptons.erase(recoLeptons.begin() + i);
        --i;
      }

    }
    // std::cout << "numParticles: " << jet.getNumParticles() << "\n";
    if (jet.getNumParticles() > 1)
    {
      // auto inputJets = getInput()->getJets(EventInput::RecoLevel::Reco);
      // bool close = false;
      // for (auto iJet : inputJets) {
      //   if (iJet.getDeltaR(jet) < .5) {
      //     close = true;
      //     break;
      //   }
      // }
      // if (!close) {
      // std::cout << "adding jet\n";
      leptonJetList.push_back(jet);
      //}
    }
  }
  return leptonJetList;
}

LeptonJet LeptonJetSelector::createLeptonJet(Lepton highestPtLepton) const
{
  LeptonJet leptonJet;
  leptonJet.addParticle(highestPtLepton);
  return leptonJet;
}
//runAnalyzer input=darkPhotonBaselineRun2.txt analysis=LeptonJetReconstruction output=leptonjetinvmasshist.root numFiles=1
//root leptonjetinvmasshist.root then type TBrowser h
Particle LeptonJetSelector::findHighestPtLepton(std::vector<Lepton> leptons) const
>>>>>>> 4bf776d4
{
  double highestPt = 0;
  for (auto lepton : leptons)
  {
    double pt = lepton.getPt();
    if (pt > highestPt)
    {
      highestPt = pt;
    }
  }

  for (auto lep : leptons)
  {
    if (lep.getPt() == highestPt)
    {
      return lep;
    }
  }

  throw std::runtime_error("No highest pT lepton!");
<<<<<<< HEAD
}

LeptonJet LeptonJetSelector::createLeptonJet(Lepton highestPtLepton)
{
  LeptonJet leptonJet;
  leptonJet.addParticle(highestPtLepton);
  return leptonJet;
=======
>>>>>>> 4bf776d4
}<|MERGE_RESOLUTION|>--- conflicted
+++ resolved
@@ -6,21 +6,12 @@
 #include "CMSAnalysis/Utility/interface/Lepton.hh"
 #include "CMSAnalysis/Modules/interface/EventInput.hh"
 #include "CMSAnalysis/Utility/interface/Event.hh"
-<<<<<<< HEAD
+#include "CMSAnalysis/Modules/interface/LeptonJetReconstructionModule.hh"
 #include "DataFormats/Math/interface/deltaR.h"
 
-LeptonJetSelector::LeptonJetSelector(double idXYCut, double idZCut) : dXYCut(idXYCut), dZCut(idZCut)
+LeptonJetSelector::LeptonJetSelector(double ideltaRCut, double idXYCut, double idZCut) : deltaRCut(ideltaRCut), dXYCut(idXYCut), dZCut(idZCut)
 { }
-=======
-#include "CMSAnalysis/Modules/interface/LeptonJetReconstructionModule.hh"
-#include "DataFormats/Math/interface/deltaR.h"
->>>>>>> 4bf776d4
 
-LeptonJetSelector::LeptonJetSelector(double ideltaRCut):
-    deltaRCut(ideltaRCut)
-{
-    
-}
 void LeptonJetSelector::selectParticles(const EventInput* input, Event& event) const
 {
   // GenSim stuff
@@ -51,105 +42,13 @@
       event.addMuon(lepton);
     }
 
-<<<<<<< HEAD
     //auto recoLeptons = event.getMuons();
-    auto leptonJets = findLeptonJets(selected, 0.5);
+    auto leptonJets = findLeptonJets(selected);
 
     for (const auto& jet : leptonJets)
     {
       event.addSpecialObject("leptonJet", jet);
-      bool mixed = false;
-      auto type = jet.getParticles().at(0).getType();
-      for (auto p : jet.getParticles())
-      {
-        if (p.getType() != type)
-        {
-          mixed = true;
-          break;
-        }
-      }
-
-      if (mixed)
-      {
-        event.addSpecialObject("mixedLeptonJet", jet);
-      }
     }
-}
-
-std::vector<LeptonJet> LeptonJetSelector::findLeptonJets(ParticleCollection<Lepton> recoCandidates, double DeltaRCut)
-{
-  auto recoLeptons = recoCandidates.getParticles();
-  //std::cout << "# of muons: " << recoLeptons.size() << std::endl;
-  std::vector<LeptonJet> leptonJetList;
-  while (recoLeptons.size() != 0)
-  {
-    Lepton highestPtLepton = findHighestPtLepton(recoLeptons);
-    //std::cout << "Highest lepton pT: " << highestPtLepton.getPt() << std::endl;
-    if (highestPtLepton.getPt() <= 5)
-    {
-      break;
-    }
-    else if (abs(highestPtLepton.getEta()) > 3)
-    {
-      recoLeptons.erase(std::find(recoLeptons.begin(), recoLeptons.end(), highestPtLepton));
-      continue;
-    }
-    LeptonJet jet = createLeptonJet(highestPtLepton);
-    std::vector<Particle> initialLeptons = jet.getParticles();
-
-    auto highestPtLeptonFourVector = highestPtLepton.getFourVector();
-    recoLeptons.erase(std::find(recoLeptons.begin(), recoLeptons.end(), highestPtLepton));
-
-    for (unsigned i = 0; i < recoLeptons.size(); ++i)
-    {
-      auto fourVector = recoLeptons[i].getFourVector();
-      double deltaR = reco::deltaR(highestPtLeptonFourVector, fourVector);
-      //std::cout << "delta r: " << deltaR << " delta r cut: " << DeltaRCut << "\n";
-      // std::cout << "The value of Eta is "<< abs(recoLeptons[i].getEta()) <<std::endl;
-      if (deltaR < DeltaRCut && recoLeptons[i].getPt() >= 5 && abs(recoLeptons[i].getEta()) <= 3)
-      {
-        jet.addParticle(recoLeptons[i]);
-        recoLeptons.erase(recoLeptons.begin() + i);
-        --i;
-      }
-    }
-
-    // std::cout << "numParticles: " << jet.getNumParticles() << "\n";
-    if (jet.getNumParticles() > 1)
-    {
-      // auto inputJets = getInput()->getJets(EventInput::RecoLevel::Reco);
-      // bool close = false;
-      // for (auto iJet : inputJets) {
-      //   if (iJet.getDeltaR(jet) < .5) {
-      //     close = true;
-      //     break;
-      //   }
-      // }
-      // if (!close) {
-      // std::cout << "adding jet\n";
-      leptonJetList.push_back(jet);
-      //std::cout << "Lepton jet added!" << std::endl;
-      //}
-    }
-  }
-  return leptonJetList;
-}
-
-Particle LeptonJetSelector::findHighestPtLepton(std::vector<Lepton> leptons)
-=======
-
-
-    auto leptonJets = findLeptonJets(recoLeptons);
-
-
-    // add leptons to the event addSpecialObject
-    for (const auto& jet : leptonJets)
-    {
-        event.addSpecialObject("leptonJet", jet);
-    }
-
-   // then cut is easier (add directional cut) *elsewhere
-
 }
 
 std::vector<LeptonJet> LeptonJetSelector::findLeptonJets(ParticleCollection<Lepton> recoCandidates) const
@@ -217,7 +116,6 @@
 //runAnalyzer input=darkPhotonBaselineRun2.txt analysis=LeptonJetReconstruction output=leptonjetinvmasshist.root numFiles=1
 //root leptonjetinvmasshist.root then type TBrowser h
 Particle LeptonJetSelector::findHighestPtLepton(std::vector<Lepton> leptons) const
->>>>>>> 4bf776d4
 {
   double highestPt = 0;
   for (auto lepton : leptons)
@@ -238,14 +136,4 @@
   }
 
   throw std::runtime_error("No highest pT lepton!");
-<<<<<<< HEAD
-}
-
-LeptonJet LeptonJetSelector::createLeptonJet(Lepton highestPtLepton)
-{
-  LeptonJet leptonJet;
-  leptonJet.addParticle(highestPtLepton);
-  return leptonJet;
-=======
->>>>>>> 4bf776d4
 }