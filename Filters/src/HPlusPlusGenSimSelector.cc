--- conflicted
+++ resolved
@@ -10,16 +10,12 @@
 
 void HPlusPlusGenSimSelector::selectParticles(const EventInput *input, Event &event) const
 {
-<<<<<<< HEAD
-    auto particles = input->getParticles(InputModule::RecoLevel::GenSim);
+    auto particles = input->getParticles(EventInput::RecoLevel::GenSim);
     bool plus = false;
     bool minus = false;
 
     // std::cout << "-" << std::endl;
 
-=======
-    auto particles = input->getParticles(EventInput::RecoLevel::GenSim);
->>>>>>> bb3ebd22
     for (const auto &particle : particles)
     {
         GenSimParticle genSimParticle = GenSimParticle(particle);
