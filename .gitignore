--- conflicted
+++ resolved
@@ -39,13 +39,8 @@
 !*.cc
 !*.h
 
-<<<<<<< HEAD
-# Root compilation files
-*ACLiC_dict*
-=======
 #Root dictionary files
 *ACLiC*
 
 #Nohup files
-nohup.out
->>>>>>> 3823804c
+nohup.out