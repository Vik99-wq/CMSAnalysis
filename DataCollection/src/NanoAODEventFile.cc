--- conflicted
+++ resolved
@@ -170,13 +170,9 @@
                 //std::cout<< "daughter collection index" << daughterCollectionVector[0] << "\n";                 //index and vector addresses are the same
             }
             GenSimParticle *mother = nullptr;
-<<<<<<< HEAD
-            if(getArrayElement<Int_t>("gen_m1", i) != -1) mother = &genSimParticles[getArrayElement<Int_t>("gen_m1", i)];
-=======
             if(getArrayElement<Int_t>("gen_m1", i) != -1){
                  mother = &genSimParticles[getArrayElement<Int_t>("gen_m1", i)];
             }
->>>>>>> 623ce669
             genSimParticles.push_back(GenSimParticle(reco::Candidate::LorentzVector(math::PtEtaPhiMLorentzVector(
                 getArrayElement<Float_t>("gen_pt", i),
                 getArrayElement<Float_t>("gen_eta", i), 
