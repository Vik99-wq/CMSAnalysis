#include "CMSAnalysis/DataCollection/interface/NanoAODEventFile.hh"
#include "CMSAnalysis/DataCollection/interface/InputModule.hh"
#include "CMSAnalysis/DataCollection/interface/Particle.hh"
#include "CMSAnalysis/DataCollection/interface/GenSimSimpleImplementation.hh"
#include "DataFormats/HepMCCandidate/interface/GenParticle.h"
#include "DataFormats/PatCandidates/interface/Electron.h"
#include "DataFormats/PatCandidates/interface/Muon.h"
#include "DataFormats/PatCandidates/interface/Photon.h"
#include "DataFormats/PatCandidates/interface/Jet.h"
#include "DataFormats/PatCandidates/interface/MET.h"
#include <iostream>
#include <fstream>
#include <string>

std::vector<bool> NanoAODEventFile::getTriggerResults(std::string subProcess) const
{
    // determines whether it passes the trigger's criteria or not
    std::vector<bool> v_results = {};

    for(auto& trigger : triggers)
    {
        v_results.push_back(*(trigger.second));
    }

    return v_results;
}

std::vector<std::string> NanoAODEventFile::getTriggerNames(std::string subProcess) const
{
    std::vector<std::string> v_names = {};

    for(auto& trigger : triggers)
    {
        v_names.push_back(trigger.first);
    }

    return v_names;
}

bool NanoAODEventFile::checkTrigger(std::string triggerName, std::string subProcess) const
{
    return *(triggers.find(triggerName)->second);
}

NanoAODEventFile::NanoAODEventFile(TFile *ifile) : 
    EventFile(ifile), 
    // These objects take the value of the branch. 
    // They change as the treereader advances to the next event. 
    elec_size(treeReader, "nElectron"),
    elec_eta(treeReader, "Electron_eta"),
    elec_phi(treeReader, "Electron_phi"),
    elec_mass(treeReader, "Electron_mass"),
    elec_charge(treeReader, "Electron_charge"),
    elec_pt(treeReader, "Electron_pt"),
    elec_reliso(treeReader, "Electron_miniPFRelIso_all"),
    elec_dxy(treeReader, "Electron_dxy"),
    elec_dz(treeReader, "Electron_dz"),
    muon_size(treeReader, "nMuon"),
    muon_eta(treeReader, "Muon_eta"),
    muon_phi(treeReader, "Muon_phi"),
    muon_mass(treeReader, "Muon_mass"),
    muon_charge(treeReader, "Muon_charge"),
    muon_pt(treeReader, "Muon_pt"),
    muon_reliso(treeReader, "Muon_miniPFRelIso_all"),
    muon_dxy(treeReader, "Muon_dxy"),
    muon_dz(treeReader, "Muon_dz"),
    //met_size(treeReader, branchNames.metSize.c_str()),
    met_phi(treeReader, "MET_phi"),
    met_pt(treeReader, "MET_pt"),
    jet_size(treeReader, "nJet"),
    jet_eta(treeReader, "Jet_eta"),
    jet_phi(treeReader, "Jet_phi"),
    jet_mass(treeReader, "Jet_mass"),
    jet_pt(treeReader, "Jet_pt"),
    //bJet(treeReader, branchNames.bJet.c_str()),
    gen_size(treeReader, "nGenPart"),
    gen_pid(treeReader, "GenPart_pdgId"),
    gen_status(treeReader, "GenPart_status"),
    gen_eta(treeReader, "GenPart_eta"),
    gen_phi(treeReader, "GenPart_phi"),
    gen_mass(treeReader, "GenPart_mass"),
    gen_pt(treeReader, "GenPart_pt"),
    gen_d1(treeReader, "Generator_id1"),
    gen_d2(treeReader, "Generator_id2"),
    gen_m1(treeReader, "GenPart_genPartIdxMother"),
    gen_m2(treeReader, "GenVisTau_genPartIdxMother"),
    gen_pileup(treeReader, "Pileup_nTrueInt"),
<<<<<<< HEAD
    elec_idpass(treeReader, "Electron_cutBased"),
    muon_idpass(treeReader, "Muon_looseId")
    {
    std::ifstream triggerNameFile("betterValidTriggers.txt");
    if(!triggerNameFile)
=======
    elec_idpass(treeReader, "Electron_cutBased"), //"Generator_id1")
    muon_idpass(treeReader, "Muon_looseId") //"Muon_highPurity")
{
    tree = getFile()->Get<TTree>("Events");
    std::ifstream triggerNameFile("validTriggers.txt");
    if(triggerNameFile)
>>>>>>> 75e4da0f
    {
        std::string nameoftrigger;

        while(getline(triggerNameFile, nameoftrigger))
        {
            if(tree->GetBranch(nameoftrigger.c_str()))
            {
                TTreeReaderValue<Bool_t> intermediate(treeReader, nameoftrigger.c_str());
                triggers.emplace(nameoftrigger, intermediate);
            }
        }
    }    
    treeReader.SetTree(tree);
    setEventCount(1);
    treeReader.Next(); 
}

void NanoAODEventFile::nextEvent()
{
    treeReader.Next(); 
    setEventCount(getEventCount() + 1);

    genSimParticles.clear();
    genSimParticles.reserve(*gen_size);

    for (unsigned i = 0; i < *gen_size; i++)
    {          
        int charge = -1;
        if (gen_pid[i] < 0)
        {
            charge = 1;
        }
        if (gen_pid[i] == 21 || gen_pid[i] == 22)
        {
            charge = 0;
        }

        std::vector<const GenSimParticle*> daughterCollectionVector {&genSimParticles[gen_d1[i]], &genSimParticles[gen_d2[i]]};

        genSimParticles.push_back(GenSimParticle(
        reco::Candidate::LorentzVector(math::PtEtaPhiMLorentzVector(gen_pt[i],
                                                                        gen_eta[i], gen_phi[i], gen_mass[i])),
            charge, Particle::identifyType(gen_pid[i]),&genSimParticles[gen_m1[i]],
            daughterCollectionVector));         
        
    }
}

ParticleCollection<GenSimParticle> NanoAODEventFile::getGenSimParticles() const
{
    ParticleCollection<GenSimParticle> collectionVector;

    return collectionVector;
}

ParticleCollection<Particle> NanoAODEventFile::getRecoParticles() const
{
    ParticleCollection<Particle> recoParticles;
    for (UInt_t i = 0; i < *elec_size; i++)
    {
        
        //std::cout<<"elec_idpass "<<elec_idpass[i]<<std::endl;
        int charge = elec_charge[i];
        
        Particle::SelectionFit fit;
        if (elec_idpass[i] & 4) 
        {
            fit = Particle::SelectionFit::Tight;
        } else if (elec_idpass[i] & 2) 
        {
            fit = Particle::SelectionFit::Medium;
        } else if (elec_idpass[i] & 1) 
        {
            fit = Particle::SelectionFit::Loose;
        } else {
            continue;
        }


        // Lorentz four-vector
        recoParticles.addParticle(Particle(
            reco::Candidate::LorentzVector(math::PtEtaPhiMLorentzVector(elec_pt[i],
                                                                        elec_eta[i], elec_phi[i], elec_mass[i])),
            charge, ParticleType::electron(), elec_reliso[i], fit, elec_dxy[i], elec_dz[i]));
        
    }
    for (UInt_t i = 0; i < *muon_size; i++)
    {
        
        int charge = muon_charge[i];
        
        Particle::SelectionFit fit;
        // if (muon_idpass[i] & 4) 
        // {
        //     fit = Particle::SelectionFit::Tight;
        // } else if (muon_idpass[i] & 2) 
        // {
        //     fit = Particle::SelectionFit::Medium;
        // } else if (muon_idpass[i] & 1) 
        // {
        //     fit = Particle::SelectionFit::Loose;
        // } else {
        //     continue;
        // }

        // Lorentz four-vector
        recoParticles.addParticle(Particle(
            reco::Candidate::LorentzVector(math::PtEtaPhiMLorentzVector(muon_pt[i],
                                                                        muon_eta[i], muon_phi[i], muon_mass[i])),
            charge, ParticleType::muon(), muon_reliso[i], fit, muon_dxy[i], muon_dz[i]));
        
    }
    return recoParticles;
}

ParticleCollection<Particle> NanoAODEventFile::getRecoJets() const
{
    ParticleCollection<Particle> recoParticles;
    for(UInt_t i = 0; i < *jet_size; i++) {
        //if(bJet[i] > 0){
            recoParticles.addParticle(
                Particle(reco::Candidate::LorentzVector(jet_pt[i], jet_eta[i], jet_phi[i], jet_mass[i]), 
                0, 
                ParticleType::jet()));    
        //}    
    }
    return recoParticles;
}

double NanoAODEventFile::getMET() const
{
    return static_cast<double>(met_pt[0]);
}

int NanoAODEventFile::getNumPileUpInteractions() const
{
    return static_cast<int>(gen_pileup[0]);
}

bool NanoAODEventFile::isDone() const
{
    return getEventCount() > tree->GetEntries();
}<|MERGE_RESOLUTION|>--- conflicted
+++ resolved
@@ -85,20 +85,11 @@
     gen_m1(treeReader, "GenPart_genPartIdxMother"),
     gen_m2(treeReader, "GenVisTau_genPartIdxMother"),
     gen_pileup(treeReader, "Pileup_nTrueInt"),
-<<<<<<< HEAD
     elec_idpass(treeReader, "Electron_cutBased"),
     muon_idpass(treeReader, "Muon_looseId")
     {
     std::ifstream triggerNameFile("betterValidTriggers.txt");
     if(!triggerNameFile)
-=======
-    elec_idpass(treeReader, "Electron_cutBased"), //"Generator_id1")
-    muon_idpass(treeReader, "Muon_looseId") //"Muon_highPurity")
-{
-    tree = getFile()->Get<TTree>("Events");
-    std::ifstream triggerNameFile("validTriggers.txt");
-    if(triggerNameFile)
->>>>>>> 75e4da0f
     {
         std::string nameoftrigger;
 
