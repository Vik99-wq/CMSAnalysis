--- conflicted
+++ resolved
@@ -156,44 +156,19 @@
         for (unsigned i = 0; i < getVariable<UInt_t>("gen_size") ; i++)
         {
             std::vector<const GenSimParticle*> daughterCollectionVector{};
-            std::cout << "size of daughters vector: " << daughtersVectors[i].size() << "\n";
-            std::cout << "size of genSimParticles vector: " << genSimParticles.size() << "\n";
-
             for (auto index : daughtersVectors[i])
             {
-                //std::cout << "index: " << index << "\n";
-                //std::cout << "i: " << index << "\n"; 
-                //std::cout << "particle: " << genSimParticles[index] << "\n";
                 daughterCollectionVector.push_back(&genSimParticles[index]);
-                std::cout << "1st: " << &genSimParticles[index] << "\n";
-                std::cout << daughterCollectionVector[0] << "\n";
-
             }
             GenSimParticle *mother = nullptr;
-<<<<<<< HEAD
             if(getArrayElement<Int_t>("gen_m1", i) != -1) mother = &genSimParticles[getArrayElement<Int_t>("gen_m1", i)];
-            genSimParticles.emplace_back(GenSimParticle(reco::Candidate::LorentzVector(math::PtEtaPhiMLorentzVector(
-=======
-            if (getArrayElement<Int_t>("gen_m1", i) != -1)
-            {
-                mother = &genSimParticles[getArrayElement<Int_t>("gen_m1", i)];
-            } 
             genSimParticles.push_back(GenSimParticle(reco::Candidate::LorentzVector(math::PtEtaPhiMLorentzVector(
->>>>>>> dfb48b18
                 getArrayElement<Float_t>("gen_pt", i),getArrayElement<Float_t>("gen_eta", i), 
                 getArrayElement<Float_t>("gen_phi", i), getArrayElement<Float_t>("gen_mass", i))), 
                 getArrayElement<Int_t>("gen_pid", i),
                 mother,
                 daughterCollectionVector, 
                 getArrayElement<Int_t>("gen_status", i)));
-            
-            std::cout << "2nd" << &genSimParticles[2] <<'\n';
-            //std::cout << "particle (i): " << genSimParticles[i] << "\n";
-            if (daughterCollectionVector.size() > 0)
-            {
-                std::cout << "daughterCollectionVector: " << daughterCollectionVector[0] << "\n"; 
-                std::cout << "daughterCollectionVector dereferenced: " << *daughterCollectionVector[0] << "\n"; 
-            } 
         }
     }
 }
@@ -302,4 +277,4 @@
 bool NanoAODEventFile::isDone() const
 {
     return getEventCount() > tree->GetEntries();
-} +}