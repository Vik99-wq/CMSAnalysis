#include "CMSAnalysis/DataCollection/interface/NanoAODEventFile.hh"
#include "CMSAnalysis/DataCollection/interface/InputModule.hh"
#include "CMSAnalysis/DataCollection/interface/Particle.hh"
#include "CMSAnalysis/DataCollection/interface/GenSimSimpleImplementation.hh"
#include "DataFormats/HepMCCandidate/interface/GenParticle.h"
#include "DataFormats/PatCandidates/interface/Electron.h"
#include "DataFormats/PatCandidates/interface/Muon.h"
#include "DataFormats/PatCandidates/interface/Photon.h"
#include "DataFormats/PatCandidates/interface/Jet.h"
#include "DataFormats/PatCandidates/interface/MET.h"
#include <iostream>
#include <fstream>
#include <string>

std::vector<bool> NanoAODEventFile::getTriggerResults(std::string subProcess) const
{
    // determines whether it passes the trigger's criteria or not
    std::vector<bool> v_results = {};

    for(auto& trigger : triggers)
    {
        v_results.push_back(*(trigger.second));
    }

    return v_results;
}

std::vector<std::string> NanoAODEventFile::getTriggerNames(std::string subProcess) const
{
    std::vector<std::string> v_names = {};

    for(auto& trigger : triggers)
    {
        v_names.push_back(trigger.first);
    }

    return v_names;
}

bool NanoAODEventFile::checkTrigger(std::string triggerName, std::string subProcess) const
{
    return *(triggers.find(triggerName)->second);
}

NanoAODEventFile::NanoAODEventFile(TFile *ifile) : 
    EventFile(ifile), 
    // These objects take the value of the branch. 
    // They change as the treereader advances to the next event. 
    elec_size(treeReader, "nElectron"),
    elec_eta(treeReader, "Electron_eta"),
    elec_phi(treeReader, "Electron_phi"),
    elec_mass(treeReader, "Electron_mass"),
    elec_charge(treeReader, "Electron_charge"),
    elec_pt(treeReader, "Electron_pt"),
    elec_reliso(treeReader, "Electron_miniPFRelIso_all"),
    elec_dxy(treeReader, "Electron_dxy"),
    elec_dz(treeReader, "Electron_dz"),
    muon_size(treeReader, "nMuon"),
    muon_eta(treeReader, "Muon_eta"),
    muon_phi(treeReader, "Muon_phi"),
    muon_mass(treeReader, "Muon_mass"),
    muon_charge(treeReader, "Muon_charge"),
    muon_pt(treeReader, "Muon_pt"),
    muon_reliso(treeReader, "Muon_miniPFRelIso_all"),
    muon_dxy(treeReader, "Muon_dxy"),
    muon_dz(treeReader, "Muon_dz"),
    photon_size(treeReader, "nPhoton"),
    photon_eta(treeReader, "Photon_eta"),
    photon_phi(treeReader, "Photon_phi"),
    photon_pt(treeReader, "Photon_pt"),
    //met_size(treeReader, branchNames.metSize.c_str()),
    met_phi(treeReader, "MET_phi"),
    met_pt(treeReader, "MET_pt"),
    jet_size(treeReader, "nJet"),
    jet_eta(treeReader, "Jet_eta"),
    jet_phi(treeReader, "Jet_phi"),
    jet_mass(treeReader, "Jet_mass"),
    jet_pt(treeReader, "Jet_pt"),
    jet_bTag(treeReader, "Jet_btagCMVA"),
    //bJet(treeReader, branchNames.bJet.c_str()),
    gen_size(treeReader, "nGenPart"),
    gen_pid(treeReader, "GenPart_pdgId"),
    gen_status(treeReader, "GenPart_status"),
    gen_eta(treeReader, "GenPart_eta"),
    gen_phi(treeReader, "GenPart_phi"),
    gen_mass(treeReader, "GenPart_mass"),
    gen_pt(treeReader, "GenPart_pt"),
    gen_d1(treeReader, "Generator_id1"),
    gen_d2(treeReader, "Generator_id2"),
    gen_m1(treeReader, "GenPart_genPartIdxMother"),
    gen_m2(treeReader, "GenVisTau_genPartIdxMother"),
    gen_pileup(treeReader, "Pileup_nTrueInt"),
<<<<<<< HEAD
    elec_idpass(treeReader, "Electron_cutBased"),
    muon_looseid(treeReader, "Muon_looseId"),
    muon_mediumid(treeReader, "Muon_mediumId"),
    muon_tightid(treeReader, "Muon_tightId"),
    event_number(treeReader, "event")
=======
    elec_idpass(treeReader, "Electron_cutBased"), //"Generator_id1")
    muon_looseid(treeReader, "Muon_looseId"), //"Muon_highPurity")
    muon_mediumid(treeReader, "Muon_mediumId"), 
    muon_tightid(treeReader, "Muon_tightId")
>>>>>>> 1e9e434a
    {
    std::ifstream triggerNameFile("betterValidTriggers.txt");
    tree = getFile()->Get<TTree>("Events");
    
    if(!triggerNameFile)
    {
        std::string nameoftrigger;

        while(getline(triggerNameFile, nameoftrigger))
        {
            if(tree->GetBranch(nameoftrigger.c_str()))
            {
                TTreeReaderValue<Bool_t> intermediate(treeReader, nameoftrigger.c_str());
                triggers.emplace(nameoftrigger, intermediate);
            }
        }
    }    
    treeReader.SetTree(tree);
    setEventCount(1);
    treeReader.Next(); 
}

void NanoAODEventFile::nextEvent()
{
    treeReader.Next(); 
    setEventCount(getEventCount() + 1);

    // std::cout << 'event number' << *event_number << std::endl;

<<<<<<< HEAD
    if (gen_size.IsValid())
    {
        genSimParticles.clear();
        genSimParticles.reserve(*gen_size);

        for (unsigned i = 0; i < *gen_size; i++)
=======
    for (unsigned i = 0; i < *gen_size; i++)
    {          
        int charge = -1;
        if (gen_pid[i] < 0)
        {
            charge = 1;
        }
        if (gen_pid[i] == 21 || gen_pid[i] == 22)
>>>>>>> 1e9e434a
        {
            int charge = -1;
            if (gen_pid[i] < 0)
            {
                charge = 1;
            }
            if (gen_pid[i] == 21 || gen_pid[i] == 22)
            {
                charge = 0;
            }

<<<<<<< HEAD
            std::vector<const GenSimParticle *> daughterCollectionVector{&genSimParticles[gen_d1[i]], &genSimParticles[gen_d2[i]]};

            genSimParticles.push_back(GenSimParticle(
                reco::Candidate::LorentzVector(math::PtEtaPhiMLorentzVector(gen_pt[i],
                                                                            gen_eta[i], gen_phi[i], gen_mass[i])),
                charge, Particle::identifyType(gen_pid[i]), &genSimParticles[gen_m1[i]],
                daughterCollectionVector, gen_status[i]));
        }
=======
        std::vector<const GenSimParticle*> daughterCollectionVector {&genSimParticles[gen_d1[i]], &genSimParticles[gen_d2[i]]};

        genSimParticles.push_back(GenSimParticle(
        reco::Candidate::LorentzVector(math::PtEtaPhiMLorentzVector(gen_pt[i],
                                                                        gen_eta[i], gen_phi[i], gen_mass[i])),
            charge, Particle::identifyType(gen_pid[i]),&genSimParticles[gen_m1[i]],
            daughterCollectionVector, gen_status[i]));         
        
>>>>>>> 1e9e434a
    }
}

ParticleCollection<GenSimParticle> NanoAODEventFile::getGenSimParticles() const
{
    return genSimParticles;
}

ParticleCollection<Particle> NanoAODEventFile::getRecoParticles() const
{
    ParticleCollection<Particle> recoParticles;
    // std::cout << *elec_size << std::endl;
    for (UInt_t i = 0; i < *elec_size; i++)
    {
<<<<<<< HEAD
        // std::cout<<"elec_idpass "<<elec_idpass[i]<<std::endl;
=======
        
        //std::cout<<"elec_idpass "<<elec_idpass[i]<<std::endl;
>>>>>>> 1e9e434a
        int charge = elec_charge[i];
        
        Particle::SelectionFit fit;
        if (elec_idpass[i] == 4) 
        {
            fit = Particle::SelectionFit::Tight;
        } else if (elec_idpass[i] == 3) 
        {
            fit = Particle::SelectionFit::Medium;
        } else if (elec_idpass[i] == 2) 
        {
            fit = Particle::SelectionFit::Loose;
        } else {
            continue;
        }


        // Lorentz four-vector
        auto particle = Particle(
            reco::Candidate::LorentzVector(math::PtEtaPhiMLorentzVector(elec_pt[i],
                                                                        elec_eta[i], elec_phi[i], elec_mass[i])),
            charge, ParticleType::electron(), fit);
        particle.addInfo("Isolation", elec_reliso[i]);
        particle.addInfo("dxy", elec_dxy[i]);
        particle.addInfo("dz", elec_dz[i]);
        recoParticles.addParticle(particle);
        
    }
<<<<<<< HEAD

    // std::cout << *muon_size << std::endl;
=======
>>>>>>> 1e9e434a
    for (UInt_t i = 0; i < *muon_size; i++)
    {
        
        int charge = muon_charge[i];
        
        Particle::SelectionFit fit;
        if (muon_looseid[i]) 
        {
            fit = Particle::SelectionFit::Tight;
        } else if (muon_mediumid[i]) 
        {
            fit = Particle::SelectionFit::Medium;
        } else if (muon_looseid[i]) 
        {
            fit = Particle::SelectionFit::Loose;
        } else {
            continue;
        }

        // Lorentz four-vector
        auto particle = Particle(
            reco::Candidate::LorentzVector(math::PtEtaPhiMLorentzVector(muon_pt[i],
                                                                        muon_eta[i], muon_phi[i], muon_mass[i])),
            charge, ParticleType::muon(), fit);
        particle.addInfo("Isolation", muon_reliso[i]);
        particle.addInfo("dxy", muon_dxy[i]);
        particle.addInfo("dz", muon_dz[i]);
        recoParticles.addParticle(particle);

<<<<<<< HEAD
    // std::cout << *photon_size << std::endl;

    for (UInt_t i = 0; i < *photon_size; i++) //what do i even put here
    {
        Particle::SelectionFit fit;
=======
        for (UInt_t i = 0; i < *photon_size; i++)
        {
            Particle::SelectionFit fit;
>>>>>>> 1e9e434a

            auto particle = Particle(
            reco::Candidate::LorentzVector(math::PtEtaPhiMLorentzVector(photon_pt[i],
                                                                        photon_eta[i], photon_phi[i], 0)),
            0, ParticleType::photon(), fit);
            recoParticles.addParticle(particle);
        }
    }
    return recoParticles;
}

ParticleCollection<Particle> NanoAODEventFile::getRecoJets() const
{
    ParticleCollection<Particle> recoParticles;
    for(UInt_t i = 0; i < *jet_size; i++) {
        //if(bJet[i] > 0){
            recoParticles.addParticle(
                Particle(reco::Candidate::LorentzVector(jet_pt[i], jet_eta[i], jet_phi[i], jet_mass[i]), 
                0, 
                ParticleType::jet()));    
        //}    
    }
    return recoParticles;
}

double NanoAODEventFile::getMET() const
{
    return static_cast<double>(met_pt[0]);
}

int NanoAODEventFile::getNumPileUpInteractions() const
{
    return static_cast<int>(gen_pileup[0]);
}

bool NanoAODEventFile::isDone() const
{
    return getEventCount() > tree->GetEntries();
}<|MERGE_RESOLUTION|>--- conflicted
+++ resolved
@@ -14,7 +14,7 @@
 
 std::vector<bool> NanoAODEventFile::getTriggerResults(std::string subProcess) const
 {
-    // determines whether it passes the trigger's criteria or not
+    // determines whether it passes the trigger"s criteria or not
     std::vector<bool> v_results = {};
 
     for(auto& trigger : triggers)
@@ -43,69 +43,123 @@
 }
 
 NanoAODEventFile::NanoAODEventFile(TFile *ifile) : 
-    EventFile(ifile), 
-    // These objects take the value of the branch. 
-    // They change as the treereader advances to the next event. 
-    elec_size(treeReader, "nElectron"),
-    elec_eta(treeReader, "Electron_eta"),
-    elec_phi(treeReader, "Electron_phi"),
-    elec_mass(treeReader, "Electron_mass"),
-    elec_charge(treeReader, "Electron_charge"),
-    elec_pt(treeReader, "Electron_pt"),
-    elec_reliso(treeReader, "Electron_miniPFRelIso_all"),
-    elec_dxy(treeReader, "Electron_dxy"),
-    elec_dz(treeReader, "Electron_dz"),
-    muon_size(treeReader, "nMuon"),
-    muon_eta(treeReader, "Muon_eta"),
-    muon_phi(treeReader, "Muon_phi"),
-    muon_mass(treeReader, "Muon_mass"),
-    muon_charge(treeReader, "Muon_charge"),
-    muon_pt(treeReader, "Muon_pt"),
-    muon_reliso(treeReader, "Muon_miniPFRelIso_all"),
-    muon_dxy(treeReader, "Muon_dxy"),
-    muon_dz(treeReader, "Muon_dz"),
-    photon_size(treeReader, "nPhoton"),
-    photon_eta(treeReader, "Photon_eta"),
-    photon_phi(treeReader, "Photon_phi"),
-    photon_pt(treeReader, "Photon_pt"),
-    //met_size(treeReader, branchNames.metSize.c_str()),
-    met_phi(treeReader, "MET_phi"),
-    met_pt(treeReader, "MET_pt"),
-    jet_size(treeReader, "nJet"),
-    jet_eta(treeReader, "Jet_eta"),
-    jet_phi(treeReader, "Jet_phi"),
-    jet_mass(treeReader, "Jet_mass"),
-    jet_pt(treeReader, "Jet_pt"),
-    jet_bTag(treeReader, "Jet_btagCMVA"),
-    //bJet(treeReader, branchNames.bJet.c_str()),
-    gen_size(treeReader, "nGenPart"),
-    gen_pid(treeReader, "GenPart_pdgId"),
-    gen_status(treeReader, "GenPart_status"),
-    gen_eta(treeReader, "GenPart_eta"),
-    gen_phi(treeReader, "GenPart_phi"),
-    gen_mass(treeReader, "GenPart_mass"),
-    gen_pt(treeReader, "GenPart_pt"),
-    gen_d1(treeReader, "Generator_id1"),
-    gen_d2(treeReader, "Generator_id2"),
-    gen_m1(treeReader, "GenPart_genPartIdxMother"),
-    gen_m2(treeReader, "GenVisTau_genPartIdxMother"),
-    gen_pileup(treeReader, "Pileup_nTrueInt"),
-<<<<<<< HEAD
-    elec_idpass(treeReader, "Electron_cutBased"),
-    muon_looseid(treeReader, "Muon_looseId"),
-    muon_mediumid(treeReader, "Muon_mediumId"),
-    muon_tightid(treeReader, "Muon_tightId"),
-    event_number(treeReader, "event")
-=======
-    elec_idpass(treeReader, "Electron_cutBased"), //"Generator_id1")
-    muon_looseid(treeReader, "Muon_looseId"), //"Muon_highPurity")
-    muon_mediumid(treeReader, "Muon_mediumId"), 
-    muon_tightid(treeReader, "Muon_tightId")
->>>>>>> 1e9e434a
-    {
+    EventFile(ifile)
+    // // These objects take the value of the branch. 
+    // // They change as the treereader advances to the next event. 
+    // elec_size(treeReader, "nElectron"),
+    // elec_eta(treeReader, "Electron_eta"),
+    // elec_phi(treeReader, "Electron_phi"),
+    // elec_mass(treeReader, "Electron_mass"),
+    // elec_charge(treeReader, "Electron_charge"),
+    // elec_pt(treeReader, "Electron_pt"),
+    // elec_reliso(treeReader, "Electron_miniPFRelIso_all"),
+    // elec_dxy(treeReader, "Electron_dxy"),
+    // elec_dz(treeReader, "Electron_dz"),
+    // muon_size(treeReader, "nMuon"),
+    // muon_eta(treeReader, "Muon_eta"),
+    // muon_phi(treeReader, "Muon_phi"),
+    // muon_mass(treeReader, "Muon_mass"),
+    // muon_charge(treeReader, "Muon_charge"),
+    // muon_pt(treeReader, "Muon_pt"),
+    // muon_reliso(treeReader, "Muon_miniPFRelIso_all"),
+    // muon_dxy(treeReader, "Muon_dxy"),
+    // muon_dz(treeReader, "Muon_dz"),
+    // photon_size(treeReader, "nPhoton"),
+    // photon_eta(treeReader, "Photon_eta"),
+    // photon_phi(treeReader, "Photon_phi"),
+    // photon_pt(treeReader, "Photon_pt"),
+    // met_phi(treeReader, "MET_phi"),
+    // met_pt(treeReader, "MET_pt"),
+    // jet_size(treeReader, "nJet"),
+    // jet_eta(treeReader, "Jet_eta"),
+    // jet_phi(treeReader, "Jet_phi"),
+    // jet_mass(treeReader, "Jet_mass"),
+    // jet_pt(treeReader, "Jet_pt"),
+    // elec_idpass(treeReader, "Electron_cutBased"),
+    // muon_looseid(treeReader, "Muon_looseId"),
+    // muon_mediumid(treeReader, "Muon_mediumId"),
+    // muon_tightid(treeReader, "Muon_tightId"),
+    // event_number(treeReader, "event"),
+    // jet_bTag(treeReader, "Jet_btagCMVA"),
+    // gen_size(treeReader, "nGenPart"),
+    // gen_pid(treeReader, "GenPart_pdgId"),
+    // gen_status(treeReader, "GenPart_status"),
+    // gen_eta(treeReader, "GenPart_eta"),
+    // gen_phi(treeReader, "GenPart_phi"),
+    // gen_mass(treeReader, "GenPart_mass"),
+    // gen_pt(treeReader, "GenPart_pt"),
+    // gen_d1(treeReader, "Generator_id1"),
+    // gen_d2(treeReader, "Generator_id2"),
+    // gen_m1(treeReader, "GenPart_genPartIdxMother"),
+    // gen_m2(treeReader, "GenVisTau_genPartIdxMother"),
+    // gen_pileup(treeReader, "Pileup_nTrueInt")
+    {
+    //initializing variables from header file
+    std::vector<std::shared_ptr<TreeVariableBase>> treeVariables = {
+		std::make_shared<TreeVariable<TTreeReaderValue<UInt_t>>>("elec_size", "nElectron"),
+		std::make_shared<TreeVariable<TTreeReaderArray<Float_t>>>("elec_eta", "Electron_eta"),
+		std::make_shared<TreeVariable<TTreeReaderArray<Float_t>>>("elec_phi", "Electron_phi"),
+		std::make_shared<TreeVariable<TTreeReaderArray<Float_t>>>("elec_mass", "Electron_mass"),
+		std::make_shared<TreeVariable<TTreeReaderArray<Int_t>>>("elec_charge", "Electron_charge"),
+		std::make_shared<TreeVariable<TTreeReaderArray<Float_t>>>("elec_pt", "Electron_pt"),
+		std::make_shared<TreeVariable<TTreeReaderArray<Float_t>>>("elec_reliso", "Electron_miniPFRelIso_all"),
+		std::make_shared<TreeVariable<TTreeReaderArray<Float_t>>>("elec_dxy", "Electron_dxy"),
+		std::make_shared<TreeVariable<TTreeReaderArray<Float_t>>>("elec_dz", "Electron_dz"),
+		std::make_shared<TreeVariable<TTreeReaderValue<UInt_t>>>("muon_size", "nMuon"),
+		std::make_shared<TreeVariable<TTreeReaderArray<Float_t>>>("muon_eta", "Muon_eta"),
+		std::make_shared<TreeVariable<TTreeReaderArray<Float_t>>>("muon_phi", "Muon_phi"),
+		std::make_shared<TreeVariable<TTreeReaderArray<Float_t>>>("muon_mass", "Muon_mass"),
+		std::make_shared<TreeVariable<TTreeReaderArray<Int_t>>>("muon_charge", "Muon_charge"),
+		std::make_shared<TreeVariable<TTreeReaderArray<Float_t>>>("muon_pt", "Muon_pt"),
+		std::make_shared<TreeVariable<TTreeReaderArray<Float_t>>>("muon_reliso", "Muon_miniPFRelIso_all"),
+		std::make_shared<TreeVariable<TTreeReaderArray<Float_t>>>("muon_dxy", "Muon_dxy"),
+		std::make_shared<TreeVariable<TTreeReaderArray<Float_t>>>("muon_dz", "Muon_dz"),
+		std::make_shared<TreeVariable<TTreeReaderValue<UInt_t>>>("photon_size", "nPhoton"),
+		std::make_shared<TreeVariable<TTreeReaderArray<Float_t>>>("photon_eta", "Photon_eta"),
+		std::make_shared<TreeVariable<TTreeReaderArray<Float_t>>>("photon_phi", "Photon_phi"),
+		std::make_shared<TreeVariable<TTreeReaderArray<Float_t>>>("photon_pt", "Photon_pt"),
+		std::make_shared<TreeVariable<TTreeReaderArray<Float_t>>>("met_phi", "MET_phi"),
+		std::make_shared<TreeVariable<TTreeReaderArray<Float_t>>>("met_pt", "MET_pt"),
+		std::make_shared<TreeVariable<TTreeReaderValue<UInt_t>>>("jet_size", "nJet"),
+		std::make_shared<TreeVariable<TTreeReaderArray<Float_t>>>("jet_eta", "Jet_eta"),
+		std::make_shared<TreeVariable<TTreeReaderArray<Float_t>>>("jet_phi", "Jet_phi"),
+		std::make_shared<TreeVariable<TTreeReaderArray<Float_t>>>("jet_mass", "Jet_mass"),
+		std::make_shared<TreeVariable<TTreeReaderArray<Float_t>>>("jet_pt", "Jet_pt"),
+		std::make_shared<TreeVariable<TTreeReaderArray<Int_t>>>("elec_idpass", "Electron_cutBased"),
+		std::make_shared<TreeVariable<TTreeReaderArray<Bool_t>>>("muon_looseid", "Muon_looseId"),
+		std::make_shared<TreeVariable<TTreeReaderArray<Bool_t>>>("muon_mediumid", "Muon_mediumId"),
+		std::make_shared<TreeVariable<TTreeReaderArray<Bool_t>>>("muon_tightid", "Muon_tightId"),
+		std::make_shared<TreeVariable<TTreeReaderValue<ULong64_t>>>("event_number", "event"),
+		std::make_shared<TreeVariable<TTreeReaderArray<Int_t>>>("jet_bTag", "Jet_btagCMVA"),
+		std::make_shared<TreeVariable<TTreeReaderValue<UInt_t>>>("gen_size", "nGenPart"),
+		std::make_shared<TreeVariable<TTreeReaderArray<Int_t>>>("gen_pid", "GenPart_pdgId"),
+		std::make_shared<TreeVariable<TTreeReaderArray<Int_t>>>("gen_status", "GenPart_status"),
+		std::make_shared<TreeVariable<TTreeReaderArray<Float_t>>>("gen_eta", "GenPart_eta"),
+		std::make_shared<TreeVariable<TTreeReaderArray<Float_t>>>("gen_phi", "GenPart_phi"),
+		std::make_shared<TreeVariable<TTreeReaderArray<Float_t>>>("gen_mass", "GenPart_mass"),
+		std::make_shared<TreeVariable<TTreeReaderArray<Float_t>>>("gen_pt", "GenPart_pt"),
+		std::make_shared<TreeVariable<TTreeReaderArray<Int_t>>>("gen_d1", "Generator_id1"),
+		std::make_shared<TreeVariable<TTreeReaderArray<Int_t>>>("gen_d2", "Generator_id2"),
+		std::make_shared<TreeVariable<TTreeReaderArray<Int_t>>>("gen_m1", "GenPart_genPartIdxMother"),
+		std::make_shared<TreeVariable<TTreeReaderArray<Int_t>>>("gen_m2", "GenVisTau_genPartIdxMother"),
+		std::make_shared<TreeVariable<TTreeReaderArray<Float_t>>>("gen_pileup", "Pileup_nTrueInt")
+    };
+
+    tree = getFile()->Get<TTree>("Events");
+
+    for(auto& var : treeVariables)
+    {
+        // std::cout << "Checking " << var->getBranchName() << std::endl;
+        if(tree->GetBranch(var->getBranchName().c_str()))
+        {
+            // std::cout << "Adding " << var->getBranchName() << std::endl;
+            variables.emplace(var->getName(), var->makeReader(treeReader));
+        }
+    }
+
+    //initializing triggers from header file
     std::ifstream triggerNameFile("betterValidTriggers.txt");
-    tree = getFile()->Get<TTree>("Events");
-    
+
     if(!triggerNameFile)
     {
         std::string nameoftrigger;
@@ -128,57 +182,35 @@
 {
     treeReader.Next(); 
     setEventCount(getEventCount() + 1);
-
-    // std::cout << 'event number' << *event_number << std::endl;
-
-<<<<<<< HEAD
-    if (gen_size.IsValid())
-    {
-        genSimParticles.clear();
-        genSimParticles.reserve(*gen_size);
-
-        for (unsigned i = 0; i < *gen_size; i++)
-=======
-    for (unsigned i = 0; i < *gen_size; i++)
-    {          
-        int charge = -1;
-        if (gen_pid[i] < 0)
-        {
-            charge = 1;
-        }
-        if (gen_pid[i] == 21 || gen_pid[i] == 22)
->>>>>>> 1e9e434a
-        {
-            int charge = -1;
-            if (gen_pid[i] < 0)
-            {
-                charge = 1;
-            }
-            if (gen_pid[i] == 21 || gen_pid[i] == 22)
-            {
-                charge = 0;
-            }
-
-<<<<<<< HEAD
-            std::vector<const GenSimParticle *> daughterCollectionVector{&genSimParticles[gen_d1[i]], &genSimParticles[gen_d2[i]]};
-
-            genSimParticles.push_back(GenSimParticle(
-                reco::Candidate::LorentzVector(math::PtEtaPhiMLorentzVector(gen_pt[i],
-                                                                            gen_eta[i], gen_phi[i], gen_mass[i])),
-                charge, Particle::identifyType(gen_pid[i]), &genSimParticles[gen_m1[i]],
-                daughterCollectionVector, gen_status[i]));
-        }
-=======
-        std::vector<const GenSimParticle*> daughterCollectionVector {&genSimParticles[gen_d1[i]], &genSimParticles[gen_d2[i]]};
-
-        genSimParticles.push_back(GenSimParticle(
-        reco::Candidate::LorentzVector(math::PtEtaPhiMLorentzVector(gen_pt[i],
-                                                                        gen_eta[i], gen_phi[i], gen_mass[i])),
-            charge, Particle::identifyType(gen_pid[i]),&genSimParticles[gen_m1[i]],
-            daughterCollectionVector, gen_status[i]));         
-        
->>>>>>> 1e9e434a
-    }
+    // std::cerr << gen_size.IsValid() << std::endl;
+    // std::cerr << "event number" << *event_number << std::endl;
+
+    // if(variables["gen_size"]->IsValid())
+    // {
+    //     genSimParticles.clear();
+    //     genSimParticles.reserve(*gen_size);
+
+    //     for (unsigned i = 0; i < *gen_size; i++)
+    //     {
+    //         int charge = -1;
+    //         if (gen_pid[i] < 0)
+    //         {
+    //             charge = 1;
+    //         }
+    //         if (gen_pid[i] == 21 || gen_pid[i] == 22)
+    //         {
+    //             charge = 0;
+    //         }
+
+    //         std::vector<const GenSimParticle *> daughterCollectionVector{&genSimParticles[gen_d1[i]], &genSimParticles[gen_d2[i]]};
+
+    //         genSimParticles.push_back(GenSimParticle(
+    //             reco::Candidate::LorentzVector(math::PtEtaPhiMLorentzVector(gen_pt[i],
+    //                                                                         gen_eta[i], gen_phi[i], gen_mass[i])),
+    //             charge, Particle::identifyType(gen_pid[i]), &genSimParticles[gen_m1[i]],
+    //             daughterCollectionVector, gen_status[i]));
+    //     }
+    // }
 }
 
 ParticleCollection<GenSimParticle> NanoAODEventFile::getGenSimParticles() const
@@ -189,25 +221,19 @@
 ParticleCollection<Particle> NanoAODEventFile::getRecoParticles() const
 {
     ParticleCollection<Particle> recoParticles;
-    // std::cout << *elec_size << std::endl;
-    for (UInt_t i = 0; i < *elec_size; i++)
-    {
-<<<<<<< HEAD
-        // std::cout<<"elec_idpass "<<elec_idpass[i]<<std::endl;
-=======
-        
-        //std::cout<<"elec_idpass "<<elec_idpass[i]<<std::endl;
->>>>>>> 1e9e434a
-        int charge = elec_charge[i];
+
+    for (UInt_t i = 0; i < getVariable<UInt_t>("elec_size"); i++)
+    {
+        int charge = getArrayElement<Int_t>("elec_charge", i);
         
         Particle::SelectionFit fit;
-        if (elec_idpass[i] == 4) 
+        if (getArrayElement<Int_t>("elec_idpass", i) == 4) 
         {
             fit = Particle::SelectionFit::Tight;
-        } else if (elec_idpass[i] == 3) 
+        } else if (getArrayElement<Int_t>("elec_idpass", i) == 3) 
         {
             fit = Particle::SelectionFit::Medium;
-        } else if (elec_idpass[i] == 2) 
+        } else if (getArrayElement<Int_t>("elec_idpass", i) == 2) 
         {
             fit = Particle::SelectionFit::Loose;
         } else {
@@ -217,33 +243,27 @@
 
         // Lorentz four-vector
         auto particle = Particle(
-            reco::Candidate::LorentzVector(math::PtEtaPhiMLorentzVector(elec_pt[i],
-                                                                        elec_eta[i], elec_phi[i], elec_mass[i])),
+            reco::Candidate::LorentzVector(math::PtEtaPhiMLorentzVector(getArrayElement<Float_t>("elec_pt", i),
+                                                                        getArrayElement<Float_t>("elec_eta", i), getArrayElement<Float_t>("elec_phi", i), getArrayElement<Float_t>("elec_mass", i))),
             charge, ParticleType::electron(), fit);
-        particle.addInfo("Isolation", elec_reliso[i]);
-        particle.addInfo("dxy", elec_dxy[i]);
-        particle.addInfo("dz", elec_dz[i]);
+        particle.addInfo("Isolation", getArrayElement<Float_t>("elec_reliso", i));
+        particle.addInfo("dxy", getArrayElement<Float_t>("elec_dxy", i));
+        particle.addInfo("dz", getArrayElement<Float_t>("elec_dz", i));
         recoParticles.addParticle(particle);
-        
-    }
-<<<<<<< HEAD
-
-    // std::cout << *muon_size << std::endl;
-=======
->>>>>>> 1e9e434a
-    for (UInt_t i = 0; i < *muon_size; i++)
-    {
-        
-        int charge = muon_charge[i];
+    }
+
+    for (UInt_t i = 0; i < getVariable<UInt_t>("muon_size"); i++)
+    {
+        int charge = getArrayElement<Int_t>("muon_charge", i);
         
         Particle::SelectionFit fit;
-        if (muon_looseid[i]) 
+        if (getArrayElement<Bool_t>("muon_tightid", i)) 
         {
             fit = Particle::SelectionFit::Tight;
-        } else if (muon_mediumid[i]) 
+        } else if (getArrayElement<Bool_t>("muon_mediumid", i)) 
         {
             fit = Particle::SelectionFit::Medium;
-        } else if (muon_looseid[i]) 
+        } else if (getArrayElement<Bool_t>("muon_looseid", i)) 
         {
             fit = Particle::SelectionFit::Loose;
         } else {
@@ -252,29 +272,21 @@
 
         // Lorentz four-vector
         auto particle = Particle(
-            reco::Candidate::LorentzVector(math::PtEtaPhiMLorentzVector(muon_pt[i],
-                                                                        muon_eta[i], muon_phi[i], muon_mass[i])),
+            reco::Candidate::LorentzVector(math::PtEtaPhiMLorentzVector(getArrayElement<Float_t>("muon_pt", i),
+                                                                        getArrayElement<Float_t>("muon_eta", i), getArrayElement<Float_t>("muon_phi", i), getArrayElement<Float_t>("muon_mass", i))),
             charge, ParticleType::muon(), fit);
-        particle.addInfo("Isolation", muon_reliso[i]);
-        particle.addInfo("dxy", muon_dxy[i]);
-        particle.addInfo("dz", muon_dz[i]);
+        particle.addInfo("Isolation", getArrayElement<Float_t>("muon_reliso", i));
+        particle.addInfo("dxy", getArrayElement<Float_t>("muon_dxy", i));
+        particle.addInfo("dz", getArrayElement<Float_t>("muon_dz", i));
         recoParticles.addParticle(particle);
 
-<<<<<<< HEAD
-    // std::cout << *photon_size << std::endl;
-
-    for (UInt_t i = 0; i < *photon_size; i++) //what do i even put here
+    for (UInt_t i = 0; i < getVariable<UInt_t>("photon_size"); i++)
     {
         Particle::SelectionFit fit;
-=======
-        for (UInt_t i = 0; i < *photon_size; i++)
-        {
-            Particle::SelectionFit fit;
->>>>>>> 1e9e434a
 
             auto particle = Particle(
-            reco::Candidate::LorentzVector(math::PtEtaPhiMLorentzVector(photon_pt[i],
-                                                                        photon_eta[i], photon_phi[i], 0)),
+                reco::Candidate::LorentzVector(math::PtEtaPhiMLorentzVector(getArrayElement<Float_t>("photon_pt", i),
+                                                                        getArrayElement<Float_t>("photon_eta", i), getArrayElement<Float_t>("photon_phi", i), 0)),
             0, ParticleType::photon(), fit);
             recoParticles.addParticle(particle);
         }
@@ -285,10 +297,10 @@
 ParticleCollection<Particle> NanoAODEventFile::getRecoJets() const
 {
     ParticleCollection<Particle> recoParticles;
-    for(UInt_t i = 0; i < *jet_size; i++) {
+    for(UInt_t i = 0; i < getVariable<UInt_t>("jet_size"); i++) {
         //if(bJet[i] > 0){
             recoParticles.addParticle(
-                Particle(reco::Candidate::LorentzVector(jet_pt[i], jet_eta[i], jet_phi[i], jet_mass[i]), 
+                Particle(reco::Candidate::LorentzVector(getArrayElement<Float_t>("jet_pt", i), getArrayElement<Float_t>("jet_eta", i), getArrayElement<Float_t>("jet_phi", i), getArrayElement<Float_t>("jet_mass", i)), 
                 0, 
                 ParticleType::jet()));    
         //}    
@@ -298,12 +310,13 @@
 
 double NanoAODEventFile::getMET() const
 {
-    return static_cast<double>(met_pt[0]);
+    return static_cast<double>(getArrayElement<Float_t>("met_pt", 0));
 }
 
 int NanoAODEventFile::getNumPileUpInteractions() const
 {
-    return static_cast<int>(gen_pileup[0]);
+    return 1;
+    // return static_cast<int>(*(variables["gen_pileup"])[0]);
 }
 
 bool NanoAODEventFile::isDone() const
