--- conflicted
+++ resolved
@@ -43,62 +43,7 @@
 }
 
 NanoAODEventFile::NanoAODEventFile(TFile *ifile) : 
-<<<<<<< HEAD
-    EventFile(ifile), 
-    // These objects take the value of the branch. 
-    // They change as the treereader advances to the next event. 
-    elec_size(treeReader, "nElectron"),
-    elec_eta(treeReader, "Electron_eta"),
-    elec_phi(treeReader, "Electron_phi"),
-    elec_mass(treeReader, "Electron_mass"),
-    elec_charge(treeReader, "Electron_charge"),
-    elec_pt(treeReader, "Electron_pt"),
-    elec_reliso(treeReader, "Electron_miniPFRelIso_all"),
-    elec_dxy(treeReader, "Electron_dxy"),
-    elec_dz(treeReader, "Electron_dz"),
-    elec_convveto(treeReader, "Electron_convVeto"),
-    muon_size(treeReader, "nMuon"),
-    muon_eta(treeReader, "Muon_eta"),
-    muon_phi(treeReader, "Muon_phi"),
-    muon_mass(treeReader, "Muon_mass"),
-    muon_charge(treeReader, "Muon_charge"),
-    muon_pt(treeReader, "Muon_pt"),
-    muon_reliso(treeReader, "Muon_miniPFRelIso_all"),
-    muon_dxy(treeReader, "Muon_dxy"),
-    muon_dz(treeReader, "Muon_dz"),
-    photon_size(treeReader, "nPhoton"),
-    photon_eta(treeReader, "Photon_eta"),
-    photon_phi(treeReader, "Photon_phi"),
-    photon_pt(treeReader, "Photon_pt"),
-    //met_size(treeReader, branchNames.metSize.c_str()),
-    met_phi(treeReader, "MET_phi"),
-    met_pt(treeReader, "MET_pt"),
-    jet_size(treeReader, "nJet"),
-    jet_eta(treeReader, "Jet_eta"),
-    jet_phi(treeReader, "Jet_phi"),
-    jet_mass(treeReader, "Jet_mass"),
-    jet_pt(treeReader, "Jet_pt"),
-    // jet_bTag(treeReader, "Jet_btagCMVA"),
-    //bJet(treeReader, branchNames.bJet.c_str()),
-    gen_size(treeReader, "nGenPart"),
-    gen_pid(treeReader, "GenPart_pdgId"),
-    gen_status(treeReader, "GenPart_status"),
-    gen_eta(treeReader, "GenPart_eta"),
-    gen_phi(treeReader, "GenPart_phi"),
-    gen_mass(treeReader, "GenPart_mass"),
-    gen_pt(treeReader, "GenPart_pt"),
-    gen_d1(treeReader, "Generator_id1"),
-    gen_d2(treeReader, "Generator_id2"),
-    gen_m1(treeReader, "GenPart_genPartIdxMother"),
-    gen_m2(treeReader, "GenVisTau_genPartIdxMother"),
-    gen_pileup(treeReader, "Pileup_nTrueInt"),
-    elec_idpass(treeReader, "Electron_cutBased"), //"Generator_id1")
-    muon_looseid(treeReader, "Muon_looseId"), //"Muon_highPurity")
-    muon_mediumid(treeReader, "Muon_mediumId"), 
-    muon_tightid(treeReader, "Muon_tightId")
-=======
     EventFile(ifile)
->>>>>>> 493fd3ba
     {
     //initializing variables from header file
     std::vector<std::shared_ptr<TreeVariableBase>> treeVariables = {
@@ -144,10 +89,7 @@
 		std::make_shared<TreeVariable<TTreeReaderArray<Float_t>>>("gen_phi", "GenPart_phi"),
 		std::make_shared<TreeVariable<TTreeReaderArray<Float_t>>>("gen_mass", "GenPart_mass"),
 		std::make_shared<TreeVariable<TTreeReaderArray<Float_t>>>("gen_pt", "GenPart_pt"),
-		std::make_shared<TreeVariable<TTreeReaderArray<Int_t>>>("gen_d1", "Generator_id1"),
-		std::make_shared<TreeVariable<TTreeReaderArray<Int_t>>>("gen_d2", "Generator_id2"),
 		std::make_shared<TreeVariable<TTreeReaderArray<Int_t>>>("gen_m1", "GenPart_genPartIdxMother"),
-		std::make_shared<TreeVariable<TTreeReaderArray<Int_t>>>("gen_m2", "GenVisTau_genPartIdxMother"),
 		std::make_shared<TreeVariable<TTreeReaderArray<Float_t>>>("gen_pileup", "Pileup_nTrueInt")
     };
 
@@ -197,16 +139,10 @@
         for (unsigned i = 0; i < getVariable<UInt_t>("gen_size") ; i++)
         {
             std::vector<const GenSimParticle*> daughterCollectionVector{};
-            if (i < getArraySize<Int_t>("gen_d1"))
-            {
-                daughterCollectionVector.push_back(&genSimParticles[getArrayElement<Int_t>("gen_d2", i)]);
-            } 
-            if (i < getArraySize<Int_t>("gen_d2"))
-            {
-                daughterCollectionVector.push_back(&genSimParticles[getArrayElement<Int_t>("gen_d2", i)]);
-            } 
+            
             GenSimParticle *mother = nullptr;
             if(getArrayElement<Int_t>("gen_m1", i) != -1) mother = &genSimParticles[getArrayElement<Int_t>("gen_m1", i)];
+            std::cout << getArrayElement<Float_t>("gen_eta", i) << "\n";
             genSimParticles.push_back(GenSimParticle(reco::Candidate::LorentzVector(math::PtEtaPhiMLorentzVector(
                 getArrayElement<Float_t>("gen_pt", i),getArrayElement<Float_t>("gen_eta", i), 
                 getArrayElement<Float_t>("gen_phi", i), getArrayElement<Float_t>("gen_mass", i))), 
@@ -246,22 +182,12 @@
 
         // Lorentz four-vector
         auto particle = Particle(
-<<<<<<< HEAD
-            reco::Candidate::LorentzVector(math::PtEtaPhiMLorentzVector(elec_pt[i],
-                                                                        elec_eta[i], elec_phi[i], elec_mass[i])),
-            charge, ParticleType::electron(), fit);
-        particle.addInfo("Isolation", elec_reliso[i]);
-        particle.addInfo("dxy", elec_dxy[i]);
-        particle.addInfo("dz", elec_dz[i]);
-        particle.addInfo("convVeto", elec_convveto[i]);
-=======
         reco::Candidate::LorentzVector(math::PtEtaPhiMLorentzVector(getArrayElement<Float_t>("elec_pt", i),
         getArrayElement<Float_t>("elec_eta", i), getArrayElement<Float_t>("elec_phi", i), getArrayElement<Float_t>("elec_mass", i))),
         charge, ParticleType::electron(), fit);
         particle.addInfo("Isolation", getArrayElement<Float_t>("elec_reliso", i));
         particle.addInfo("dxy", getArrayElement<Float_t>("elec_dxy", i));
         particle.addInfo("dz", getArrayElement<Float_t>("elec_dz", i));
->>>>>>> 493fd3ba
         recoParticles.addParticle(particle);
     }
 
@@ -269,12 +195,8 @@
     {
         int charge = getArrayElement<Int_t>("muon_charge", i);
         Particle::SelectionFit fit;
-<<<<<<< HEAD
-        if (muon_tightid[i]) 
-=======
 
         if (getArrayElement<Bool_t>("muon_tightid", i)) 
->>>>>>> 493fd3ba
         {
             fit = Particle::SelectionFit::Tight;
         } else if (getArrayElement<Bool_t>("muon_mediumid", i)) 
@@ -289,17 +211,6 @@
 
         // Lorentz four-vector
         auto particle = Particle(
-<<<<<<< HEAD
-            reco::Candidate::LorentzVector(math::PtEtaPhiMLorentzVector(muon_pt[i],
-                                                                        muon_eta[i], muon_phi[i], muon_mass[i])),
-            charge, ParticleType::muon(), fit);
-        particle.addInfo("Isolation", muon_reliso[i]);
-        particle.addInfo("dxy", muon_dxy[i]);
-        particle.addInfo("dz", muon_dz[i]);
-        if (muon_tightid[i]){
-            recoParticles.addParticle(particle);
-        }
-=======
         reco::Candidate::LorentzVector(math::PtEtaPhiMLorentzVector(getArrayElement<Float_t>("muon_pt", i),
         getArrayElement<Float_t>("muon_eta", i), getArrayElement<Float_t>("muon_phi", i), getArrayElement<Float_t>("muon_mass", i))),
         charge, ParticleType::muon(), fit);
@@ -311,7 +222,6 @@
     for (UInt_t i = 0; i < getVariable<UInt_t>("photon_size"); i++)
     {
         Particle::SelectionFit fit;
->>>>>>> 493fd3ba
 
         auto particle = Particle(
         reco::Candidate::LorentzVector(math::PtEtaPhiMLorentzVector(getArrayElement<Float_t>("photon_pt", i),
