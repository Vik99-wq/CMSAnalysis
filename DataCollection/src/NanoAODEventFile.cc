#include "CMSAnalysis/DataCollection/interface/NanoAODEventFile.hh"
#include "CMSAnalysis/DataCollection/interface/InputModule.hh"
#include "CMSAnalysis/DataCollection/interface/Particle.hh"
#include "CMSAnalysis/DataCollection/interface/GenSimSimpleImplementation.hh"
#include "DataFormats/HepMCCandidate/interface/GenParticle.h"
#include "DataFormats/PatCandidates/interface/Electron.h"
#include "DataFormats/PatCandidates/interface/Muon.h"
#include "DataFormats/PatCandidates/interface/Photon.h"
#include "DataFormats/PatCandidates/interface/Jet.h"
#include "DataFormats/PatCandidates/interface/MET.h"
#include <iostream>
#include <fstream>
#include <string>

std::vector<bool> NanoAODEventFile::getTriggerResults(std::string subProcess) const
{
    // determines whether it passes the trigger"s criteria or not
    std::vector<bool> v_results = {};

    for(auto& trigger : triggers)
    {
        // std::cout << "Is this for loop working" << "\n";
        v_results.push_back(*(trigger.second));
    }

    return v_results;
}

std::vector<std::string> NanoAODEventFile::getTriggerNames(std::string subProcess) const
{
    std::vector<std::string> v_names = {};

    for(auto& trigger : triggers)
    {
        v_names.push_back(trigger.first);
    }

    return v_names;
}

bool NanoAODEventFile::checkTrigger(std::string triggerName, std::string subProcess) const
{
    // add cout statement to check, it in fact does pass through this code
    // std::cout << "Does this Trigger work?" << "\n";
    return *(triggers.find(triggerName)->second);
}

NanoAODEventFile::NanoAODEventFile(TFile *ifile) : 
    EventFile(ifile)
    {
    //initializing variables from header file
    std::vector<std::shared_ptr<TreeVariableBase>> treeVariables = {
		std::make_shared<TreeVariable<TTreeReaderValue<UInt_t>>>("elec_size", "nElectron"),
		std::make_shared<TreeVariable<TTreeReaderArray<Float_t>>>("elec_eta", "Electron_eta"),
		std::make_shared<TreeVariable<TTreeReaderArray<Float_t>>>("elec_phi", "Electron_phi"),
		std::make_shared<TreeVariable<TTreeReaderArray<Float_t>>>("elec_mass", "Electron_mass"),
		std::make_shared<TreeVariable<TTreeReaderArray<Int_t>>>("elec_charge", "Electron_charge"),
		std::make_shared<TreeVariable<TTreeReaderArray<Float_t>>>("elec_pt", "Electron_pt"),
		std::make_shared<TreeVariable<TTreeReaderArray<Float_t>>>("elec_reliso", "Electron_miniPFRelIso_all"),
		std::make_shared<TreeVariable<TTreeReaderArray<Float_t>>>("elec_dxy", "Electron_dxy"),
		std::make_shared<TreeVariable<TTreeReaderArray<Float_t>>>("elec_dz", "Electron_dz"),
		std::make_shared<TreeVariable<TTreeReaderValue<UInt_t>>>("muon_size", "nMuon"),
		std::make_shared<TreeVariable<TTreeReaderArray<Float_t>>>("muon_eta", "Muon_eta"),
		std::make_shared<TreeVariable<TTreeReaderArray<Float_t>>>("muon_phi", "Muon_phi"),
		std::make_shared<TreeVariable<TTreeReaderArray<Float_t>>>("muon_mass", "Muon_mass"),
		std::make_shared<TreeVariable<TTreeReaderArray<Int_t>>>("muon_charge", "Muon_charge"),
		std::make_shared<TreeVariable<TTreeReaderArray<Float_t>>>("muon_pt", "Muon_pt"),
		std::make_shared<TreeVariable<TTreeReaderArray<Float_t>>>("muon_reliso", "Muon_miniPFRelIso_all"),
		std::make_shared<TreeVariable<TTreeReaderArray<Float_t>>>("muon_dxy", "Muon_dxy"),
		std::make_shared<TreeVariable<TTreeReaderArray<Float_t>>>("muon_dz", "Muon_dz"),
		std::make_shared<TreeVariable<TTreeReaderValue<UInt_t>>>("photon_size", "nPhoton"),
		std::make_shared<TreeVariable<TTreeReaderArray<Float_t>>>("photon_eta", "Photon_eta"),
		std::make_shared<TreeVariable<TTreeReaderArray<Float_t>>>("photon_phi", "Photon_phi"),
		std::make_shared<TreeVariable<TTreeReaderArray<Float_t>>>("photon_pt", "Photon_pt"),
		std::make_shared<TreeVariable<TTreeReaderArray<Float_t>>>("met_phi", "MET_phi"),
		std::make_shared<TreeVariable<TTreeReaderArray<Float_t>>>("met_pt", "MET_pt"),
		std::make_shared<TreeVariable<TTreeReaderValue<UInt_t>>>("jet_size", "nJet"),
		std::make_shared<TreeVariable<TTreeReaderArray<Float_t>>>("jet_eta", "Jet_eta"),
		std::make_shared<TreeVariable<TTreeReaderArray<Float_t>>>("jet_phi", "Jet_phi"),
		std::make_shared<TreeVariable<TTreeReaderArray<Float_t>>>("jet_mass", "Jet_mass"),
		std::make_shared<TreeVariable<TTreeReaderArray<Float_t>>>("jet_pt", "Jet_pt"),
		std::make_shared<TreeVariable<TTreeReaderArray<Int_t>>>("elec_idpass", "Electron_cutBased"),
		std::make_shared<TreeVariable<TTreeReaderArray<Bool_t>>>("muon_looseid", "Muon_looseId"),
		std::make_shared<TreeVariable<TTreeReaderArray<Bool_t>>>("muon_mediumid", "Muon_mediumId"),
		std::make_shared<TreeVariable<TTreeReaderArray<Bool_t>>>("muon_tightid", "Muon_tightId"),
		std::make_shared<TreeVariable<TTreeReaderValue<ULong64_t>>>("event_number", "event"),
		std::make_shared<TreeVariable<TTreeReaderArray<Float_t>>>("jet_bTag", "Jet_btagCMVA"),
		std::make_shared<TreeVariable<TTreeReaderValue<UInt_t>>>("gen_size", "nGenPart"),
		std::make_shared<TreeVariable<TTreeReaderArray<Int_t>>>("gen_pid", "GenPart_pdgId"),
		std::make_shared<TreeVariable<TTreeReaderArray<Int_t>>>("gen_status", "GenPart_status"),
		std::make_shared<TreeVariable<TTreeReaderArray<Float_t>>>("gen_eta", "GenPart_eta"),
		std::make_shared<TreeVariable<TTreeReaderArray<Float_t>>>("gen_phi", "GenPart_phi"),
		std::make_shared<TreeVariable<TTreeReaderArray<Float_t>>>("gen_mass", "GenPart_mass"),
		std::make_shared<TreeVariable<TTreeReaderArray<Float_t>>>("gen_pt", "GenPart_pt"),
		std::make_shared<TreeVariable<TTreeReaderArray<Int_t>>>("gen_m1", "GenPart_genPartIdxMother"),
		std::make_shared<TreeVariable<TTreeReaderArray<Float_t>>>("gen_pileup", "Pileup_nTrueInt")
    };

    tree = getFile()->Get<TTree>("Events");

    for(auto& var : treeVariables)
    {
        // std::cout << "Checking " << var->getBranchName() << std::endl;
        if(tree->GetBranch(var->getBranchName().c_str()))
        {
            // std::cout << "Adding " << var->getBranchName() << std::endl;
            variables.emplace(var->getName(), var->makeReader(treeReader));
        }
    }

    //initializing triggers from header file
    std::ifstream triggerNameFile("betterValidTriggers.txt");

    if(triggerNameFile)
    {
        std::string nameoftrigger;

        while(getline(triggerNameFile, nameoftrigger))
        {
            std::cout << nameoftrigger << "Does this work?" << "\n";
            if(tree->GetBranch(nameoftrigger.c_str()))
            {
                TTreeReaderValue<Bool_t> intermediate(treeReader, nameoftrigger.c_str());
                triggers.emplace(nameoftrigger, intermediate);
                std::cout << nameoftrigger <<"\n";
            }
        }
    }    
    treeReader.SetTree(tree);
    setEventCount(1);
    treeReader.Next(); 
}

void NanoAODEventFile::nextEvent()
{ 
    treeReader.Next(); 
    setEventCount(getEventCount() + 1);
<<<<<<< HEAD

    // if(getVariable<UInt_t>("gen_size") > 0)
    // {
    //     genSimParticles.clear();
    //     genSimParticles.reserve(getVariable<UInt_t>("gen_size") );

    //     for (unsigned i = 0; i < getVariable<UInt_t>("gen_size") ; i++)
    //     {
    //         int charge = -1;
    //         if (getArrayElement<Int_t>("gen_pid", i) < 0)
    //         {
    //             charge = 1;
    //         }
    //         if (getArrayElement<Int_t>("gen_pid", i) == 21 || getArrayElement<Int_t>("gen_pid", i) == 22)
    //         {
    //             charge = 0;
    //         }

    //         std::vector<const GenSimParticle *> daughterCollectionVector{&genSimParticles[getArrayElement<Int_t>("gen_d1", i)], &genSimParticles[getArrayElement<Int_t>("gen_d2", i)]};

    //         genSimParticles.push_back(GenSimParticle(
    //             reco::Candidate::LorentzVector(math::PtEtaPhiMLorentzVector(getArrayElement<Int_t>("gen_pt", i),
    //                                                                         getArrayElement<Int_t>("gen_eta", i), getArrayElement<Int_t>("gen_phi", i), getArrayElement<Int_t>("gen_mass", i))),
    //             charge, Particle::identifyType(getArrayElement<Int_t>("gen_pid", i)), &genSimParticles[getArrayElement<Int_t>("gen_m1", i)],
    //             daughterCollectionVector, getArrayElement<Int_t>("gen_status", i)));
    //     }
    // }
=======

    if(variables.find("gen_size") != variables.end() && getVariable<UInt_t>("gen_size") > 0)
    {
        genSimParticles.clear();
        genSimParticles.reserve(getVariable<UInt_t>("gen_size") );

        //construct daughters from mothers
        int mothersIndex;
        std::vector<std::vector<Int_t>> daughtersVectors((int)getVariable<UInt_t>("gen_size"), std::vector<int>(0));
        
        for (unsigned j = 0; j < getVariable<UInt_t>("gen_size"); j++)
        {
            mothersIndex = getArrayElement<Int_t>("gen_m1", j);
            if (mothersIndex < (int)getVariable<UInt_t>("gen_size") && mothersIndex > -1)
            {
                daughtersVectors[mothersIndex].push_back(j);
            }
        }
        for (unsigned i = 0; i < getVariable<UInt_t>("gen_size") ; i++)
        {
            std::vector<const GenSimParticle*> daughterCollectionVector{};
            for (auto index : daughtersVectors[i])
            {
                daughterCollectionVector.push_back(&genSimParticles[index]);
            }
            GenSimParticle *mother = nullptr;
            if(getArrayElement<Int_t>("gen_m1", i) != -1) mother = &genSimParticles[getArrayElement<Int_t>("gen_m1", i)];
            genSimParticles.push_back(GenSimParticle(reco::Candidate::LorentzVector(math::PtEtaPhiMLorentzVector(
                getArrayElement<Float_t>("gen_pt", i),getArrayElement<Float_t>("gen_eta", i), 
                getArrayElement<Float_t>("gen_phi", i), getArrayElement<Float_t>("gen_mass", i))), 
                getArrayElement<Int_t>("gen_pid", i),
                mother,
                daughterCollectionVector, 
                getArrayElement<Int_t>("gen_status", i)));
        }
    }
>>>>>>> acabf923
}

ParticleCollection<GenSimParticle> NanoAODEventFile::getGenSimParticles() const
{
    return genSimParticles;
}

ParticleCollection<Particle> NanoAODEventFile::getRecoParticles() const
{
    ParticleCollection<Particle> recoParticles;

<<<<<<< HEAD
    // for (UInt_t i = 0; i < getVariable<UInt_t>("elec_size"); i++)
    // {
    //     int charge = getArrayElement<Int_t>("elec_charge", i);
        
    //     Particle::SelectionFit fit;
    //     if (getArrayElement<Int_t>("elec_idpass", i) == 4) 
    //     {
    //         fit = Particle::SelectionFit::Tight;
    //     } else if (getArrayElement<Int_t>("elec_idpass", i) == 3) 
    //     {
    //         fit = Particle::SelectionFit::Medium;
    //     } else if (getArrayElement<Int_t>("elec_idpass", i) == 2) 
    //     {
    //         fit = Particle::SelectionFit::Loose;
    //     } else {
    //         continue;
    //     }


    //     // Lorentz four-vector
    //     auto particle = Particle(
    //         reco::Candidate::LorentzVector(math::PtEtaPhiMLorentzVector(getArrayElement<Float_t>("elec_pt", i),
    //                                                                     getArrayElement<Float_t>("elec_eta", i), getArrayElement<Float_t>("elec_phi", i), getArrayElement<Float_t>("elec_mass", i))),
    //         charge, ParticleType::electron(), fit);
    //     particle.addInfo("Isolation", getArrayElement<Float_t>("elec_reliso", i));
    //     particle.addInfo("dxy", getArrayElement<Float_t>("elec_dxy", i));
    //     particle.addInfo("dz", getArrayElement<Float_t>("elec_dz", i));
    //     recoParticles.addParticle(particle);
    // }
=======
    for (UInt_t i = 0; i < getVariable<UInt_t>("elec_size"); i++)
    {
        int charge = getArrayElement<Int_t>("elec_charge", i);
        Particle::SelectionFit fit;
        if (getArrayElement<Int_t>("elec_idpass", i) == 4) 
        {
            fit = Particle::SelectionFit::Tight;
        } else if (getArrayElement<Int_t>("elec_idpass", i) == 3) 
        {
            fit = Particle::SelectionFit::Medium;
        } else if (getArrayElement<Int_t>("elec_idpass", i) == 2) 
        {
            fit = Particle::SelectionFit::Loose;
        } else {
            continue;
        }

        // Lorentz four-vector
        auto particle = Particle(
        reco::Candidate::LorentzVector(math::PtEtaPhiMLorentzVector(getArrayElement<Float_t>("elec_pt", i),
        getArrayElement<Float_t>("elec_eta", i), getArrayElement<Float_t>("elec_phi", i), getArrayElement<Float_t>("elec_mass", i))),
        charge, ParticleType::electron(), fit);
        particle.addInfo("Isolation", getArrayElement<Float_t>("elec_reliso", i));
        particle.addInfo("dxy", getArrayElement<Float_t>("elec_dxy", i));
        particle.addInfo("dz", getArrayElement<Float_t>("elec_dz", i));
        recoParticles.addParticle(particle);
    }
>>>>>>> acabf923

    for (UInt_t i = 0; i < getVariable<UInt_t>("muon_size"); i++)
    {
        int charge = getArrayElement<Int_t>("muon_charge", i);
        Particle::SelectionFit fit;

        if (getArrayElement<Bool_t>("muon_tightid", i)) 
        {
            fit = Particle::SelectionFit::Tight;
        } else if (getArrayElement<Bool_t>("muon_mediumid", i)) 
        {
            fit = Particle::SelectionFit::Medium;
        } else if (getArrayElement<Bool_t>("muon_looseid", i)) 
        {
            fit = Particle::SelectionFit::Loose;
        } else {
            continue;
        }

        // Lorentz four-vector
        auto particle = Particle(
        reco::Candidate::LorentzVector(math::PtEtaPhiMLorentzVector(getArrayElement<Float_t>("muon_pt", i),
        getArrayElement<Float_t>("muon_eta", i), getArrayElement<Float_t>("muon_phi", i), getArrayElement<Float_t>("muon_mass", i))),
        charge, ParticleType::muon(), fit);
        particle.addInfo("Isolation", getArrayElement<Float_t>("muon_reliso", i));
        particle.addInfo("dxy", getArrayElement<Float_t>("muon_dxy", i));
        particle.addInfo("dz", getArrayElement<Float_t>("muon_dz", i));
        recoParticles.addParticle(particle);
    }
<<<<<<< HEAD

=======
>>>>>>> acabf923
    for (UInt_t i = 0; i < getVariable<UInt_t>("photon_size"); i++)
    {
        Particle::SelectionFit fit;

<<<<<<< HEAD
            auto particle = Particle(
                reco::Candidate::LorentzVector(math::PtEtaPhiMLorentzVector(getArrayElement<Float_t>("photon_pt", i),
                                                                        getArrayElement<Float_t>("photon_eta", i), getArrayElement<Float_t>("photon_phi", i), 0)),
            0, ParticleType::photon(), fit);
            recoParticles.addParticle(particle);
    }

=======
        auto particle = Particle(
        reco::Candidate::LorentzVector(math::PtEtaPhiMLorentzVector(getArrayElement<Float_t>("photon_pt", i),
        getArrayElement<Float_t>("photon_eta", i), getArrayElement<Float_t>("photon_phi", i), 0)),
        0, ParticleType::photon(), fit);
        recoParticles.addParticle(particle);
    }
    
>>>>>>> acabf923
    return recoParticles;
}

ParticleCollection<Particle> NanoAODEventFile::getRecoJets() const
{
    ParticleCollection<Particle> recoParticles;
    for(UInt_t i = 0; i < getVariable<UInt_t>("jet_size"); i++) {
        recoParticles.addParticle(
        Particle(reco::Candidate::LorentzVector(getArrayElement<Float_t>("jet_pt", i), getArrayElement<Float_t>("jet_eta", i), getArrayElement<Float_t>("jet_phi", i), getArrayElement<Float_t>("jet_mass", i)), 
        0, 
        ParticleType::jet()));        
    }
    return recoParticles;
}

double NanoAODEventFile::getMET() const
{
    return static_cast<double>(getArrayElement<Float_t>("met_pt", 0));
}

int NanoAODEventFile::getNumPileUpInteractions() const
{
    return 1;
}

bool NanoAODEventFile::isDone() const
{
    return getEventCount() > tree->GetEntries();
}<|MERGE_RESOLUTION|>--- conflicted
+++ resolved
@@ -135,35 +135,6 @@
 { 
     treeReader.Next(); 
     setEventCount(getEventCount() + 1);
-<<<<<<< HEAD
-
-    // if(getVariable<UInt_t>("gen_size") > 0)
-    // {
-    //     genSimParticles.clear();
-    //     genSimParticles.reserve(getVariable<UInt_t>("gen_size") );
-
-    //     for (unsigned i = 0; i < getVariable<UInt_t>("gen_size") ; i++)
-    //     {
-    //         int charge = -1;
-    //         if (getArrayElement<Int_t>("gen_pid", i) < 0)
-    //         {
-    //             charge = 1;
-    //         }
-    //         if (getArrayElement<Int_t>("gen_pid", i) == 21 || getArrayElement<Int_t>("gen_pid", i) == 22)
-    //         {
-    //             charge = 0;
-    //         }
-
-    //         std::vector<const GenSimParticle *> daughterCollectionVector{&genSimParticles[getArrayElement<Int_t>("gen_d1", i)], &genSimParticles[getArrayElement<Int_t>("gen_d2", i)]};
-
-    //         genSimParticles.push_back(GenSimParticle(
-    //             reco::Candidate::LorentzVector(math::PtEtaPhiMLorentzVector(getArrayElement<Int_t>("gen_pt", i),
-    //                                                                         getArrayElement<Int_t>("gen_eta", i), getArrayElement<Int_t>("gen_phi", i), getArrayElement<Int_t>("gen_mass", i))),
-    //             charge, Particle::identifyType(getArrayElement<Int_t>("gen_pid", i)), &genSimParticles[getArrayElement<Int_t>("gen_m1", i)],
-    //             daughterCollectionVector, getArrayElement<Int_t>("gen_status", i)));
-    //     }
-    // }
-=======
 
     if(variables.find("gen_size") != variables.end() && getVariable<UInt_t>("gen_size") > 0)
     {
@@ -200,7 +171,6 @@
                 getArrayElement<Int_t>("gen_status", i)));
         }
     }
->>>>>>> acabf923
 }
 
 ParticleCollection<GenSimParticle> NanoAODEventFile::getGenSimParticles() const
@@ -212,37 +182,6 @@
 {
     ParticleCollection<Particle> recoParticles;
 
-<<<<<<< HEAD
-    // for (UInt_t i = 0; i < getVariable<UInt_t>("elec_size"); i++)
-    // {
-    //     int charge = getArrayElement<Int_t>("elec_charge", i);
-        
-    //     Particle::SelectionFit fit;
-    //     if (getArrayElement<Int_t>("elec_idpass", i) == 4) 
-    //     {
-    //         fit = Particle::SelectionFit::Tight;
-    //     } else if (getArrayElement<Int_t>("elec_idpass", i) == 3) 
-    //     {
-    //         fit = Particle::SelectionFit::Medium;
-    //     } else if (getArrayElement<Int_t>("elec_idpass", i) == 2) 
-    //     {
-    //         fit = Particle::SelectionFit::Loose;
-    //     } else {
-    //         continue;
-    //     }
-
-
-    //     // Lorentz four-vector
-    //     auto particle = Particle(
-    //         reco::Candidate::LorentzVector(math::PtEtaPhiMLorentzVector(getArrayElement<Float_t>("elec_pt", i),
-    //                                                                     getArrayElement<Float_t>("elec_eta", i), getArrayElement<Float_t>("elec_phi", i), getArrayElement<Float_t>("elec_mass", i))),
-    //         charge, ParticleType::electron(), fit);
-    //     particle.addInfo("Isolation", getArrayElement<Float_t>("elec_reliso", i));
-    //     particle.addInfo("dxy", getArrayElement<Float_t>("elec_dxy", i));
-    //     particle.addInfo("dz", getArrayElement<Float_t>("elec_dz", i));
-    //     recoParticles.addParticle(particle);
-    // }
-=======
     for (UInt_t i = 0; i < getVariable<UInt_t>("elec_size"); i++)
     {
         int charge = getArrayElement<Int_t>("elec_charge", i);
@@ -270,7 +209,6 @@
         particle.addInfo("dz", getArrayElement<Float_t>("elec_dz", i));
         recoParticles.addParticle(particle);
     }
->>>>>>> acabf923
 
     for (UInt_t i = 0; i < getVariable<UInt_t>("muon_size"); i++)
     {
@@ -300,23 +238,10 @@
         particle.addInfo("dz", getArrayElement<Float_t>("muon_dz", i));
         recoParticles.addParticle(particle);
     }
-<<<<<<< HEAD
-
-=======
->>>>>>> acabf923
     for (UInt_t i = 0; i < getVariable<UInt_t>("photon_size"); i++)
     {
         Particle::SelectionFit fit;
 
-<<<<<<< HEAD
-            auto particle = Particle(
-                reco::Candidate::LorentzVector(math::PtEtaPhiMLorentzVector(getArrayElement<Float_t>("photon_pt", i),
-                                                                        getArrayElement<Float_t>("photon_eta", i), getArrayElement<Float_t>("photon_phi", i), 0)),
-            0, ParticleType::photon(), fit);
-            recoParticles.addParticle(particle);
-    }
-
-=======
         auto particle = Particle(
         reco::Candidate::LorentzVector(math::PtEtaPhiMLorentzVector(getArrayElement<Float_t>("photon_pt", i),
         getArrayElement<Float_t>("photon_eta", i), getArrayElement<Float_t>("photon_phi", i), 0)),
@@ -324,7 +249,6 @@
         recoParticles.addParticle(particle);
     }
     
->>>>>>> acabf923
     return recoParticles;
 }
 
