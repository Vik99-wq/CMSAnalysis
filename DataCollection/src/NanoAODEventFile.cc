--- conflicted
+++ resolved
@@ -130,7 +130,6 @@
         }
     }
     
-<<<<<<< HEAD
     treeReader.SetTree(tree);
     setEventCount(1);
     treeReader.Next(); 
@@ -198,7 +197,7 @@
         recoParticles.addParticle(Particle(
             reco::Candidate::LorentzVector(math::PtEtaPhiMLorentzVector(elec_pt[i],
                                                                         elec_eta[i], elec_phi[i], elec_mass[i])),
-            charge, Particle::Type::Electron, elec_reliso[i], fit));
+            charge, ParticleType::electron(), elec_reliso[i], fit));
         
     }
     for (UInt_t i = 0; i < *muon_size; i++)
@@ -223,7 +222,7 @@
         recoParticles.addParticle(Particle(
             reco::Candidate::LorentzVector(math::PtEtaPhiMLorentzVector(muon_pt[i],
                                                                         muon_eta[i], muon_phi[i], muon_mass[i])),
-            charge, Particle::Type::Muon, muon_reliso[i], fit));
+            charge, ParticleType::muon(), muon_reliso[i], fit));
         
     }
     return recoParticles;
@@ -237,7 +236,7 @@
             recoParticles.addParticle(
                 Particle(reco::Candidate::LorentzVector(jet_pt[i], jet_eta[i], jet_phi[i], jet_mass[i]), 
                 0, 
-                Particle::Type::Jet));    
+                ParticleType::jet()));    
         //}    
     }
     return recoParticles;
@@ -251,29 +250,4 @@
 bool NanoAODEventFile::isDone() const
 {
     return getEventCount() > tree->GetEntries();
-=======
-    //nanoAODBranches.metSize = "MET_sumEt"; // useless variable
-    nanoAODBranches.metPT = "PuppiMET_pt";
-    nanoAODBranches.metPhi = "MET_phi";
-
-    nanoAODBranches.jetSize = "nJet";
-    nanoAODBranches.jetEta = "Jet_eta";
-    nanoAODBranches.jetPhi = "Jet_phi";
-    nanoAODBranches.jetPT = "Jet_pt";
-    nanoAODBranches.jetMass = "Jet_mass";
-
-    nanoAODBranches.genSize = "nGenPart";
-    nanoAODBranches.genPid = "GenPart_pdgId";
-    nanoAODBranches.genStatus = "GenPart_status";
-    nanoAODBranches.genEta = "GenPart_eta";
-    nanoAODBranches.genPhi = "GenPart_phi";
-    nanoAODBranches.genMass = "GenPart_mass";
-    nanoAODBranches.genPt = "GenPart_pt";
-    nanoAODBranches.gend1 = "Generator_id1"; // missing proper branch address
-    nanoAODBranches.gend2 = "Generator_id2"; // missing proper branch address
-    nanoAODBranches.genm1 = "GenPart_genPartIdxMother";
-    nanoAODBranches.genm2 = "GenVisTau_genPartIdxMother"; // missing variable, should be fine
-
-    return nanoAODBranches;
->>>>>>> ed9f75ca
 }