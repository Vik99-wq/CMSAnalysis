#include "CMSAnalysis/DataCollection/interface/HPlusPlusMassPlan.hh"

#include <iostream>
#include <memory>
#include <functional>

#include "TROOT.h"
#include "TSystem.h"

#include "CMSAnalysis/DataCollection/interface/Analyzer.hh"
#include "CMSAnalysis/Filters/interface/DoubleMuonTrigger.hh"
#include "CMSAnalysis/Modules/interface/EventDumpModule.hh"
#include "CMSAnalysis/Modules/interface/HistogramOutputModule.hh"
#include "CMSAnalysis/Modules/interface/LeptonEfficiency.hh"
#include "CMSAnalysis/Modules/interface/MassRecoEfficiency.hh"
#include "CMSAnalysis/Modules/interface/MatchingModule.hh"
#include "CMSAnalysis/Filters/interface/NLeptonsFilter.hh"
#include "CMSAnalysis/Histograms/interface/NLeptonsHist.hh"
#include "CMSAnalysis/Histograms/interface/PhotonsHist.hh"
#include "CMSAnalysis/Histograms/interface/RecoveredInvariantMassHist.hh"
#include "CMSAnalysis/Histograms/interface/SameSignInvariantMassHist.hh"
#include "CMSAnalysis/Filters/interface/SingleMuonTrigger.hh"
#include "CMSAnalysis/Modules/interface/TriggerEfficiencyModule.hh"
#include "CMSAnalysis/Modules/interface/TriggerModule.hh"
#include "CMSAnalysis/Filters/interface/TripleMuonTrigger.hh"
#include "CMSAnalysis/Histograms/interface/TwoInvariantMassesHist.hh"
#include "CMSAnalysis/Filters/interface/UnusualFinalStateFilter.hh"
#include "CMSAnalysis/Histograms/interface/PhotonsHist.hh"
#include "CMSAnalysis/Modules/interface/METModule.hh"
#include "CMSAnalysis/Histograms/interface/METHist.hh"
#include "CMSAnalysis/Histograms/interface/Histograms.hh"
#include "CMSAnalysis/Modules/interface/LeptonEfficiency.hh"
#include "CMSAnalysis/Filters/interface/METTrigger.hh"
#include "CMSAnalysis/Modules/interface/SignFlipModule.hh"
#include "CMSAnalysis/Utility/interface/HistogramPrototype1DGeneral.hh"
#include "CMSAnalysis/Modules/interface/FilterModule.hh"


using std::make_shared;

void HPlusPlusMassPlan::initialize()
{
  Analyzer& analyzer = getAnalyzer();

  auto eventDump = make_shared<EventDumpModule>(true,true);

  //auto genSimMod = make_shared<GenSimIdentificationModule>(9900041, true);
  //auto recoMod = make_shared<RecoIdentificationModule>(50);
  auto matchMod = make_shared<MatchingModule>();
  auto triggerMod = make_shared<TriggerModule>();
  auto mETMod = make_shared<METModule>();

  auto nLeptonsFilter = make_shared<NLeptonsFilter>(); //Needs to be updated with shared pointers
  
  auto histMod = make_shared<HistogramOutputModule>();
  auto nLeptonsHist = make_shared<NLeptonsHist>(matchMod, "Matched Leptons", 10, 0, 10);
  auto nElectronsHist = make_shared<NLeptonsHist>(matchMod, "Matched Electrons", 10, 0, 10, 11);
  auto nMuonsHist = make_shared<NLeptonsHist>(matchMod, "Matched Muons", 10, 0, 10, 13);

  auto leptonEfficiency = make_shared<LeptonEfficiency>(matchMod);
  auto signFlip = make_shared<SignFlipModule>(matchMod);

<<<<<<< HEAD
  auto recoThirdMuonPtHist = make_shared<ThirdMuonPtHist>(EventInput::RecoLevel::Reco, std::string("Reconstructed Third Muon Transverse Momentum"), 50, 0, 3000);
=======
  auto recoThirdMuonPtHist = make_shared<ThirdMuonPtHist>(InputModule::RecoLevel::Reco, std::string("Reconstructed Third Muon Transverse Momentum"), 50, 0, 3000);
  
>>>>>>> e555d854
  //auto genSimSameSignInvMassHist = make_shared<SameSignInvariantMassHist>(true, "GenSim Same Sign Invariant Mass", 100, 0, 1000);
  // Go up to 2000 - Andy, 09/02 - and make more bins. Modifications also made for picking files
  //auto recoSameSignInvMassHist = make_shared<SameSignInvariantMassHist>(false, "Reco Same Sign Invariant Mass", 1000, 0, 2000);

  // auto recoThirdMuonPtHist = make_shared<ThirdMuonPtHist>(genSimMod, recoMod, false, std::string("Reconstructed Third Muon Transverse Momentum"), 50, 0, 3000);
  // 
  auto genSimSameSignInvMassHist = make_shared<HistogramPrototype1DGeneral>("GenSim Same Sign Invariant Mass", 100, 0, 1000,
[](const EventInput* input){return std::vector<double>{input -> getParticles(EventInput::RecoLevel::GenSim).calculateSameSignInvariantMass()};});

  auto recoSameSignInvMassHist = make_shared<HistogramPrototype1DGeneral>("Reco Same Sign Invariant Mass", 100, 0, 1000,
  [](const EventInput* input){return std::vector<double>{input -> getParticles(EventInput::RecoLevel::Reco).calculateSameSignInvariantMass()};});
  // auto genSimHPlusPlusRecoveredInvMassHist = make_shared<RecoveredInvariantMassHist>(genSimMod, recoMod, true, "GenSim H++ Recovered Invariant Mass with 3 Leptons", 100, 0, 1000, 3, 9900041);
  // auto recoHPlusPlusRecoveredInvMassHist = make_shared<RecoveredInvariantMassHist>(genSimMod, recoMod, false, "Reco H++ Recovered Invariant Mass with 3 Leptons", 100, 0, 1000, 3, 9900041);
  // auto genSimHMinusMinusRecoveredInvMassHist = make_shared<RecoveredInvariantMassHist>(genSimMod, recoMod, true, "GenSim H-- Recovered Invariant Mass with 3 Leptons", 100, 0, 1000, 3, -9900041);
  // auto recoHMinusMinusRecoveredInvMassHist = make_shared<RecoveredInvariantMassHist>(genSimMod, recoMod, false, "Reco H-- Recovered Invariant Mass with 3 Leptons", 100, 0, 1000, 3, 9900041);



  // Add the histogram(s) created above to histMod
  //histMod->addHistogram(recoThirdMuonPtHist);
  // histMod->addHistogram(sameSignInvMassHistGen);
  //histMod->addHistogram(sameSignInvMassHistReco);
  // histMod->addHistogram(genSimHPlusPlusRecoveredInvMassHist);
  // histMod->addHistogram(recoHPlusPlusRecoveredInvMassHist);
  // histMod->addHistogram(genSimHMinusMinusRecoveredInvMassHist);
  // histMod->addHistogram(recoHMinusMinusRecoveredInvMassHist);
  
  //histMod->addHistogram(recoPhotonHist);
  // histMod->addHistogram(nLeptonsHist);
  //histMod->addHistogram(nElectronsHist);
  //histMod->addHistogram(nMuonsHist);
  //histMod->addHistogram(recoPhiSameSignInvMassHist);
  //histMod->addHistogram(recoMultSameSignInvMassHist);
  //histMod->addHistogram(recoPhiMultSameSignInvMassHist);
  //histMod->addHistogram(positiveNegativeInvMassHist);
  histMod->addHistogram(genSimSameSignInvMassHist);
  histMod->addHistogram(recoSameSignInvMassHist);

  // Initialize triggers
  auto singleMuonTrigger = make_shared<SingleMuonTrigger>(50);
  auto doubleMuonTrigger = make_shared<DoubleMuonTrigger>(37, 27);
  auto tripleMuonTrigger = make_shared<TripleMuonTrigger>(10, 5, 5);
  auto mETTrigger = make_shared<METTrigger>(mETMod, 120);

  // Add triggers to the TriggerModule
  triggerMod->addTrigger(singleMuonTrigger);
  triggerMod->addTrigger(doubleMuonTrigger);
  triggerMod->addTrigger(tripleMuonTrigger);
  triggerMod->addTrigger(mETTrigger);

  //analyzer.addProductionModule(genSimMod);
  //analyzer.addProductionModule(recoMod);
  analyzer.addProductionModule(matchMod);
  // analyzer.addProductionModule(triggerMod); 
  analyzer.addProductionModule(mETMod);

  // Filters
  // 09/12: Add nLeptons filer 
  analyzer.addFilterModule(make_shared<FilterModule>(nLeptonsFilter));
  //analyzer.addFilterModule(unusualFinalStateFilter);

  analyzer.addAnalysisModule(histMod); // Don't remove unless you don't want histograms
  analyzer.addAnalysisModule(signFlip);
  //analyzer.addAnalysisModule(eventDump);
  analyzer.addAnalysisModule(leptonEfficiency);
}<|MERGE_RESOLUTION|>--- conflicted
+++ resolved
@@ -60,12 +60,8 @@
   auto leptonEfficiency = make_shared<LeptonEfficiency>(matchMod);
   auto signFlip = make_shared<SignFlipModule>(matchMod);
 
-<<<<<<< HEAD
-  auto recoThirdMuonPtHist = make_shared<ThirdMuonPtHist>(EventInput::RecoLevel::Reco, std::string("Reconstructed Third Muon Transverse Momentum"), 50, 0, 3000);
-=======
   auto recoThirdMuonPtHist = make_shared<ThirdMuonPtHist>(InputModule::RecoLevel::Reco, std::string("Reconstructed Third Muon Transverse Momentum"), 50, 0, 3000);
   
->>>>>>> e555d854
   //auto genSimSameSignInvMassHist = make_shared<SameSignInvariantMassHist>(true, "GenSim Same Sign Invariant Mass", 100, 0, 1000);
   // Go up to 2000 - Andy, 09/02 - and make more bins. Modifications also made for picking files
   //auto recoSameSignInvMassHist = make_shared<SameSignInvariantMassHist>(false, "Reco Same Sign Invariant Mass", 1000, 0, 2000);
