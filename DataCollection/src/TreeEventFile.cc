// MORE CHANGES NEEDED FOR IT TO WORK
// SO FAR I JUST COPIED FROM MINIAODEVENTLOADER
// Andy, [10/06/21]

#include "TTree.h"
#include "CMSAnalysis/DataCollection/interface/TreeEventFile.hh"
#include "CMSAnalysis/DataCollection/interface/InputModule.hh"
#include "CMSAnalysis/DataCollection/interface/Particle.hh"
#include "DataFormats/HepMCCandidate/interface/GenParticle.h"
#include "DataFormats/PatCandidates/interface/Electron.h"
#include "DataFormats/PatCandidates/interface/Muon.h"
#include "DataFormats/PatCandidates/interface/Photon.h"
#include "DataFormats/PatCandidates/interface/MET.h"
#include "DataFormats/Math/interface/LorentzVector.h"

TreeEventFile::TreeEventFile(TFile *ifile) : EventFile(ifile) {}

void TreeEventFile::initialize()
{
    tree = getFile()->Get<TTree>(getTreeName().c_str());
    // Set branch addresses immediately
    tree->SetBranchAddress(getTreeBranches().elecSize.c_str(), &elec_size);
    tree->SetBranchAddress(getTreeBranches().elecEta.c_str(), &elec_eta);
    tree->SetBranchAddress(getTreeBranches().elecPhi.c_str(), &elec_phi);
    tree->SetBranchAddress(getTreeBranches().elecMass.c_str(), &elec_mass);
    tree->SetBranchAddress(getTreeBranches().elecCharge.c_str(), &elec_charge);
    tree->SetBranchAddress(getTreeBranches().elecPT.c_str(), &elec_pt);
    tree->SetBranchAddress(getTreeBranches().elecRelIso.c_str(), &elec_reliso);

    tree->SetBranchAddress(getTreeBranches().muonSize.c_str(), &muon_size);
    tree->SetBranchAddress(getTreeBranches().muonEta.c_str(), &muon_eta);
    tree->SetBranchAddress(getTreeBranches().muonPhi.c_str(), &muon_phi);
    tree->SetBranchAddress(getTreeBranches().muonMass.c_str(), &muon_mass);
    tree->SetBranchAddress(getTreeBranches().muonCharge.c_str(), &muon_charge);
    tree->SetBranchAddress(getTreeBranches().muonPT.c_str(), &muon_pt);
    tree->SetBranchAddress(getTreeBranches().muonRelIso.c_str(), &muon_reliso);

    tree->SetBranchAddress(getTreeBranches().metSize.c_str(), &met_size);
    tree->SetBranchAddress(getTreeBranches().metPhi.c_str(), &met_phi);
    tree->SetBranchAddress(getTreeBranches().metPT.c_str(), &met_pt);

    tree->SetBranchAddress(getTreeBranches().jetSize.c_str(), &jet_size);
    tree->SetBranchAddress(getTreeBranches().jetEta.c_str(), &jet_eta);
    tree->SetBranchAddress(getTreeBranches().jetPhi.c_str(), &jet_phi);
    tree->SetBranchAddress(getTreeBranches().jetMass.c_str(), &jet_mass);
    tree->SetBranchAddress(getTreeBranches().jetPT.c_str(), &jet_pt);
    tree->SetBranchAddress(getTreeBranches().bJet.c_str(), &bJet);

    tree->SetBranchAddress(getTreeBranches().genSize.c_str(), &gen_size);
    tree->SetBranchAddress(getTreeBranches().genPid.c_str(), &gen_pid);
    tree->SetBranchAddress(getTreeBranches().genStatus.c_str(), &gen_status);
    tree->SetBranchAddress(getTreeBranches().genEta.c_str(), &gen_eta);
    tree->SetBranchAddress(getTreeBranches().genPhi.c_str(), &gen_phi);
    tree->SetBranchAddress(getTreeBranches().genMass.c_str(), &gen_mass);
    tree->SetBranchAddress(getTreeBranches().genPt.c_str(), &gen_pt);

    tree->SetBranchAddress(getTreeBranches().elecIdpass.c_str(), &elec_idpass);
    tree->SetBranchAddress(getTreeBranches().muonIdpass.c_str(), &muon_idpass);

    counter = 0;
    tree->GetEntry(counter);
    ++(counter);

    /* // Now loop through by index to collect everything??
    Int_t nentries = (Int_t)t1->GetEntries();
    for(int i = 0; i < nentries; i++) {
        // Loop through using getEntry
    } */
}

void TreeEventFile::nextEvent()
{
    // Need to call tree->GetEntry(new #)
    // std::cout << counter << std::endl;
    tree->GetEntry(counter);
    // std::cout << "got entry" << std::endl;
    ++(counter);
    setEventCount(getEventCount() + 1);
}

GenEventInfoProduct TreeEventFile::getGenInfo() const
{
    throw std::runtime_error("Not yet implemented: getGenInfo()");

    /*
    edm::Handle<GenEventInfoProduct> genInfo;
    event->getByLabel(std::string("generator"), genInfo);
    return *genInfo;
    */
}

ParticleCollection TreeEventFile::getGenSimParticles() const
{
    ParticleCollection genParticles;
    // This seems problematic
    //  std::cout << gen_size << std::endl;
    //  std::cout << gen_size << std::endl;

    for (int i = 0; i < gen_size; i++)
    {
        // Lorentz four-vector
        /* if(i == 0) {
            std::cout << elec_pt[i] << " " << elec_eta[i] << " " <<
             elec_phi[i] << " " << elec_mass[i] << std::endl;
        } */
<<<<<<< HEAD
        
        int charge = 1;
=======

        // This is specific to leptons
        // NEEDS TO BE CHANGED TO BE MORE ROBUST

        int charge = -1;
>>>>>>> 57f3ba26
        if (gen_pid[i] < 0)
        {
            charge = 1;
        }
        if (gen_pid[i] == 21 || gen_pid[i] == 22)
        {
            charge = 0;
        }
                //std::cout << "Tree Event File: about to add particles\n";
        genParticles.addParticle(Particle(
        reco::Candidate::LorentzVector(math::PtEtaPhiMLorentzVector(gen_pt[i],
                                                                        gen_eta[i], gen_phi[i], gen_mass[i])),
            charge, Particle::identifyType(gen_pid[i])));
            //std::cout << "Tree Event File:" << genParticles.getNumParticles() << "\n";
        
    }

    return genParticles;
}

ParticleCollection TreeEventFile::getRecoParticles() const
{
    ParticleCollection recoParticles;
    //  std::cout << elec_size << std::endl;
    //  std::cout << muon_size << std::endl;

    for (int i = 0; i < elec_size; i++)
    {
        if (elec_idpass[i] & 7)
        {
            int charge = elec_charge[i];
            // Kludge to simulate charge mismeasurement
            // if ((int)(elec_pt[i] * 100) % 10 == 0)
            //     charge = -charge;
            // if ((int)(elec_pt[i]) % 2)
            // {
            //     charge = 1;
            // }
            // else
            // {
            //     charge = -1;
            // }

            // Lorentz four-vector
            recoParticles.addParticle(Particle(
                reco::Candidate::LorentzVector(math::PtEtaPhiMLorentzVector(elec_pt[i],
                                                                            elec_eta[i], elec_phi[i], elec_mass[i])),
                charge, Particle::Type::Electron, elec_reliso[i]));
        }
    }

    for (int i = 0; i < muon_size; i++)
    {
        if (muon_idpass[i] & 7)
        {
            int charge = muon_charge[i];
            // Kludge to simulate charge mismeasurement
            // if ((int)(muon_pt[i] * 100) % 10 == 0)
            //     charge = -charge;
            // if ((int)(muon_pt[i]) % 2)
            // {
            //     charge = 1;
            // }
            // else
            // {
            //     charge = -1;
            // }

            // Lorentz four-vector
            recoParticles.addParticle(Particle(
                reco::Candidate::LorentzVector(math::PtEtaPhiMLorentzVector(muon_pt[i],
                                                                            muon_eta[i], muon_phi[i], muon_mass[i])),
                charge, Particle::Type::Muon, muon_reliso[i]));
        }
    }

    return recoParticles;
}

ParticleCollection TreeEventFile::getRecoJets() const
{
    ParticleCollection recoParticles;
    //There are better ways to do this, change later
    for(int i = 0; i < jet_size; i++) {
        if(bJet[i] > 0){
        // Lorentz four-vector
            recoParticles.addParticle(Particle(
            reco::Candidate::LorentzVector(jet_pt[i], jet_eta[i], 
            jet_phi[i], jet_mass[i]), 0, Particle::Type::Jet));    
        }    
    }
    return recoParticles;
}

double TreeEventFile::getMET() const
{
    return static_cast<double>(met_pt[0]);
}

bool TreeEventFile::isDone() const
{
    return counter >= tree->GetEntries();
}

std::vector<bool> TreeEventFile::getTriggerResults(std::string subProcess) const
{
    throw std::runtime_error("Trigger is not implemented for this file type");
}

std::vector<std::string> TreeEventFile::getTriggerNames(std::string subProcess) const
{
    throw std::runtime_error("Trigger is not implemented for this file type");
}<|MERGE_RESOLUTION|>--- conflicted
+++ resolved
@@ -103,16 +103,11 @@
             std::cout << elec_pt[i] << " " << elec_eta[i] << " " <<
              elec_phi[i] << " " << elec_mass[i] << std::endl;
         } */
-<<<<<<< HEAD
-        
-        int charge = 1;
-=======
 
         // This is specific to leptons
         // NEEDS TO BE CHANGED TO BE MORE ROBUST
 
         int charge = -1;
->>>>>>> 57f3ba26
         if (gen_pid[i] < 0)
         {
             charge = 1;
