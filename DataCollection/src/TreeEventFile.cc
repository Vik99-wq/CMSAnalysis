#include "TTree.h"
#include "TTreeReader.h"
#include "TTreeReaderValue.h"
#include "TTreeReaderArray.h"
#include "CMSAnalysis/DataCollection/interface/TreeEventFile.hh"
#include "CMSAnalysis/DataCollection/interface/InputModule.hh"
#include "CMSAnalysis/DataCollection/interface/Particle.hh"
#include "DataFormats/HepMCCandidate/interface/GenParticle.h"
#include "DataFormats/PatCandidates/interface/Electron.h"
#include "DataFormats/PatCandidates/interface/Muon.h"
#include "DataFormats/PatCandidates/interface/Photon.h"
#include "DataFormats/PatCandidates/interface/MET.h"
#include "DataFormats/Math/interface/LorentzVector.h"
#include <iostream>
#include <vector>
#include <fstream>

TreeEventFile::TreeEventFile(TFile *ifile, const BranchNames& branchNames) : 
    EventFile(ifile), 
    // These objects take the value of the branch. 
    // They change as the treereader advances to the next event. 
    // The size variables are of type int_t and all the others are of type int_t[] or float_t[].
    elec_size(treeReader, branchNames.elecSize.c_str()),
    elec_eta(treeReader, branchNames.elecEta.c_str()),
    elec_phi(treeReader, branchNames.elecPhi.c_str()),
    elec_mass(treeReader, branchNames.elecMass.c_str()),
    elec_charge(treeReader, branchNames.elecCharge.c_str()),
    elec_pt(treeReader, branchNames.elecPT.c_str()),
    elec_reliso(treeReader, branchNames.elecRelIso.c_str()),
    muon_size(treeReader, branchNames.muonSize.c_str()),
    muon_eta(treeReader, branchNames.muonEta.c_str()),
    muon_phi(treeReader, branchNames.muonPhi.c_str()),
    muon_mass(treeReader, branchNames.muonMass.c_str()),
    muon_charge(treeReader, branchNames.muonCharge.c_str()),
    muon_pt(treeReader, branchNames.muonPT.c_str()),
    muon_reliso(treeReader, branchNames.muonRelIso.c_str()),
    met_size(treeReader, branchNames.metSize.c_str()),
    met_phi(treeReader, branchNames.metPhi.c_str()),
    met_pt(treeReader, branchNames.metPT.c_str()),
    jet_size(treeReader, branchNames.jetSize.c_str()),
    jet_eta(treeReader, branchNames.jetEta.c_str()),
    jet_phi(treeReader, branchNames.jetPhi.c_str()),
    jet_mass(treeReader, branchNames.jetMass.c_str()),
    jet_pt(treeReader, branchNames.jetPT.c_str()),
    //bJet(treeReader, branchNames.bJet.c_str()),
    gen_size(treeReader, branchNames.genSize.c_str()),
    gen_pid(treeReader, branchNames.genPid.c_str()),
    gen_status(treeReader, branchNames.genStatus.c_str()),
    gen_eta(treeReader, branchNames.genEta.c_str()),
    gen_phi(treeReader, branchNames.genPhi.c_str()),
    gen_mass(treeReader, branchNames.genMass.c_str()),
    gen_pt(treeReader, branchNames.genPt.c_str()),
    gen_d1(treeReader, branchNames.gend1.c_str()),
    gen_d2(treeReader, branchNames.gend2.c_str()),
    gen_m1(treeReader, branchNames.genm1.c_str()),
    gen_m2(treeReader, branchNames.genm2.c_str()),
    elec_idpass(treeReader, branchNames.elecIdpass.c_str()),
    muon_idpass(treeReader, branchNames.muonIdpass.c_str())
{

}

void TreeEventFile::initialize()
{
    tree = getFile()->Get<TTree>(getTreeName().c_str());
    treeReader.SetTree(tree);
    setEventCount(1);
    treeReader.Next(); 
}

void TreeEventFile::nextEvent()
{
    treeReader.Next(); 
    setEventCount(getEventCount() + 1);
}

// GenEventInfoProduct TreeEventFile::getGenInfo() const
// {
//     throw std::runtime_error("Not yet implemented: getGenInfo()");

//     /*
//     edm::Handle<GenEventInfoProduct> genInfo;
//     event->getByLabel(std::string("generator"), genInfo);
//     return *genInfo;
//     */
// }

ParticleCollection<GenSimParticle> TreeEventFile::getGenSimParticles() const
{
    ParticleCollection<GenSimParticle> genParticles;
<<<<<<< HEAD
    for (int i = 0; i < *gen_size; i++)
=======
    // This seems problematic
    //  std::cout << gen_size << std::endl;
    //  std::cout << gen_size << std::endl;
    //int leptonCount = 0;
    //int element = 1;
    //std::vector<std::vector<int>> leptonInfo;
    // std::cout << "--------------------------------------------------------" << std::endl;
    // std::cout << "EVENT #" << (otherCounter + 1)<<std::endl;
    // std::cout << "--------------------------------------------------------" << std::endl;

    // std::cout << std::left << std::setw(8) << "element" << std::setw(11) << "| pdfId"
    // << std::setw(10) << "| status"
    // << std::setw(motherColumnWidth) << "| mothers"
    // << std::setw(daughterColumnWidth) << "| daughters"
    // << std::setw(15) << "| pT"
    // << std::setw(15) << "| Eta"
    // << std::setw(15) << "| Phi"
    // //<< std::setw(15) << "| E"
    // << std::setw(5) << "| mass\n";
    for (unsigned int i = 0; i < gen_size; i++)
>>>>>>> f248e48a
    {
        if (gen_status[i] != 1)
        {
            continue;
        }
        int charge = -1;
        if (gen_pid[i] < 0)
        {
            charge = 1;
        }
        if (gen_pid[i] == 21 || gen_pid[i] == 22)
        {
            charge = 0;
        }
        genParticles.addParticle(
            Particle(
                reco::Candidate::LorentzVector(math::PtEtaPhiMLorentzVector(gen_pt[i],gen_eta[i], gen_phi[i], gen_mass[i])),
                charge, 
                Particle::identifyType(gen_pid[i]),gen_pid[i],gen_status[i],gen_m1[i],gen_m2[i],gen_d1[i],gen_d2[i],
                0)); //not sure if relIso, last parameter, should be set to 0
    }
    return genParticles;
}

ParticleCollection<Particle> TreeEventFile::getRecoParticles() const
{
    ParticleCollection<Particle> recoParticles;
<<<<<<< HEAD
    for (int i = 0; i < *elec_size; i++)
=======
    //  std::cout << elec_size << std::endl;
    //  std::cout << muon_size << std::endl;

    for (unsigned int i = 0; i < elec_size; i++)
>>>>>>> f248e48a
    {
        if (elec_idpass[i] & 7)
        {
            int charge = elec_charge[i];
            recoParticles.addParticle(
                Particle(
                    reco::Candidate::LorentzVector(math::PtEtaPhiMLorentzVector(elec_pt[i],elec_eta[i], elec_phi[i], elec_mass[i])),
                    charge, 
                    Particle::Type::Electron, 
                    elec_reliso[i]));
        }
    }
<<<<<<< HEAD
    for (int i = 0; i < *muon_size; i++)
=======

    for (unsigned int i = 0; i < muon_size; i++)
>>>>>>> f248e48a
    {
        if (muon_idpass[i] & 7)
        {
            int charge = muon_charge[i];
            recoParticles.addParticle(
                Particle(
                    reco::Candidate::LorentzVector(math::PtEtaPhiMLorentzVector(muon_pt[i],muon_eta[i], muon_phi[i], muon_mass[i])),
                    charge, 
                    Particle::Type::Muon, 
                    muon_reliso[i]));
        }
    }
    return recoParticles;
}

ParticleCollection<Particle> TreeEventFile::getRecoJets() const
{
    ParticleCollection<Particle> recoParticles;
<<<<<<< HEAD
    for(int i = 0; i < *jet_size; i++) {
        //if(bJet[i] > 0){
            recoParticles.addParticle(
                Particle(reco::Candidate::LorentzVector(jet_pt[i], jet_eta[i], jet_phi[i], jet_mass[i]), 
                0, 
                Particle::Type::Jet));    
        //}    
=======
    for(unsigned int i = 0; i < jet_size; i++) {
        if(bJet[i] > 0){
        // Lorentz four-vector
            recoParticles.addParticle(Particle(
            reco::Candidate::LorentzVector(jet_pt[i], jet_eta[i], 
            jet_phi[i], jet_mass[i]), 0, Particle::Type::Jet));    
        }    
>>>>>>> f248e48a
    }
    return recoParticles;
}

double TreeEventFile::getMET() const
{
    return static_cast<double>(met_pt[0]);
}

bool TreeEventFile::isDone() const
{
    return getEventCount() > tree->GetEntries();
}

std::vector<bool> TreeEventFile::getTriggerResults(std::string subProcess) const
{
    throw std::runtime_error("Trigger is not implemented for this file type");
}

std::vector<std::string> TreeEventFile::getTriggerNames(std::string subProcess) const
{
    throw std::runtime_error("Trigger is not implemented for this file type");
}<|MERGE_RESOLUTION|>--- conflicted
+++ resolved
@@ -88,30 +88,7 @@
 ParticleCollection<GenSimParticle> TreeEventFile::getGenSimParticles() const
 {
     ParticleCollection<GenSimParticle> genParticles;
-<<<<<<< HEAD
-    for (int i = 0; i < *gen_size; i++)
-=======
-    // This seems problematic
-    //  std::cout << gen_size << std::endl;
-    //  std::cout << gen_size << std::endl;
-    //int leptonCount = 0;
-    //int element = 1;
-    //std::vector<std::vector<int>> leptonInfo;
-    // std::cout << "--------------------------------------------------------" << std::endl;
-    // std::cout << "EVENT #" << (otherCounter + 1)<<std::endl;
-    // std::cout << "--------------------------------------------------------" << std::endl;
-
-    // std::cout << std::left << std::setw(8) << "element" << std::setw(11) << "| pdfId"
-    // << std::setw(10) << "| status"
-    // << std::setw(motherColumnWidth) << "| mothers"
-    // << std::setw(daughterColumnWidth) << "| daughters"
-    // << std::setw(15) << "| pT"
-    // << std::setw(15) << "| Eta"
-    // << std::setw(15) << "| Phi"
-    // //<< std::setw(15) << "| E"
-    // << std::setw(5) << "| mass\n";
-    for (unsigned int i = 0; i < gen_size; i++)
->>>>>>> f248e48a
+    for (unsigned int i = 0; i < *gen_size; i++)
     {
         if (gen_status[i] != 1)
         {
@@ -139,14 +116,7 @@
 ParticleCollection<Particle> TreeEventFile::getRecoParticles() const
 {
     ParticleCollection<Particle> recoParticles;
-<<<<<<< HEAD
-    for (int i = 0; i < *elec_size; i++)
-=======
-    //  std::cout << elec_size << std::endl;
-    //  std::cout << muon_size << std::endl;
-
-    for (unsigned int i = 0; i < elec_size; i++)
->>>>>>> f248e48a
+    for (unsigned int i = 0; i < *elec_size; i++)
     {
         if (elec_idpass[i] & 7)
         {
@@ -159,12 +129,7 @@
                     elec_reliso[i]));
         }
     }
-<<<<<<< HEAD
-    for (int i = 0; i < *muon_size; i++)
-=======
-
-    for (unsigned int i = 0; i < muon_size; i++)
->>>>>>> f248e48a
+    for (unsigned int i = 0; i < *muon_size; i++)
     {
         if (muon_idpass[i] & 7)
         {
@@ -183,7 +148,6 @@
 ParticleCollection<Particle> TreeEventFile::getRecoJets() const
 {
     ParticleCollection<Particle> recoParticles;
-<<<<<<< HEAD
     for(int i = 0; i < *jet_size; i++) {
         //if(bJet[i] > 0){
             recoParticles.addParticle(
@@ -191,15 +155,6 @@
                 0, 
                 Particle::Type::Jet));    
         //}    
-=======
-    for(unsigned int i = 0; i < jet_size; i++) {
-        if(bJet[i] > 0){
-        // Lorentz four-vector
-            recoParticles.addParticle(Particle(
-            reco::Candidate::LorentzVector(jet_pt[i], jet_eta[i], 
-            jet_phi[i], jet_mass[i]), 0, Particle::Type::Jet));    
-        }    
->>>>>>> f248e48a
     }
     return recoParticles;
 }
