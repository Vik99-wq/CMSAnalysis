#include "TTree.h"
#include "TTreeReader.h"
#include "TTreeReaderValue.h"
#include "TTreeReaderArray.h"
#include "CMSAnalysis/DataCollection/interface/TreeEventFile.hh"
#include "CMSAnalysis/DataCollection/interface/InputModule.hh"
#include "CMSAnalysis/DataCollection/interface/Particle.hh"
#include "CMSAnalysis/DataCollection/interface/Lepton.hh"
#include "DataFormats/HepMCCandidate/interface/GenParticle.h"
#include "DataFormats/PatCandidates/interface/Electron.h"
#include "DataFormats/PatCandidates/interface/Muon.h"
#include "DataFormats/PatCandidates/interface/Photon.h"
#include "DataFormats/PatCandidates/interface/MET.h"
#include "DataFormats/Math/interface/LorentzVector.h"
#include <iostream>
#include <vector>
#include <fstream>

TreeEventFile::TreeEventFile(TFile *ifile, const BranchNames& branchNames) : 
    EventFile(ifile), 
    // These objects take the value of the branch. 
    // They change as the treereader advances to the next event. 
    // The size variables are of type int_t and all the others are of type int_t[] or float_t[].
    elec_size(treeReader, branchNames.elecSize.c_str()),
    elec_eta(treeReader, branchNames.elecEta.c_str()),
    elec_phi(treeReader, branchNames.elecPhi.c_str()),
    elec_mass(treeReader, branchNames.elecMass.c_str()),
    elec_charge(treeReader, branchNames.elecCharge.c_str()),
    elec_pt(treeReader, branchNames.elecPT.c_str()),
    elec_reliso(treeReader, branchNames.elecRelIso.c_str()),
    muon_size(treeReader, branchNames.muonSize.c_str()),
    muon_eta(treeReader, branchNames.muonEta.c_str()),
    muon_phi(treeReader, branchNames.muonPhi.c_str()),
    muon_mass(treeReader, branchNames.muonMass.c_str()),
    muon_charge(treeReader, branchNames.muonCharge.c_str()),
    muon_pt(treeReader, branchNames.muonPT.c_str()),
    muon_reliso(treeReader, branchNames.muonRelIso.c_str()),
    met_size(treeReader, branchNames.metSize.c_str()),
    met_phi(treeReader, branchNames.metPhi.c_str()),
    met_pt(treeReader, branchNames.metPT.c_str()),
    jet_size(treeReader, branchNames.jetSize.c_str()),
    jet_eta(treeReader, branchNames.jetEta.c_str()),
    jet_phi(treeReader, branchNames.jetPhi.c_str()),
    jet_mass(treeReader, branchNames.jetMass.c_str()),
    jet_pt(treeReader, branchNames.jetPT.c_str()),
    //bJet(treeReader, branchNames.bJet.c_str()),
    gen_size(treeReader, branchNames.genSize.c_str()),
    gen_pid(treeReader, branchNames.genPid.c_str()),
    gen_status(treeReader, branchNames.genStatus.c_str()),
    gen_eta(treeReader, branchNames.genEta.c_str()),
    gen_phi(treeReader, branchNames.genPhi.c_str()),
    gen_mass(treeReader, branchNames.genMass.c_str()),
    gen_pt(treeReader, branchNames.genPt.c_str()),
    gen_d1(treeReader, branchNames.gend1.c_str()),
    gen_d2(treeReader, branchNames.gend2.c_str()),
    gen_m1(treeReader, branchNames.genm1.c_str()),
    gen_m2(treeReader, branchNames.genm2.c_str()),
    elec_idpass(treeReader, branchNames.elecIdpass.c_str()),
    muon_idpass(treeReader, branchNames.muonIdpass.c_str())
{

}

void TreeEventFile::initialize()
{
    tree = getFile()->Get<TTree>(getTreeName().c_str());
    treeReader.SetTree(tree);
    setEventCount(1);
    treeReader.Next(); 
}

void TreeEventFile::nextEvent()
{
    treeReader.Next(); 
    setEventCount(getEventCount() + 1);
}

// GenEventInfoProduct TreeEventFile::getGenInfo() const
// {
//     throw std::runtime_error("Not yet implemented: getGenInfo()");

//     /*
//     edm::Handle<GenEventInfoProduct> genInfo;
//     event->getByLabel(std::string("generator"), genInfo);
//     return *genInfo;
//     */
// }

ParticleCollection<GenSimParticle> TreeEventFile::getGenSimParticles() const
{
    ParticleCollection<GenSimParticle> genParticles;
    for (int i = 0; i < *gen_size; i++)
    {
        if (gen_status[i] != 1)
        {
            continue;
        }
        int charge = -1;
        if (gen_pid[i] < 0)
        {
            charge = 1;
        }
        if (gen_pid[i] == 21 || gen_pid[i] == 22)
        {
            charge = 0;
        }
        genParticles.addParticle(
            Particle(
                reco::Candidate::LorentzVector(math::PtEtaPhiMLorentzVector(gen_pt[i],gen_eta[i], gen_phi[i], gen_mass[i])),
                charge, 
                Particle::identifyType(gen_pid[i]),gen_pid[i],gen_status[i],gen_m1[i],gen_m2[i],gen_d1[i],gen_d2[i],
                0)); //not sure if relIso, last parameter, should be set to 0
    }
    return genParticles;
}

ParticleCollection<Particle> TreeEventFile::getRecoParticles() const
{
    ParticleCollection<Particle> recoParticles;
    for (int i = 0; i < *elec_size; i++)
    {
        
        //std::cout<<"elec_idpass "<<elec_idpass[i]<<std::endl;
        int charge = elec_charge[i];
        
        Particle::SelectionFit fit;
        if (elec_idpass[i] & 4) 
        {
<<<<<<< HEAD
            fit = Particle::SelectionFit::Tight;
        } else if (elec_idpass[i] & 2) 
        {
            fit = Particle::SelectionFit::Medium;
        } else if (elec_idpass[i] & 1) 
        {
            fit = Particle::SelectionFit::Loose;
        } else {
            continue;
=======
            int charge = elec_charge[i];
            recoParticles.addParticle(
                Particle(
                    reco::Candidate::LorentzVector(math::PtEtaPhiMLorentzVector(elec_pt[i],elec_eta[i], elec_phi[i], elec_mass[i])),
                    charge, 
                    Particle::Type::Electron, 
                    elec_reliso[i]));
>>>>>>> b2a5b181
        }


        // Lorentz four-vector
        recoParticles.addParticle(Particle(
            reco::Candidate::LorentzVector(math::PtEtaPhiMLorentzVector(elec_pt[i],
                                                                        elec_eta[i], elec_phi[i], elec_mass[i])),
            charge, Particle::Type::Electron, elec_reliso[i], fit));
        
    }
    for (int i = 0; i < *muon_size; i++)
    {
        
        int charge = muon_charge[i];
        
        Particle::SelectionFit fit;
        if (muon_idpass[i] & 4) 
        {
<<<<<<< HEAD
            fit = Particle::SelectionFit::Tight;
        } else if (muon_idpass[i] & 2) 
        {
            fit = Particle::SelectionFit::Medium;
        } else if (muon_idpass[i] & 1) 
        {
            fit = Particle::SelectionFit::Loose;
        } else {
            continue;
=======
            int charge = muon_charge[i];
            recoParticles.addParticle(
                Particle(
                    reco::Candidate::LorentzVector(math::PtEtaPhiMLorentzVector(muon_pt[i],muon_eta[i], muon_phi[i], muon_mass[i])),
                    charge, 
                    Particle::Type::Muon, 
                    muon_reliso[i]));
>>>>>>> b2a5b181
        }
        // Lorentz four-vector
        recoParticles.addParticle(Particle(
            reco::Candidate::LorentzVector(math::PtEtaPhiMLorentzVector(muon_pt[i],
                                                                        muon_eta[i], muon_phi[i], muon_mass[i])),
            charge, Particle::Type::Muon, muon_reliso[i], fit));
        
    }
    return recoParticles;
}

ParticleCollection<Particle> TreeEventFile::getRecoJets() const
{
    ParticleCollection<Particle> recoParticles;
    for(int i = 0; i < *jet_size; i++) {
        //if(bJet[i] > 0){
            recoParticles.addParticle(
                Particle(reco::Candidate::LorentzVector(jet_pt[i], jet_eta[i], jet_phi[i], jet_mass[i]), 
                0, 
                Particle::Type::Jet));    
        //}    
    }
    return recoParticles;
}

double TreeEventFile::getMET() const
{
    return static_cast<double>(met_pt[0]);
}

bool TreeEventFile::isDone() const
{
    return getEventCount() > tree->GetEntries();
}

std::vector<bool> TreeEventFile::getTriggerResults(std::string subProcess) const
{
    throw std::runtime_error("Trigger is not implemented for this file type");
}

std::vector<std::string> TreeEventFile::getTriggerNames(std::string subProcess) const
{
    throw std::runtime_error("Trigger is not implemented for this file type");
}<|MERGE_RESOLUTION|>--- conflicted
+++ resolved
@@ -126,7 +126,6 @@
         Particle::SelectionFit fit;
         if (elec_idpass[i] & 4) 
         {
-<<<<<<< HEAD
             fit = Particle::SelectionFit::Tight;
         } else if (elec_idpass[i] & 2) 
         {
@@ -136,15 +135,6 @@
             fit = Particle::SelectionFit::Loose;
         } else {
             continue;
-=======
-            int charge = elec_charge[i];
-            recoParticles.addParticle(
-                Particle(
-                    reco::Candidate::LorentzVector(math::PtEtaPhiMLorentzVector(elec_pt[i],elec_eta[i], elec_phi[i], elec_mass[i])),
-                    charge, 
-                    Particle::Type::Electron, 
-                    elec_reliso[i]));
->>>>>>> b2a5b181
         }
 
 
@@ -163,7 +153,6 @@
         Particle::SelectionFit fit;
         if (muon_idpass[i] & 4) 
         {
-<<<<<<< HEAD
             fit = Particle::SelectionFit::Tight;
         } else if (muon_idpass[i] & 2) 
         {
@@ -173,15 +162,6 @@
             fit = Particle::SelectionFit::Loose;
         } else {
             continue;
-=======
-            int charge = muon_charge[i];
-            recoParticles.addParticle(
-                Particle(
-                    reco::Candidate::LorentzVector(math::PtEtaPhiMLorentzVector(muon_pt[i],muon_eta[i], muon_phi[i], muon_mass[i])),
-                    charge, 
-                    Particle::Type::Muon, 
-                    muon_reliso[i]));
->>>>>>> b2a5b181
         }
         // Lorentz four-vector
         recoParticles.addParticle(Particle(
