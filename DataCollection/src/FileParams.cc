#include "CMSAnalysis/DataCollection/interface/FileParams.hh"
#include "CMSAnalysis/DataCollection/interface/Utility.hh"
#include <sstream>
#include <fstream>
<<<<<<< HEAD
#include <stdexcept>
#include <boost/algorithm/string.hpp>

using std::map;
using std::cout;
using std::string;
using std::vector;

void Process::addMaps()
{
  addValuesToMap({"CI", "ADD", "ADD2", "DY", "Diboson", "top", "bottom", "QCD", "Higgs", "LeptonJet", "Data", "TTBar", "ZZ", "DarkPhoton"});

  addAlternates({"ci", "Ci", "cI"}, "CITo2");
  addAlternates({"add", "Add", "aDd", "adD", "aDD", "LED", "led"}, "ADD");
  addAlternates({"add2", "Add2", "aDd2", "adD2", "aDD2"}, "ADD2");
  addAlternates({"dy", "Drell Yan", "Drell-Yan"}, "DY");
  addAlternates({"diboson", "DB", "db"}, "Diboson");
  addAlternate("Top", "top");
  addAlternates({"Bottom", "BBbar", "bbbar"}, "bottom");
  addAlternate("qcd", "QCD");
  addAlternates({"Doubly Charged Higgs", "H++", "Higgs ++", "Higgs++"}, "Higgs");
  addAlternates({"Lepton Jet", "leptonjet", "lepton jet"}, "LeptonJet");
  addAlternates({"ttbar", "TTbar", "ttBar"}, "TTBar");
  addAlternates({"zZ", "zz", "Zz"}, "ZZ");
}

void Year::addMaps()
{
  addValuesToMap({"2016", "2017", "2018", "2020", "2021", "Snowmass2021"});
  addAlternate("16", "2016");
  addAlternate("17", "2017");
  addAlternate("18", "2018");
  addAlternate("20", "2020");
  addAlternate("21", "2021");
}

void Helicity::addMaps()
{
  addValuesToMap({"LL", "LR", "RL", "RR"});

  // TODO: Check if WWZ really should be in dibosons [ATANG 01/31/22]
  // Also figure out a way to overhaul this, added starting from WWZ
  vector<string> dibosons = {"WZ", "WZ3LNu", "WZ2L2Q", "ZZ", "ZZ2L2Nu", "ZZ2L2Q", "ZZ4L", "WW", "WWZ", "WWW"};
  // added the tt stuff
  vector<string> tops = {"ttbar", "tW", "Wantitop", "ttH_mumu", "ttH_ZZ", "ttH_bb", "ttZ"};
  vector<string> bottom = {"BBbar"};
  vector<string> qcd = {"Wjets"};
  vector<string> doublyChargedHiggs = {"Higgs++to2Leptons", "Higgs++toWW", "Higgs++toTauTau"};  // Specifices Doubly Charged Higgs decay channels
  vector<string> leptonJet = {"SUSYPortal", "HiggsPortal"}; // Specifies Lepton Jet Processes

  addValuesToMap(dibosons);
  addValuesToMap(tops);
  addValuesToMap(bottom);
  addValuesToMap(qcd);
  addValuesToMap(doublyChargedHiggs);
  addValuesToMap(leptonJet);

  addAlternate("ll", "LL");
  addAlternate("lr", "LR");
  addAlternate("rl", "RL");
  addAlternate("rr", "RR");
  addAlternate("bbbar", "BBbar");

  addAlternates({"2Leptons", "l+l-"}, "Higgs++to2Leptons");
  addAlternate("WW", "Higgs++toWW");
}
=======
>>>>>>> 1c225db2

FileParams::FileParams(std::string iprocess, std::map<std::string, std::string> iparameters):
process(iprocess),
parameters(iparameters)
{

}

std::string FileParams::getFileName() const
{
    std::ostringstream stream;
    stream << "textfiles/" << process << "/" << process;
    for (auto parameter : parameters) 
    {
        stream << "_" << parameter.first << "_" << parameter.second;
    }
    stream << ".txt";
    std::string fileName = stream.str();
    fileName = Utility::substitute(fileName, " ", "_");
    std::cout << "Filename: " << fileName << '\n';
    return fileName;
}

std::vector<std::string> FileParams::getFileList() const
{
    std::string file = getFileName();
    std::vector<std::string> fileList;

    std::ifstream in(file);
    std::string str;
    while (std::getline(in, str))
    {
        if(str.size() > 0)
        {
            fileList.push_back(str);
        }
    }   
    return fileList;

}
// call getFileName(), open that file, read from the list into a vector of strings and return<|MERGE_RESOLUTION|>--- conflicted
+++ resolved
@@ -2,75 +2,6 @@
 #include "CMSAnalysis/DataCollection/interface/Utility.hh"
 #include <sstream>
 #include <fstream>
-<<<<<<< HEAD
-#include <stdexcept>
-#include <boost/algorithm/string.hpp>
-
-using std::map;
-using std::cout;
-using std::string;
-using std::vector;
-
-void Process::addMaps()
-{
-  addValuesToMap({"CI", "ADD", "ADD2", "DY", "Diboson", "top", "bottom", "QCD", "Higgs", "LeptonJet", "Data", "TTBar", "ZZ", "DarkPhoton"});
-
-  addAlternates({"ci", "Ci", "cI"}, "CITo2");
-  addAlternates({"add", "Add", "aDd", "adD", "aDD", "LED", "led"}, "ADD");
-  addAlternates({"add2", "Add2", "aDd2", "adD2", "aDD2"}, "ADD2");
-  addAlternates({"dy", "Drell Yan", "Drell-Yan"}, "DY");
-  addAlternates({"diboson", "DB", "db"}, "Diboson");
-  addAlternate("Top", "top");
-  addAlternates({"Bottom", "BBbar", "bbbar"}, "bottom");
-  addAlternate("qcd", "QCD");
-  addAlternates({"Doubly Charged Higgs", "H++", "Higgs ++", "Higgs++"}, "Higgs");
-  addAlternates({"Lepton Jet", "leptonjet", "lepton jet"}, "LeptonJet");
-  addAlternates({"ttbar", "TTbar", "ttBar"}, "TTBar");
-  addAlternates({"zZ", "zz", "Zz"}, "ZZ");
-}
-
-void Year::addMaps()
-{
-  addValuesToMap({"2016", "2017", "2018", "2020", "2021", "Snowmass2021"});
-  addAlternate("16", "2016");
-  addAlternate("17", "2017");
-  addAlternate("18", "2018");
-  addAlternate("20", "2020");
-  addAlternate("21", "2021");
-}
-
-void Helicity::addMaps()
-{
-  addValuesToMap({"LL", "LR", "RL", "RR"});
-
-  // TODO: Check if WWZ really should be in dibosons [ATANG 01/31/22]
-  // Also figure out a way to overhaul this, added starting from WWZ
-  vector<string> dibosons = {"WZ", "WZ3LNu", "WZ2L2Q", "ZZ", "ZZ2L2Nu", "ZZ2L2Q", "ZZ4L", "WW", "WWZ", "WWW"};
-  // added the tt stuff
-  vector<string> tops = {"ttbar", "tW", "Wantitop", "ttH_mumu", "ttH_ZZ", "ttH_bb", "ttZ"};
-  vector<string> bottom = {"BBbar"};
-  vector<string> qcd = {"Wjets"};
-  vector<string> doublyChargedHiggs = {"Higgs++to2Leptons", "Higgs++toWW", "Higgs++toTauTau"};  // Specifices Doubly Charged Higgs decay channels
-  vector<string> leptonJet = {"SUSYPortal", "HiggsPortal"}; // Specifies Lepton Jet Processes
-
-  addValuesToMap(dibosons);
-  addValuesToMap(tops);
-  addValuesToMap(bottom);
-  addValuesToMap(qcd);
-  addValuesToMap(doublyChargedHiggs);
-  addValuesToMap(leptonJet);
-
-  addAlternate("ll", "LL");
-  addAlternate("lr", "LR");
-  addAlternate("rl", "RL");
-  addAlternate("rr", "RR");
-  addAlternate("bbbar", "BBbar");
-
-  addAlternates({"2Leptons", "l+l-"}, "Higgs++to2Leptons");
-  addAlternate("WW", "Higgs++toWW");
-}
-=======
->>>>>>> 1c225db2
 
 FileParams::FileParams(std::string iprocess, std::map<std::string, std::string> iparameters):
 process(iprocess),
