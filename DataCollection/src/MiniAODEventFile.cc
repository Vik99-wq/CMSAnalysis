--- conflicted
+++ resolved
@@ -43,26 +43,13 @@
 
 ParticleCollection<GenSimParticle> MiniAODEventFile::getGenSimParticles() const
 {
-<<<<<<< HEAD
-    
-    ParticleCollection genParticles;
-=======
     ParticleCollection<GenSimParticle> genParticles;
->>>>>>> 769f9a58
     edm::Handle<std::vector<reco::GenParticle>> genParticlesHandle;
     event->getByLabel(std::string("prunedGenParticles"), genParticlesHandle);
     
     for (const auto &p : *genParticlesHandle) 
     {
-<<<<<<< HEAD
-        if (p.pdgId() == 4900022)
-        {
-            std::cout << "dark photon found\n";
-        }
-        genParticles.addParticle(Particle(&p));
-=======
         genParticles.addParticle(GenSimParticle(&p));
->>>>>>> 769f9a58
     }
     return genParticles;
 }
