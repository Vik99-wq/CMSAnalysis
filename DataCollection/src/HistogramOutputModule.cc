#include "CMSAnalysis/DataCollection/interface/HistogramOutputModule.hh"
#include "CMSAnalysis/DataCollection/interface/HistogramPrototype.hh"

//#include "CMSAnalysis/DataCollection/interface/GenSimIdentificationModule.hh"
//#include "CMSAnalysis/DataCollection/interface/RecoIdentificationModule.hh"
#include "CMSAnalysis/DataCollection/interface/FileParams.hh"
#include "CMSAnalysis/DataCollection/interface/PtResolutionModule.hh"

#include <iostream>
#include <stdexcept>

#include "TH1.h"
#include "TH2.h"

void HistogramOutputModule::writeAll() {
  // Check if any baseObjects have not been copied to objects yet,
  // and fill them into the main map if not

  // Then write all the objects to file
  for (auto &entry : baseObjects) {
    entry.second->Write();
  }
}

void HistogramOutputModule::setInput(const InputModule *iInput) {
  Module::setInput(iInput);
  for (auto hist : histograms) {
    hist->setInput(iInput);
  }
}

void HistogramOutputModule::addObject(const std::string &name, TObject *obj) {
  if (baseObjects.find(name) == baseObjects.end()) {
    baseObjects.insert({name, obj});
  } else {
    baseObjects[name] = obj;
  }

  // std::cout << "Histogram added: " << name << '\n';
}

void HistogramOutputModule::makeHistogram(const std::string &name,
                                          const std::string &title, int nbins,
                                          double min, double max) {
  throw std::runtime_error("Don't use this function!");

  auto newHist = new TH1F(name.c_str(), title.c_str(), nbins, min, max);
  addObject(name, newHist);
}

void HistogramOutputModule::makeHistogram(
    std::shared_ptr<HistogramPrototype> h) {
  addObject(h->getFilteredName(), h->makeHistogram());
}

void HistogramOutputModule::makeHistogram(std::shared_ptr<HistogramPrototype> h,
                                          std::string name) {
  addObject(name, h->makeHistogram(name, name));
}

void HistogramOutputModule::fillHistogram(const std::string &name,
                                          std::vector<double> values,
                                          double weight) {
  auto hist = getHistogram(name);
  if (!hist)
    throw std::runtime_error(
        "Argument to getHistogram was not of TH1 type!  Name: " + name +
        " and Root type: " + getObject(name)->ClassName());

  if (auto hist2D = dynamic_cast<TH2 *>(hist)) // If the hist is 2D hist
  {
    if (values.size() % 2 == 1) // If the size of values is odd
    {
      throw std::runtime_error(
          "Number of values in values vector is not even!");
    }

    for (int x = 0; x < static_cast<int>(values.size()); x += 2) {
      // Since x and y values are just inputed into the values vector as {x, y,
      // x, y, x, y, ...} The for loop loops through every other element in
      // values (i.e. every x value) The y value is then the element immediately
      // after the x element
      hist2D->Fill(values[x], values[x + 1], weight);
    }
  }

  else // If the hist is 1D hist
  {
    for (double currentNum : values) {
      hist->Fill(currentNum, weight);
    }
  }
}

std::string HistogramOutputModule::getObjectName(const std::string &str) const {
  std::string newName = getFilter() + str;
  return newName;
}

bool HistogramOutputModule::process() {
  for (auto hist : histograms) {
    bool draw = hist->shouldDraw(); // call the shouldDraw function so we can
                                    // call process on the FilterModules

    // If the histogram without mass bin doesn't exist, make it
    if (baseObjects.find(hist->getFilteredName()) == baseObjects.end()) {
      makeHistogram(hist, hist->getFilteredName());
    }

    // Fill the histogram if the filter string isn't empty
<<<<<<< HEAD
    if (hist->getName() !=
        hist->getFilteredName()) // If the filter string is empty, then the name
                                 // and the filtered name should be the same
=======
    if (hist->getName() != hist->getFilteredName()) // If the filter string is empty, then the name and the filtered name should be the same
      {
        // std::cout << "process if 4\n";
         //std::cout << "Name: " << hist->getName() << '\n';
         //std::cout << "FilteredName: " << hist->getFilteredName() << '\n';
         //std::cout << "Mass Bin: " << massBin << '\n';
         //std::cout << "Histogram missing and made: " << hist->getFilteredName() << '\n';
        makeHistogram(hist, hist->getFilteredName()); 
      }

    //std::cerr << "value = " << hist->value() << std::endl;

    // Fill the histogram if shouldDraw(event) (draw) returns true
    // std::cerr << "dunkin donuts" << std::endl;
    if (draw)
      {
        // std::cout << "Process if 5\n";
        // std::cout << "Histogram Filled: " << hist->getFilteredName() + massBin << '\n' << "Value: " << hist->value()[0] << '\n';
        fillHistogram(hist->getFilteredName() + massBin, hist->value(), eventWeight);
      }
  }
  // std::cerr << "kumon: math, reading, success" << std::endl;
  return true;
}

void HistogramOutputModule::finalize()
{

  // std::cout << "Finalize\n";


    for (auto pair : massBinMap)
>>>>>>> 769f9a58
    {
      makeHistogram(hist, hist->getFilteredName());
    }

    // Fill the histogram if shouldDraw(event) (draw) returns true
    if (draw) {
      fillHistogram(hist->getFilteredName(), hist->value());
    }
  }
  return true;
}<|MERGE_RESOLUTION|>--- conflicted
+++ resolved
@@ -30,10 +30,12 @@
 }
 
 void HistogramOutputModule::addObject(const std::string &name, TObject *obj) {
+  // std::cout << "adding object " << name << " " << obj->ClassName() << "\n";
   if (baseObjects.find(name) == baseObjects.end()) {
     baseObjects.insert({name, obj});
   } else {
     baseObjects[name] = obj;
+    
   }
 
   // std::cout << "Histogram added: " << name << '\n';
@@ -50,12 +52,16 @@
 
 void HistogramOutputModule::makeHistogram(
     std::shared_ptr<HistogramPrototype> h) {
-  addObject(h->getFilteredName(), h->makeHistogram());
+  //std::cout << "first makeHistogram \n";
+  //addObject(getObjectName(h->getFilteredName()), h->makeHistogram());
+  //just calls the other makeHistogram()
+  makeHistogram(h, h->getFilteredName());
 }
 
 void HistogramOutputModule::makeHistogram(std::shared_ptr<HistogramPrototype> h,
                                           std::string name) {
-  addObject(name, h->makeHistogram(name, name));
+                                            //std::cout << "second makeHistogram: " << name  + " // " + getObjectName(name) << "\n";
+  addObject(getObjectName(name), h->makeHistogram(getObjectName(name), getObjectName(name)));
 }
 
 void HistogramOutputModule::fillHistogram(const std::string &name,
@@ -64,8 +70,8 @@
   auto hist = getHistogram(name);
   if (!hist)
     throw std::runtime_error(
-        "Argument to getHistogram was not of TH1 type!  Name: " + name +
-        " and Root type: " + getObject(name)->ClassName());
+        "Argument to getHistogram was not of TH1 type!  Name: " + name + "&! \n");
+        // " and Root type: " + getObject(name)->ClassName());
 
   if (auto hist2D = dynamic_cast<TH2 *>(hist)) // If the hist is 2D hist
   {
@@ -94,6 +100,7 @@
 
 std::string HistogramOutputModule::getObjectName(const std::string &str) const {
   std::string newName = getFilter() + str;
+  //std::cout << "get object name: " << newName << "\n";
   return newName;
 }
 
@@ -101,57 +108,27 @@
   for (auto hist : histograms) {
     bool draw = hist->shouldDraw(); // call the shouldDraw function so we can
                                     // call process on the FilterModules
-
-    // If the histogram without mass bin doesn't exist, make it
-    if (baseObjects.find(hist->getFilteredName()) == baseObjects.end()) {
-      makeHistogram(hist, hist->getFilteredName());
-    }
-
-    // Fill the histogram if the filter string isn't empty
-<<<<<<< HEAD
-    if (hist->getName() !=
-        hist->getFilteredName()) // If the filter string is empty, then the name
-                                 // and the filtered name should be the same
-=======
-    if (hist->getName() != hist->getFilteredName()) // If the filter string is empty, then the name and the filtered name should be the same
-      {
-        // std::cout << "process if 4\n";
-         //std::cout << "Name: " << hist->getName() << '\n';
-         //std::cout << "FilteredName: " << hist->getFilteredName() << '\n';
-         //std::cout << "Mass Bin: " << massBin << '\n';
-         //std::cout << "Histogram missing and made: " << hist->getFilteredName() << '\n';
-        makeHistogram(hist, hist->getFilteredName()); 
+    if(draw)
+    {
+      // If the histogram without mass bin doesn't exist, make it
+      if (baseObjects.find(getObjectName(hist->getFilteredName())) == baseObjects.end()) {
+        //std::cout << hist->getFilteredName() << "\n";
+        makeHistogram(hist, hist->getFilteredName());
       }
 
-    //std::cerr << "value = " << hist->value() << std::endl;
+      // Fill the histogram if the filter string isn't empty
+      /*
+      if (hist->getName() !=
+          hist->getFilteredName()) // If the filter string is empty, then the name
+                                  // and the filtered name should be the same
+                                  //|| hist->getFilteredName() != getObjectName(hist->getFilteredName())
+      {
+        makeHistogram(hist, hist->getFilteredName());
+      }
+      */
 
-    // Fill the histogram if shouldDraw(event) (draw) returns true
-    // std::cerr << "dunkin donuts" << std::endl;
-    if (draw)
-      {
-        // std::cout << "Process if 5\n";
-        // std::cout << "Histogram Filled: " << hist->getFilteredName() + massBin << '\n' << "Value: " << hist->value()[0] << '\n';
-        fillHistogram(hist->getFilteredName() + massBin, hist->value(), eventWeight);
-      }
-  }
-  // std::cerr << "kumon: math, reading, success" << std::endl;
-  return true;
-}
-
-void HistogramOutputModule::finalize()
-{
-
-  // std::cout << "Finalize\n";
-
-
-    for (auto pair : massBinMap)
->>>>>>> 769f9a58
-    {
-      makeHistogram(hist, hist->getFilteredName());
-    }
-
-    // Fill the histogram if shouldDraw(event) (draw) returns true
-    if (draw) {
+      // Fill the histogram if shouldDraw(event) (draw) returns true
+      //if (draw) {
       fillHistogram(hist->getFilteredName(), hist->value());
     }
   }
