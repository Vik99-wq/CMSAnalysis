// #include "CMSAnalysis/DataCollection/interface/InputModule.hh"
// #include "CMSAnalysis/DataCollection/interface/ParticleCollection.hh"
// #include "CMSAnalysis/DataCollection/interface/EventLoader.hh"
// #include "CMSAnalysis/DataCollection/interface/Selector.hh"

// InputModule::InputModule(const EventLoader *iEventLoader) : eventLoader(iEventLoader)
// {
// }

// ParticleCollection InputModule::getLeptons(RecoLevel level) const
// {
//     ParticleCollection leptons;
//     auto electrons = getParticles(level, Particle::Type::Electron).getParticles();
//     auto muons = getParticles(level, Particle::Type::Muon).getParticles();
//     for (const auto &p : electrons)
//     {
//         if (!leptonSelector || leptonSelector->checkParticle(p))
//         {
//             leptons.addParticle(p);
//         }
//     }
//     for (const auto &p : muons)
//     {
//         if (!leptonSelector || leptonSelector->checkParticle(p))
//         {
//             leptons.addParticle(p);
//         }
//     }
//     return leptons;
// }

<<<<<<< HEAD
ParticleCollection InputModule::getParticles(RecoLevel level, Particle::Type particleType,  std::shared_ptr<Selector> selector) const
{
    ParticleCollection particleList;
    if (level == RecoLevel::GenSim)
    {
        auto particles = eventLoader->getFile()->getGenSimParticles().getParticles();
        for (const auto &p : particles)
        {
            if (p.getType() == particleType || particleType == Particle::Type::None)
            {
                if (!selector || selector->checkParticle(p))
                {
                    particleList.addParticle(p);
                }
            }
        }
    }
    else if (level == RecoLevel::Reco)
    {
        auto particles = eventLoader->getFile()->getRecoParticles().getParticles();
        for (const auto &p : particles)
        {
            if ((p.getType() == particleType || particleType == Particle::Type::None))
            {
                if (!selector || selector->checkParticle(p))
                {
                    particleList.addParticle(p);
                }
            }
        }
    }
    return particleList;
}
=======
// ParticleCollection InputModule::getParticles(RecoLevel level, Particle::Type particleType,  std::shared_ptr<Selector> selector) const
// {
//     ParticleCollection particleList;
//     if (level == RecoLevel::GenSim)
//     {
//         auto particles = eventLoader->getFile()->getGenSimParticles().getParticles();
//         for (const auto &p : particles)
//         {
//             if ((p.getType() == particleType || particleType == Particle::Type::None) && p.isFinalState())
//             {
//                 if (!selector || selector->checkParticle(p))
//                 {
//                     particleList.addParticle(p);
//                 }
//             }
//         }
//     }
//     else if (level == RecoLevel::Reco)
//     {
//         auto particles = eventLoader->getFile()->getRecoParticles().getParticles();
//         for (const auto &p : particles)
//         {
//             if ((p.getType() == particleType || particleType == Particle::Type::None))
//             {
//                 if (!selector || selector->checkParticle(p))
//                 {
//                     particleList.addParticle(p);
//                 }
//             }
//         }
//     }
//     return particleList;
// }
>>>>>>> 769f9a58

// /* TODO: getJets */
// ParticleCollection InputModule::getJets(RecoLevel level, double pTcut) const
// {
//     ParticleCollection particleList;
//     if (level == RecoLevel::GenSim)
//     {
//         throw std::runtime_error("GenSim Jets not implemented");
//     }
//     else if (level == RecoLevel::Reco)
//     {
//         auto particles = eventLoader->getFile()->getRecoJets().getParticles();
//         for (const auto &p : particles)
//         {
// 	  if (p.getPt() >= pTcut)
//             {
//                 particleList.addParticle(p);
//             }
//         }
//     }
//     return particleList;
// }

// /*
// std::vector<PileupSummaryInfo> InputModule::getPileupInfo() const
// {
//     return eventLoader->getPileupInfo();
// }
// */

// GenEventInfoProduct InputModule::getGenInfo() const
// {
//     return eventLoader->getFile()->getGenInfo();
// }

// double InputModule::getMET() const
// {
//     return eventLoader->getFile()->getMET();
// }       
// std::vector<bool> InputModule::getTriggerResults(std::string subProcess) const
// {
//     return eventLoader->getFile()->getTriggerResults(subProcess);
// }
// std::vector<std::string> InputModule::getTriggerNames(std::string subProcess) const
// {
//     return eventLoader->getFile()->getTriggerNames(subProcess);
// }<|MERGE_RESOLUTION|>--- conflicted
+++ resolved
@@ -29,41 +29,6 @@
 //     return leptons;
 // }
 
-<<<<<<< HEAD
-ParticleCollection InputModule::getParticles(RecoLevel level, Particle::Type particleType,  std::shared_ptr<Selector> selector) const
-{
-    ParticleCollection particleList;
-    if (level == RecoLevel::GenSim)
-    {
-        auto particles = eventLoader->getFile()->getGenSimParticles().getParticles();
-        for (const auto &p : particles)
-        {
-            if (p.getType() == particleType || particleType == Particle::Type::None)
-            {
-                if (!selector || selector->checkParticle(p))
-                {
-                    particleList.addParticle(p);
-                }
-            }
-        }
-    }
-    else if (level == RecoLevel::Reco)
-    {
-        auto particles = eventLoader->getFile()->getRecoParticles().getParticles();
-        for (const auto &p : particles)
-        {
-            if ((p.getType() == particleType || particleType == Particle::Type::None))
-            {
-                if (!selector || selector->checkParticle(p))
-                {
-                    particleList.addParticle(p);
-                }
-            }
-        }
-    }
-    return particleList;
-}
-=======
 // ParticleCollection InputModule::getParticles(RecoLevel level, Particle::Type particleType,  std::shared_ptr<Selector> selector) const
 // {
 //     ParticleCollection particleList;
@@ -97,7 +62,6 @@
 //     }
 //     return particleList;
 // }
->>>>>>> 769f9a58
 
 // /* TODO: getJets */
 // ParticleCollection InputModule::getJets(RecoLevel level, double pTcut) const
