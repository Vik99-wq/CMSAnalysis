#include "CMSAnalysis/DataCollection/interface/InputModule.hh"
#include "CMSAnalysis/DataCollection/interface/ParticleCollection.hh"
#include "CMSAnalysis/DataCollection/interface/EventLoader.hh"
#include "CMSAnalysis/DataCollection/interface/Selector.hh"
#include <fstream>

InputModule::InputModule(const EventLoader *iEventLoader) : eventLoader(iEventLoader)
{
}

ParticleCollection InputModule::getLeptons(RecoLevel level) const
{
    ParticleCollection leptons;
    auto electrons = getParticles(level, Particle::Type::Electron).getParticles();
    auto muons = getParticles(level, Particle::Type::Muon).getParticles();
    for (const auto &p : electrons)
    {
        if ((!leptonSelector || leptonSelector->checkParticle(p))&& p.getPt()>=50&& p.isFinalState())
        {
            leptons.addParticle(p);
            //std::cout << std::setw(13) << p.getPt() << "| " << std::setw(13) << p.getEta() << "| " << std::setw(13) << p.getPhi() << "| " << std::setw(13) << p.energy() << "| " << std::setw(13) << p.getMass() << "\n";
        }
    }
    for (const auto &p : muons)
    {
        if ((!leptonSelector || leptonSelector->checkParticle(p))&& p.getPt()>=50 && p.isFinalState())
        {
            leptons.addParticle(p);
            //std::cout << std::setw(13) << p.getPt() << "| " << std::setw(13) << p.getEta() << "| " << std::setw(13) << p.getPhi() << "| " << std::setw(13) << p.energy() << "| " << std::setw(13) << p.getMass() << "\n";

<<<<<<< HEAD
        }
    }
    if(leptons.getNumParticles()==4){
        std::ofstream my_file;
        my_file.open("EventDumpWWZ.txt", std::ios::app);
        for(const auto &p :leptons){
            my_file << std::setw(13)<< p.pdgId()<<"| " << std::setw(13) << p.getPt() << "| " << std::setw(13) << p.getEta() << "| " << std::setw(13) << p.getPhi() << "| " << std::setw(13) << p.energy() << "| " << std::setw(13) << p.getMass() << "\n";
        }
        my_file <<"\n";
        //my_file <<counter;
        //my_file <<"\n";
        my_file.close();
=======
        }
        //my_file <<"\n";
        //my_file <<counter;
        //my_file <<"\n";
        //my_file.close();
>>>>>>> 329f87b2
    }
    // if(leptons.getNumParticles()==4){
    //     std::ofstream my_file;
    //     my_file.open("EventDumpWWZ.txt", std::ios::app);
    //     for(const auto &p :leptons){
    //         my_file << std::setw(13)<< p.pdgId()<<"| " << std::setw(13) << p.getPt() << "| " << std::setw(13) << p.getEta() << "| " << std::setw(13) << p.getPhi() << "| " << std::setw(13) << p.energy() << "| " << std::setw(13) << p.getMass() << "\n";
    //     }
    //     my_file <<"\n";
    //     //my_file <<counter;
    //     //my_file <<"\n";
    //     my_file.close();
    // }
    return leptons;
}

ParticleCollection InputModule::getParticles(RecoLevel level, Particle::Type particleType,  std::shared_ptr<Selector> selector) const
{
    ParticleCollection particleList;
    if (level == RecoLevel::GenSim)
    {
        auto particles = eventLoader->getFile()->getGenSimParticles().getParticles();
        for (const auto &p : particles)
        {
            if ((p.getType() == particleType || particleType == Particle::Type::None))
            {
                if (!selector || selector->checkParticle(p))
                {
                    particleList.addParticle(p);
                }
            }
        }
    }
    else if (level == RecoLevel::Reco)
    {
        auto particles = eventLoader->getFile()->getRecoParticles().getParticles();
        for (const auto &p : particles)
        {
            if ((p.getType() == particleType || particleType == Particle::Type::None))
            {
                if (!selector || selector->checkParticle(p))
                {
                    particleList.addParticle(p);
                }
            }
        }
    }
    //std::cout<<__FILE__<<" "<<__LINE__<<std::endl;
    return particleList;
}

/* TODO: getJets */
ParticleCollection InputModule::getJets(RecoLevel level, double pTcut) const
{
    ParticleCollection particleList;
    if (level == RecoLevel::GenSim)
    {
        throw std::runtime_error("GenSim Jets not implemented");
    }
    else if (level == RecoLevel::Reco)
    {
        auto particles = eventLoader->getFile()->getRecoJets().getParticles();
        for (const auto &p : particles)
        {
	  if (p.getPt() >= pTcut)
            {
                particleList.addParticle(p);
            }
        }
    }
    return particleList;
}

/*
std::vector<PileupSummaryInfo> InputModule::getPileupInfo() const
{
    return eventLoader->getPileupInfo();
}
*/

GenEventInfoProduct InputModule::getGenInfo() const
{
    return eventLoader->getFile()->getGenInfo();
}

double InputModule::getMET() const
{
    return eventLoader->getFile()->getMET();
}       
std::vector<bool> InputModule::getTriggerResults(std::string subProcess) const
{
    return eventLoader->getFile()->getTriggerResults(subProcess);
}
std::vector<std::string> InputModule::getTriggerNames(std::string subProcess) const
{
    return eventLoader->getFile()->getTriggerNames(subProcess);
}<|MERGE_RESOLUTION|>--- conflicted
+++ resolved
@@ -28,7 +28,6 @@
             leptons.addParticle(p);
             //std::cout << std::setw(13) << p.getPt() << "| " << std::setw(13) << p.getEta() << "| " << std::setw(13) << p.getPhi() << "| " << std::setw(13) << p.energy() << "| " << std::setw(13) << p.getMass() << "\n";
 
-<<<<<<< HEAD
         }
     }
     if(leptons.getNumParticles()==4){
@@ -41,13 +40,6 @@
         //my_file <<counter;
         //my_file <<"\n";
         my_file.close();
-=======
-        }
-        //my_file <<"\n";
-        //my_file <<counter;
-        //my_file <<"\n";
-        //my_file.close();
->>>>>>> 329f87b2
     }
     // if(leptons.getNumParticles()==4){
     //     std::ofstream my_file;
