<<<<<<< HEAD
#include "CMSAnalysis/DataCollection/interface/InputModule.hh"
#include "CMSAnalysis/DataCollection/interface/ParticleCollection.hh"
#include "CMSAnalysis/DataCollection/interface/EventLoader.hh"
#include "CMSAnalysis/DataCollection/interface/Selector.hh"
#include <fstream>
=======
// #include "CMSAnalysis/DataCollection/interface/InputModule.hh"
// #include "CMSAnalysis/DataCollection/interface/ParticleCollection.hh"
// #include "CMSAnalysis/DataCollection/interface/EventLoader.hh"
// #include "CMSAnalysis/DataCollection/interface/Selector.hh"
>>>>>>> 44279d78

// InputModule::InputModule(const EventLoader *iEventLoader) : eventLoader(iEventLoader)
// {
// }

<<<<<<< HEAD
ParticleCollection InputModule::getLeptons(RecoLevel level) const
{
    ParticleCollection leptons;
    auto electrons = getParticles(level, Particle::Type::Electron).getParticles();
    auto muons = getParticles(level, Particle::Type::Muon).getParticles();
    for (const auto &p : electrons)
    {
        if ((!leptonSelector || leptonSelector->checkParticle(p))&& p.getPt()>=50&& p.isFinalState())
        {
            leptons.addParticle(p);
            //std::cout << std::setw(13) << p.getPt() << "| " << std::setw(13) << p.getEta() << "| " << std::setw(13) << p.getPhi() << "| " << std::setw(13) << p.energy() << "| " << std::setw(13) << p.getMass() << "\n";
        }
    }
    for (const auto &p : muons)
    {
        if ((!leptonSelector || leptonSelector->checkParticle(p))&& p.getPt()>=50 && p.isFinalState())
        {
            leptons.addParticle(p);
            //std::cout << std::setw(13) << p.getPt() << "| " << std::setw(13) << p.getEta() << "| " << std::setw(13) << p.getPhi() << "| " << std::setw(13) << p.energy() << "| " << std::setw(13) << p.getMass() << "\n";

        }
    }
    if(leptons.getNumParticles()==4){
        std::ofstream my_file;
        my_file.open("EventDumpWWZ.txt", std::ios::app);
        for(const auto &p :leptons){
            my_file << std::setw(13)<< p.pdgId()<<"| " << std::setw(13) << p.getPt() << "| " << std::setw(13) << p.getEta() << "| " << std::setw(13) << p.getPhi() << "| " << std::setw(13) << p.energy() << "| " << std::setw(13) << p.getMass() << "\n";
        }
        my_file <<"\n";
        //my_file <<counter;
        //my_file <<"\n";
        my_file.close();
    }
    return leptons;
}

ParticleCollection InputModule::getParticles(RecoLevel level, Particle::Type particleType,  std::shared_ptr<Selector> selector) const
{
    ParticleCollection particleList;
    if (level == RecoLevel::GenSim)
    {
        auto particles = eventLoader->getFile()->getGenSimParticles().getParticles();
        for (const auto &p : particles)
        {
            if ((p.getType() == particleType || particleType == Particle::Type::None))
            {
                if (!selector || selector->checkParticle(p))
                {
                    particleList.addParticle(p);
                }
            }
        }
    }
    else if (level == RecoLevel::Reco)
    {
        auto particles = eventLoader->getFile()->getRecoParticles().getParticles();
        for (const auto &p : particles)
        {
            if ((p.getType() == particleType || particleType == Particle::Type::None))
            {
                if (!selector || selector->checkParticle(p))
                {
                    particleList.addParticle(p);
                }
            }
        }
    }
    return particleList;
}
=======
// ParticleCollection InputModule::getLeptons(RecoLevel level) const
// {
//     ParticleCollection leptons;
//     auto electrons = getParticles(level, Particle::Type::Electron).getParticles();
//     auto muons = getParticles(level, Particle::Type::Muon).getParticles();
//     for (const auto &p : electrons)
//     {
//         if (!leptonSelector || leptonSelector->checkParticle(p))
//         {
//             leptons.addParticle(p);
//         }
//     }
//     for (const auto &p : muons)
//     {
//         if (!leptonSelector || leptonSelector->checkParticle(p))
//         {
//             leptons.addParticle(p);
//         }
//     }
//     return leptons;
// }

// ParticleCollection InputModule::getParticles(RecoLevel level, Particle::Type particleType,  std::shared_ptr<Selector> selector) const
// {
//     ParticleCollection particleList;
//     if (level == RecoLevel::GenSim)
//     {
//         auto particles = eventLoader->getFile()->getGenSimParticles().getParticles();
//         for (const auto &p : particles)
//         {
//             if ((p.getType() == particleType || particleType == Particle::Type::None) && p.isFinalState())
//             {
//                 if (!selector || selector->checkParticle(p))
//                 {
//                     particleList.addParticle(p);
//                 }
//             }
//         }
//     }
//     else if (level == RecoLevel::Reco)
//     {
//         auto particles = eventLoader->getFile()->getRecoParticles().getParticles();
//         for (const auto &p : particles)
//         {
//             if ((p.getType() == particleType || particleType == Particle::Type::None))
//             {
//                 if (!selector || selector->checkParticle(p))
//                 {
//                     particleList.addParticle(p);
//                 }
//             }
//         }
//     }
//     return particleList;
// }
>>>>>>> 44279d78

// /* TODO: getJets */
// ParticleCollection InputModule::getJets(RecoLevel level, double pTcut) const
// {
//     ParticleCollection particleList;
//     if (level == RecoLevel::GenSim)
//     {
//         throw std::runtime_error("GenSim Jets not implemented");
//     }
//     else if (level == RecoLevel::Reco)
//     {
//         auto particles = eventLoader->getFile()->getRecoJets().getParticles();
//         for (const auto &p : particles)
//         {
// 	  if (p.getPt() >= pTcut)
//             {
//                 particleList.addParticle(p);
//             }
//         }
//     }
//     return particleList;
// }

// /*
// std::vector<PileupSummaryInfo> InputModule::getPileupInfo() const
// {
//     return eventLoader->getPileupInfo();
// }
// */

// GenEventInfoProduct InputModule::getGenInfo() const
// {
//     return eventLoader->getFile()->getGenInfo();
// }

// double InputModule::getMET() const
// {
//     return eventLoader->getFile()->getMET();
// }       
// std::vector<bool> InputModule::getTriggerResults(std::string subProcess) const
// {
//     return eventLoader->getFile()->getTriggerResults(subProcess);
// }
// std::vector<std::string> InputModule::getTriggerNames(std::string subProcess) const
// {
//     return eventLoader->getFile()->getTriggerNames(subProcess);
// }<|MERGE_RESOLUTION|>--- conflicted
+++ resolved
@@ -1,91 +1,12 @@
-<<<<<<< HEAD
-#include "CMSAnalysis/DataCollection/interface/InputModule.hh"
-#include "CMSAnalysis/DataCollection/interface/ParticleCollection.hh"
-#include "CMSAnalysis/DataCollection/interface/EventLoader.hh"
-#include "CMSAnalysis/DataCollection/interface/Selector.hh"
-#include <fstream>
-=======
 // #include "CMSAnalysis/DataCollection/interface/InputModule.hh"
 // #include "CMSAnalysis/DataCollection/interface/ParticleCollection.hh"
 // #include "CMSAnalysis/DataCollection/interface/EventLoader.hh"
 // #include "CMSAnalysis/DataCollection/interface/Selector.hh"
->>>>>>> 44279d78
 
 // InputModule::InputModule(const EventLoader *iEventLoader) : eventLoader(iEventLoader)
 // {
 // }
 
-<<<<<<< HEAD
-ParticleCollection InputModule::getLeptons(RecoLevel level) const
-{
-    ParticleCollection leptons;
-    auto electrons = getParticles(level, Particle::Type::Electron).getParticles();
-    auto muons = getParticles(level, Particle::Type::Muon).getParticles();
-    for (const auto &p : electrons)
-    {
-        if ((!leptonSelector || leptonSelector->checkParticle(p))&& p.getPt()>=50&& p.isFinalState())
-        {
-            leptons.addParticle(p);
-            //std::cout << std::setw(13) << p.getPt() << "| " << std::setw(13) << p.getEta() << "| " << std::setw(13) << p.getPhi() << "| " << std::setw(13) << p.energy() << "| " << std::setw(13) << p.getMass() << "\n";
-        }
-    }
-    for (const auto &p : muons)
-    {
-        if ((!leptonSelector || leptonSelector->checkParticle(p))&& p.getPt()>=50 && p.isFinalState())
-        {
-            leptons.addParticle(p);
-            //std::cout << std::setw(13) << p.getPt() << "| " << std::setw(13) << p.getEta() << "| " << std::setw(13) << p.getPhi() << "| " << std::setw(13) << p.energy() << "| " << std::setw(13) << p.getMass() << "\n";
-
-        }
-    }
-    if(leptons.getNumParticles()==4){
-        std::ofstream my_file;
-        my_file.open("EventDumpWWZ.txt", std::ios::app);
-        for(const auto &p :leptons){
-            my_file << std::setw(13)<< p.pdgId()<<"| " << std::setw(13) << p.getPt() << "| " << std::setw(13) << p.getEta() << "| " << std::setw(13) << p.getPhi() << "| " << std::setw(13) << p.energy() << "| " << std::setw(13) << p.getMass() << "\n";
-        }
-        my_file <<"\n";
-        //my_file <<counter;
-        //my_file <<"\n";
-        my_file.close();
-    }
-    return leptons;
-}
-
-ParticleCollection InputModule::getParticles(RecoLevel level, Particle::Type particleType,  std::shared_ptr<Selector> selector) const
-{
-    ParticleCollection particleList;
-    if (level == RecoLevel::GenSim)
-    {
-        auto particles = eventLoader->getFile()->getGenSimParticles().getParticles();
-        for (const auto &p : particles)
-        {
-            if ((p.getType() == particleType || particleType == Particle::Type::None))
-            {
-                if (!selector || selector->checkParticle(p))
-                {
-                    particleList.addParticle(p);
-                }
-            }
-        }
-    }
-    else if (level == RecoLevel::Reco)
-    {
-        auto particles = eventLoader->getFile()->getRecoParticles().getParticles();
-        for (const auto &p : particles)
-        {
-            if ((p.getType() == particleType || particleType == Particle::Type::None))
-            {
-                if (!selector || selector->checkParticle(p))
-                {
-                    particleList.addParticle(p);
-                }
-            }
-        }
-    }
-    return particleList;
-}
-=======
 // ParticleCollection InputModule::getLeptons(RecoLevel level) const
 // {
 //     ParticleCollection leptons;
@@ -141,7 +62,6 @@
 //     }
 //     return particleList;
 // }
->>>>>>> 44279d78
 
 // /* TODO: getJets */
 // ParticleCollection InputModule::getJets(RecoLevel level, double pTcut) const
