#include "CMSAnalysis/DataCollection/interface/MatchingModule.hh"

#include "DataFormats/HepMCCandidate/interface/GenParticle.h"
#include "DataFormats/RecoCandidate/interface/RecoCandidate.h"

#include <limits>

MatchingModule::MatchingModule(double deltaRCut) :
  //genSim(genSimModule),
  //reco(recoModule),
  deltaRCutoff(deltaRCut)
{
}

bool MatchingModule::process()
{
	//std::cerr << "ENTERING MatchingModule" << std::endl;
	matchingBestPairs.clear();

<<<<<<< HEAD
	// Make a copy so we don't modify the original
	std::vector<Particle> genSimParticles(getInput()->getParticles(InputModule::RecoLevel::GenSim).getParticles());
	std::vector<Particle> recoCandidates(getInput()->getParticles(InputModule::RecoLevel::Reco).getParticles());
	return match(genSimParticles, recoCandidates);
=======
  // Make a copy so we don't modify the original
  std::vector<Particle> genSimParticles(getInput()->getLeptons(InputModule::RecoLevel::GenSim).getParticles());
  std::vector<Particle> recoCandidates(getInput()->getLeptons(InputModule::RecoLevel::Reco).getParticles());
  return match(genSimParticles, recoCandidates);
>>>>>>> 99a71866
}
  
//loops through while there are still at least one gen and reco particle left that have not been matched and set to null
//std::cerr << "Hey, I'm in charge of names here" << std::endl;
bool MatchingModule::match(std::vector<Particle> genSimParticles, std::vector<Particle> recoCandidates)
{
  	while (!checkIsNull(genSimParticles) && !checkIsNull(recoCandidates))
    {
		//std::cerr << "Loop starts" << std::endl;
		//start with a high value, only really needs to be higher than the cutoff delta R
		double deltaRMin = std::numeric_limits<double>::max();

		Particle nullParticle(nullptr);

		MatchingPair pairDataList(nullParticle, nullParticle);

		//counters to set the indices to if the particle is best match
		int matchingGenCounter = 0;
		int matchingRecoCounter = 0;

		//keeps track of when the best particles are assigned 
		int bestGenIndex = 0;
		int bestRecoIndex = 0;

		//std::cerr << "I'm allergic to chocolate" << std::endl;

		//goes through all possible particle combinations of gen and reco particles
      	for(auto& genParticle : genSimParticles)
		{
	  		//checks that the particle was not already matched and set to null
	  		if (genParticle.isNotNull())
	    	{
              	matchingRecoCounter = 0;  // Reset the Reco Counter
	      		for(auto& recoParticle : recoCandidates)
				{
		  			if (recoParticle.isNotNull())
		    		{
						// Casting is bad form, but we're just going to have to live with it.
						// Rewriting the code is too much work
						// Not checking the casts because they have to work
						// MatchingPair pairCandidate(dynamic_cast<const reco::GenParticle*>(genParticle),
						//dynamic_cast<const reco::RecoCandidate*>(recoParticle));
						MatchingPair pairCandidate(genParticle, recoParticle);

						//std::cerr << "I'd like to do small things like rule the world" << std::endl;
						//std::cerr << "Phi gen:" << pairCandidate.getGenParticle().phi() << std::endl;
						//std::cerr << "Eta gen:" << pairCandidate.getGenParticle().eta() << std::endl;
						//std::cerr << "pT gen:" << pairCandidate.getGenParticle().pt() << std::endl;

						//std::cerr << "Phi reco:" << pairCandidate.getRecoParticle().phi() << std::endl;
						//std::cerr << "Eta reco:" << pairCandidate.getRecoParticle().eta() << std::endl;
						//std::cerr << "pT reco:" << pairCandidate.getRecoParticle().pt() << std::endl;

						//if this delta R is better than the previous best one, keeps track of the information by assigning values ot pariDataList
						if (pairCandidate.getDeltaR() < deltaRMin)
						{
							pairDataList = pairCandidate;
							//pairDataList.setGenParticle(genParticle); 
							//pairDataList.setRecoParticle(recoParticle); 

							bestGenIndex = matchingGenCounter;
							bestRecoIndex = matchingRecoCounter;

							deltaRMin = pairDataList.getDeltaR();
							
							
							//std::cerr << "New pairCandidate assigned with DeltaR:" << pairCandidate.getDeltaR() << std::endl;

						}
		    		}
		  			++matchingRecoCounter;
				}
	    	}
	  		++matchingGenCounter;
			//if(!(pairDataList.getGenParticle().isNotNull()))
			//{
				//std::cerr << "NULL GEN PARTICLE" << std::endl;
			//}
			//else
			//{
				//std::cerr << "GOOD GEN" << std::endl;
			//}
			//if(!(pairDataList.getRecoParticle().isNotNull()))
			//{
				//std::cerr << "NULL RECO PARTICLE" << std::endl;
			//}
			//else
			//{
				//std::cerr << "GOOD RECO" << std::endl;
			//}
			//std::cerr << "It's tea, not leaf water" << std::endl;
		
		}

		// For each loop ends here
		//std::cerr << "for each loop ends" << std::endl;
		//makes an additional delta R cut and fills matching best pairs, resets values for the next loop
		//checks if the final (and best) delta R value for the matches passes the cut
      	if(deltaRMin < deltaRCutoff)
		{
			//std::cerr << "between if statements" << std::endl;
			//keeps track of that match by adding it to the vector that will be returned
			if(pairDataList.getGenParticle().isNotNull() && pairDataList.getRecoParticle().isNotNull())
			{
				matchingBestPairs.addMatchingPair(pairDataList);
				//std::cerr << "New best match assigned // DeltaRMin: " << deltaRMin << std::endl;
			}
			
 		}
		//added to check deltaR cutoff
		//else 
		//{
		//std::cerr << "FAILED DELTA R CUTOFF // deltaR: " << deltaRMin << std::endl;
		
		//}
		// else
		// 	{
		// 	  std::cout << "DeltaR Cutoff FAILED! Gen Sim CS = " + std::to_string(genSimCS) << std::endl;
		// 	}

		//sets the best matches to null so they are not matched again
		
		genSimParticles.at(bestGenIndex) = nullParticle;
		recoCandidates.at(bestRecoIndex) = nullParticle;

<<<<<<< HEAD
		//std::cerr << "Cabbages" << std::endl;
=======
// For each loop ends here
	//std::cerr << "for each loop ends" << std::endl;
      //makes an additional delta R cut and fills matching best pairs, resets values for the next loop
      //checks if the final (and best) delta R value for the matches passes the cut
      if(deltaRMin < deltaRCutoff)
	{
	  //std::cerr << "between if statements" << std::endl;
	  //keeps track of that match by adding it to the vector that will be returned
	  if(pairDataList.getGenParticle().isNotNull() && pairDataList.getRecoParticle().isNotNull())
	  {
	    matchingBestPairs.addMatchingPair(pairDataList);
	    //std::cerr << "New best match assigned // DeltaRMin: " << deltaRMin << std::endl;
	  }
	  
 	}
      //added to check deltaR cutoff
      //else 
	//{
	  //std::cerr << "FAILED DELTA R CUTOFF // deltaR: " << deltaRMin << std::endl;
	  
	//}
      // else
      // 	{
      // 	  std::cout << "DeltaR Cutoff FAILED! Gen Sim CS = " + std::to_string(genSimCS) << std::endl;
      // 	}

      //sets the best matches to null so they are not matched again
	
      genSimParticles.at(bestGenIndex) = nullParticle;
      recoCandidates.at(bestRecoIndex) = nullParticle;

      //std::cerr << "Cabbages" << std::endl;
>>>>>>> 99a71866

    }

	// if (!checkIsNull(genSimParticles) && checkIsNull(recoCandidates))
	//   {
	//     for (auto& particle : genSimParticles)
	// 	{
	// 	  if (particle)
	// 	    {
	// 	      std::cout << "Unmatched Particles Eta: " << particle->eta() << std::endl;
	// 	    }
	// 	}
	//   }
		
	//std::cerr << "EXITING MatchingModule" << std::endl;
	return true;
}

bool MatchingModule::checkIsNull(std::vector<Particle> matching) const
{
	for (auto& particle : matching)
	{
		if(particle.isNotNull())
		{
			//std::cerr << "Particle is not null" << std::endl;
			return false;
		}
	}  
	//std::cerr << "Particle is null" << std::endl;
	return true;
}<|MERGE_RESOLUTION|>--- conflicted
+++ resolved
@@ -17,17 +17,10 @@
 	//std::cerr << "ENTERING MatchingModule" << std::endl;
 	matchingBestPairs.clear();
 
-<<<<<<< HEAD
-	// Make a copy so we don't modify the original
-	std::vector<Particle> genSimParticles(getInput()->getParticles(InputModule::RecoLevel::GenSim).getParticles());
-	std::vector<Particle> recoCandidates(getInput()->getParticles(InputModule::RecoLevel::Reco).getParticles());
-	return match(genSimParticles, recoCandidates);
-=======
   // Make a copy so we don't modify the original
   std::vector<Particle> genSimParticles(getInput()->getLeptons(InputModule::RecoLevel::GenSim).getParticles());
   std::vector<Particle> recoCandidates(getInput()->getLeptons(InputModule::RecoLevel::Reco).getParticles());
   return match(genSimParticles, recoCandidates);
->>>>>>> 99a71866
 }
   
 //loops through while there are still at least one gen and reco particle left that have not been matched and set to null
@@ -153,42 +146,7 @@
 		genSimParticles.at(bestGenIndex) = nullParticle;
 		recoCandidates.at(bestRecoIndex) = nullParticle;
 
-<<<<<<< HEAD
 		//std::cerr << "Cabbages" << std::endl;
-=======
-// For each loop ends here
-	//std::cerr << "for each loop ends" << std::endl;
-      //makes an additional delta R cut and fills matching best pairs, resets values for the next loop
-      //checks if the final (and best) delta R value for the matches passes the cut
-      if(deltaRMin < deltaRCutoff)
-	{
-	  //std::cerr << "between if statements" << std::endl;
-	  //keeps track of that match by adding it to the vector that will be returned
-	  if(pairDataList.getGenParticle().isNotNull() && pairDataList.getRecoParticle().isNotNull())
-	  {
-	    matchingBestPairs.addMatchingPair(pairDataList);
-	    //std::cerr << "New best match assigned // DeltaRMin: " << deltaRMin << std::endl;
-	  }
-	  
- 	}
-      //added to check deltaR cutoff
-      //else 
-	//{
-	  //std::cerr << "FAILED DELTA R CUTOFF // deltaR: " << deltaRMin << std::endl;
-	  
-	//}
-      // else
-      // 	{
-      // 	  std::cout << "DeltaR Cutoff FAILED! Gen Sim CS = " + std::to_string(genSimCS) << std::endl;
-      // 	}
-
-      //sets the best matches to null so they are not matched again
-	
-      genSimParticles.at(bestGenIndex) = nullParticle;
-      recoCandidates.at(bestRecoIndex) = nullParticle;
-
-      //std::cerr << "Cabbages" << std::endl;
->>>>>>> 99a71866
 
     }
 
