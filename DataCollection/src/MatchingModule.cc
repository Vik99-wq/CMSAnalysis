--- conflicted
+++ resolved
@@ -27,20 +27,12 @@
 //std::cerr << "Hey, I'm in charge of names here" << std::endl;
 bool MatchingModule::match(std::vector<Particle> genSimParticles, std::vector<Particle> recoCandidates)
 {
-<<<<<<< HEAD
-  	while (!checkIsNull(genSimParticles) && !checkIsNull(recoCandidates))
-    {
-		//std::cerr << "Loop starts" << std::endl;
-		//start with a high value, only really needs to be higher than the cutoff delta R
-		double deltaRMin = std::numeric_limits<double>::max();
-=======
   std::cout << "Matching\n";
   while (!checkIsNull(genSimParticles) && !checkIsNull(recoCandidates))
     {
       std::cerr << "Loop starts" << std::endl;
       //start with a high value, only really needs to be higher than the cutoff delta R
       double deltaRMin = std::numeric_limits<double>::max();
->>>>>>> 27aa3bd0
 
 		Particle nullParticle(nullptr);
 
@@ -176,27 +168,14 @@
 
 bool MatchingModule::checkIsNull(std::vector<Particle> matching) const
 {
-<<<<<<< HEAD
-	for (auto& particle : matching)
-	{
-		if(particle.isNotNull())
-		{
-			//std::cerr << "Particle is not null" << std::endl;
-			return false;
-		}
-	}  
-	//std::cerr << "Particle is null" << std::endl;
-	return true;
-=======
-  for (auto& particle : matching)
-  {
-    if(particle.isNotNull())
-    {
-      std::cerr << "Particle is not null" << std::endl;
-      return false;
-    }
-  }  
-  std::cerr << "Particle is null" << std::endl;
-  return true;
->>>>>>> 27aa3bd0
+  	for (auto& particle : matching)
+  	{
+    	if(particle.isNotNull())
+    	{
+      	std::cerr << "Particle is not null" << std::endl;
+      	return false;
+    	}
+  	}	  
+  	std::cerr << "Particle is null" << std::endl;
+  	return true;
 }