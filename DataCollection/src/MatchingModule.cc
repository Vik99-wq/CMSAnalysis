#include "CMSAnalysis/DataCollection/interface/MatchingModule.hh"

#include "DataFormats/HepMCCandidate/interface/GenParticle.h"
#include "DataFormats/RecoCandidate/interface/RecoCandidate.h"

#include <limits>

MatchingModule::MatchingModule(double deltaRCut) :
  //genSim(genSimModule),
  //reco(recoModule),
  deltaRCutoff(deltaRCut)
{
}

bool MatchingModule::process() 
{
	//std::cerr << "ENTERING MatchingModule" << std::endl;
	matchingBestPairs.clear();

<<<<<<< HEAD
    // Make a copy so we don't modify the original
  	std::vector<Particle> genSimParticles(getInput()->getLeptons(InputModule::RecoLevel::GenSim).getParticles());
  	std::vector<Particle> recoCandidates(getInput()->getLeptons(InputModule::RecoLevel::Reco).getParticles());
  	return match(genSimParticles, recoCandidates);
=======
  // Make a copy so we don't modify the original
  std::vector<Particle> GenSimParticle(getInput()->getParticles(InputModule::RecoLevel::GenSim).getParticles());
  std::vector<Particle> recoCandidates(getInput()->getParticles(InputModule::RecoLevel::Reco).getParticles());
  return match(GenSimParticle, recoCandidates);
>>>>>>> 769f9a58
}
  
//loops through while there are still at least one gen and reco particle left that have not been matched and set to null
//std::cerr << "Hey, I'm in charge of names here" << std::endl;
bool MatchingModule::match(std::vector<Particle> genSimParticles, std::vector<Particle> recoCandidates)
{
  std::cout << "Matching\n";
  while (!checkIsNull(genSimParticles) && !checkIsNull(recoCandidates))
    {
      std::cerr << "Loop starts" << std::endl;
      //start with a high value, only really needs to be higher than the cutoff delta R
      double deltaRMin = std::numeric_limits<double>::max();

		Particle nullParticle(nullptr);

<<<<<<< HEAD
		MatchingPair pairDataList(nullParticle, nullParticle);
=======
      MatchingPair pairDataList(GenSimParticle(nullParticle), nullParticle);
>>>>>>> 769f9a58

		//counters to set the indices to if the particle is best match
		int matchingGenCounter = 0;
		int matchingRecoCounter = 0;

		//keeps track of when the best particles are assigned 
		int bestGenIndex = 0;
		int bestRecoIndex = 0;

		//std::cerr << "I'm allergic to chocolate" << std::endl;

		//goes through all possible particle combinations of gen and reco particles
      	for(auto& genParticle : genSimParticles)
		{
	  		//checks that the particle was not already matched and set to null
	  		if (genParticle.isNotNull())
	    	{
              	matchingRecoCounter = 0;  // Reset the Reco Counter
	      		for(auto& recoParticle : recoCandidates)
				{
		  			if (recoParticle.isNotNull())
		    		{
						// Casting is bad form, but we're just going to have to live with it.
						// Rewriting the code is too much work
						// Not checking the casts because they have to work
						// MatchingPair pairCandidate(dynamic_cast<const reco::GenParticle*>(genParticle),
						//dynamic_cast<const reco::RecoCandidate*>(recoParticle));
						MatchingPair pairCandidate(genParticle, recoParticle);

						//std::cerr << "I'd like to do small things like rule the world" << std::endl;
						//std::cerr << "Phi gen:" << pairCandidate.getGenParticle().phi() << std::endl;
						//std::cerr << "Eta gen:" << pairCandidate.getGenParticle().eta() << std::endl;
						//std::cerr << "pT gen:" << pairCandidate.getGenParticle().pt() << std::endl;

						//std::cerr << "Phi reco:" << pairCandidate.getRecoParticle().phi() << std::endl;
						//std::cerr << "Eta reco:" << pairCandidate.getRecoParticle().eta() << std::endl;
						//std::cerr << "pT reco:" << pairCandidate.getRecoParticle().pt() << std::endl;

						//if this delta R is better than the previous best one, keeps track of the information by assigning values ot pariDataList
						if (pairCandidate.getDeltaR() < deltaRMin)
						{
							pairDataList = pairCandidate;
							//pairDataList.setGenParticle(genParticle); 
							//pairDataList.setRecoParticle(recoParticle); 

							bestGenIndex = matchingGenCounter;
							bestRecoIndex = matchingRecoCounter;

							deltaRMin = pairDataList.getDeltaR();
							
							
							//std::cerr << "New pairCandidate assigned with DeltaR:" << pairCandidate.getDeltaR() << std::endl;

						}
		    		}
		  			++matchingRecoCounter;
				}
	    	}
	  		++matchingGenCounter;
			//if(!(pairDataList.getGenParticle().isNotNull()))
			//{
				//std::cerr << "NULL GEN PARTICLE" << std::endl;
			//}
			//else
			//{
				//std::cerr << "GOOD GEN" << std::endl;
			//}
			//if(!(pairDataList.getRecoParticle().isNotNull()))
			//{
				//std::cerr << "NULL RECO PARTICLE" << std::endl;
			//}
			//else
			//{
				//std::cerr << "GOOD RECO" << std::endl;
			//}
			//std::cerr << "It's tea, not leaf water" << std::endl;
		
		}

		// For each loop ends here
		//std::cerr << "for each loop ends" << std::endl;
		//makes an additional delta R cut and fills matching best pairs, resets values for the next loop
		//checks if the final (and best) delta R value for the matches passes the cut
      	if(deltaRMin < deltaRCutoff)
		{
			//std::cerr << "between if statements" << std::endl;
			//keeps track of that match by adding it to the vector that will be returned
			if(pairDataList.getGenParticle().isNotNull() && pairDataList.getRecoParticle().isNotNull())
			{
				matchingBestPairs.addMatchingPair(pairDataList);
				//std::cerr << "New best match assigned // DeltaRMin: " << deltaRMin << std::endl;
			}
			
 		}
		//added to check deltaR cutoff
		//else 
		//{
		//std::cerr << "FAILED DELTA R CUTOFF // deltaR: " << deltaRMin << std::endl;
		
		//}
		// else
		// 	{
		// 	  std::cout << "DeltaR Cutoff FAILED! Gen Sim CS = " + std::to_string(genSimCS) << std::endl;
		// 	}

		//sets the best matches to null so they are not matched again
		
		genSimParticles.at(bestGenIndex) = nullParticle;
		recoCandidates.at(bestRecoIndex) = nullParticle;

		//std::cerr << "Cabbages" << std::endl;

    }

	// if (!checkIsNull(genSimParticles) && checkIsNull(recoCandidates))
	//   {
	//     for (auto& particle : genSimParticles)
	// 	{
	// 	  if (particle)
	// 	    {
	// 	      std::cout << "Unmatched Particles Eta: " << particle->eta() << std::endl;
	// 	    }
	// 	}
	//   }
		
	//std::cerr << "EXITING MatchingModule" << std::endl;
	return true;
}

bool MatchingModule::checkIsNull(std::vector<Particle> matching) const
{
  	for (auto& particle : matching)
  	{
    	if(particle.isNotNull())
    	{
      	std::cerr << "Particle is not null" << std::endl;
      	return false;
    	}
  	}	  
  	std::cerr << "Particle is null" << std::endl;
  	return true;
}<|MERGE_RESOLUTION|>--- conflicted
+++ resolved
@@ -17,37 +17,26 @@
 	//std::cerr << "ENTERING MatchingModule" << std::endl;
 	matchingBestPairs.clear();
 
-<<<<<<< HEAD
-    // Make a copy so we don't modify the original
-  	std::vector<Particle> genSimParticles(getInput()->getLeptons(InputModule::RecoLevel::GenSim).getParticles());
-  	std::vector<Particle> recoCandidates(getInput()->getLeptons(InputModule::RecoLevel::Reco).getParticles());
-  	return match(genSimParticles, recoCandidates);
-=======
   // Make a copy so we don't modify the original
   std::vector<Particle> GenSimParticle(getInput()->getParticles(InputModule::RecoLevel::GenSim).getParticles());
   std::vector<Particle> recoCandidates(getInput()->getParticles(InputModule::RecoLevel::Reco).getParticles());
   return match(GenSimParticle, recoCandidates);
->>>>>>> 769f9a58
 }
   
 //loops through while there are still at least one gen and reco particle left that have not been matched and set to null
 //std::cerr << "Hey, I'm in charge of names here" << std::endl;
 bool MatchingModule::match(std::vector<Particle> genSimParticles, std::vector<Particle> recoCandidates)
 {
-  std::cout << "Matching\n";
+  // std::cout << "Matching\n";
   while (!checkIsNull(genSimParticles) && !checkIsNull(recoCandidates))
     {
-      std::cerr << "Loop starts" << std::endl;
+      // std::cerr << "Loop starts" << std::endl;
       //start with a high value, only really needs to be higher than the cutoff delta R
       double deltaRMin = std::numeric_limits<double>::max();
 
 		Particle nullParticle(nullptr);
 
-<<<<<<< HEAD
 		MatchingPair pairDataList(nullParticle, nullParticle);
-=======
-      MatchingPair pairDataList(GenSimParticle(nullParticle), nullParticle);
->>>>>>> 769f9a58
 
 		//counters to set the indices to if the particle is best match
 		int matchingGenCounter = 0;
@@ -183,10 +172,10 @@
   	{
     	if(particle.isNotNull())
     	{
-      	std::cerr << "Particle is not null" << std::endl;
+      	//std::cerr << "Particle is not null" << std::endl;
       	return false;
     	}
   	}	  
-  	std::cerr << "Particle is null" << std::endl;
+  	//std::cerr << "Particle is null" << std::endl;
   	return true;
 }