--- conflicted
+++ resolved
@@ -4,12 +4,7 @@
 #include "DataFormats/Math/interface/deltaR.h"
 #include "CMSAnalysis/DataCollection/interface/InputModule.hh"
 #include "CMSAnalysis/DataCollection/interface/GenSimSimpleImplementation.hh"
-<<<<<<< HEAD
-=======
 #include <iostream>
-
-using namespace std;
->>>>>>> 623ce669
 
 GenSimDeltaRHist::GenSimDeltaRHist(const std::string& iname, int iNBins, double iminimum, double imaximum):
  HistogramPrototype1D(iname, iNBins, iminimum, imaximum)
@@ -24,14 +19,11 @@
   //particles = GetInput() from input module?
   //not in particle.cc, just pdgid == 4900022 for identifying dark photons
   auto particles = getInput()->getParticles(InputModule::RecoLevel::GenSim, ParticleType::darkPhoton());
-<<<<<<< HEAD
-=======
   //
   // particles is an empty vector,
   //std::cout<<particles[0];
   //only getting dark photons breaks
   //, ParticleType::darkPhoton()
->>>>>>> 623ce669
 
   //loop through number of events to get all final daughters
   //finalDaughter(0...1...2...)
@@ -64,11 +56,8 @@
 
     std::vector<Particle> leptons;
     //looping through lepton decays (should be only 2) and pushing to lepton list
-<<<<<<< HEAD
-=======
     //std::cout<<"ParticleType: " << particle.getName() << "\n";
     //std::cout<<"Daughters: " << particle.numberOfDaughters() << "\n";
->>>>>>> 623ce669
 
     for (int j = 0; j < particle.numberOfDaughters(); ++j)
     {
