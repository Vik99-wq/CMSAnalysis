#include <iostream>

#include "CMSAnalysis/DataCollection/interface/MatchingModule.hh"
#include "CMSAnalysis/DataCollection/interface/LeptonEfficiency.hh"

LeptonEfficiency::LeptonEfficiency(const std::shared_ptr<MatchingModule> imatchModule):
  EfficiencyModule(),
  matchModule(imatchModule)
  ,recoMuons(0)
  ,genSimMuons(0)
  ,recoElectrons(0)
  ,genSimElectrons(0)
{
}

bool LeptonEfficiency::process()
{
  auto genSim = getInput()->getLeptons(InputModule::RecoLevel::GenSim);
<<<<<<< HEAD
  if(getInput()){
    //std::cout << "Pointer is full\n"; ##I Commented This##
  }
=======

>>>>>>> 857933b4
  

  for(const auto &particle : genSim.getParticles())
  {
<<<<<<< HEAD
    //std::cout << "LeptonEfficiency22";
=======
>>>>>>> 857933b4

    auto type = particle.getType();
    if(type == ParticleType::electron())
	  {
	    genSimElectrons++;
<<<<<<< HEAD
      //std::cout << "LeptonEfficiency28";
=======
>>>>>>> 857933b4

	  }
    else if(type == ParticleType::muon())
	  {
	    genSimMuons++;
<<<<<<< HEAD
      //std::cout << "LeptonEfficiency34";
=======
>>>>>>> 857933b4
	  }
  }

  const MatchingPairCollection& matched = matchModule->getMatchingBestPairs();

  auto particles = matched.getRecoParticles().getParticles();
  for(const auto &particle : particles)
  {
    if(particle.isNotNull())
    {
      auto type = particle.getType();
      if(type == ParticleType::electron())
      {
        recoElectrons++;
      }
    else if(type == ParticleType::muon())
      {
        recoMuons++;
      }
    }
  }
  return true;
}

void LeptonEfficiency::finalize()
{
  std::string muonOutputString = std::to_string(recoMuons/(double)genSimMuons);
  writeText(muonOutputString, "Muon Efficiency");

  std::string electronOutputString = std::to_string(recoElectrons/(double)genSimElectrons);
  writeText(electronOutputString, "Electron Efficiency");
}<|MERGE_RESOLUTION|>--- conflicted
+++ resolved
@@ -16,39 +16,20 @@
 bool LeptonEfficiency::process()
 {
   auto genSim = getInput()->getLeptons(InputModule::RecoLevel::GenSim);
-<<<<<<< HEAD
-  if(getInput()){
-    //std::cout << "Pointer is full\n"; ##I Commented This##
-  }
-=======
-
->>>>>>> 857933b4
   
 
   for(const auto &particle : genSim.getParticles())
   {
-<<<<<<< HEAD
-    //std::cout << "LeptonEfficiency22";
-=======
->>>>>>> 857933b4
 
     auto type = particle.getType();
     if(type == ParticleType::electron())
 	  {
 	    genSimElectrons++;
-<<<<<<< HEAD
-      //std::cout << "LeptonEfficiency28";
-=======
->>>>>>> 857933b4
 
 	  }
     else if(type == ParticleType::muon())
 	  {
 	    genSimMuons++;
-<<<<<<< HEAD
-      //std::cout << "LeptonEfficiency34";
-=======
->>>>>>> 857933b4
 	  }
   }
 
