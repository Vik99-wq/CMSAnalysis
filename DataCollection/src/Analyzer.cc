#include "CMSAnalysis/DataCollection/interface/Analyzer.hh"

#include <fstream>
#include <iostream>
#include <sstream>
#include <unordered_set>

#include "TFile.h"
#include "TH1.h"

#include "CMSAnalysis/DataCollection/interface/AnalysisModule.hh"
#include "CMSAnalysis/DataCollection/interface/EventLoader.hh"
#include "CMSAnalysis/DataCollection/interface/FilterModule.hh"
#include "CMSAnalysis/DataCollection/interface/Module.hh"
#include "CMSAnalysis/DataCollection/interface/ProductionModule.hh"
#include "CMSAnalysis/DataCollection/interface/TDisplayText.h"
#include "DataFormats/FWLite/interface/Event.h"
#include "FWCore/Framework/interface/Event.h"

Analyzer::Analyzer() : eventLoader(), input(&eventLoader) {}

void Analyzer::run(const std::string &configFile, const std::string &outputFile,
                   int outputEvery, int nFiles) {
  // This keeps the histograms separate from the files they came from, avoiding
  // much silliness
  TH1::AddDirectory(kFALSE);
  TH1::SetDefaultSumw2(kTRUE);

  // Get a list of FileParams objects
  auto fileparams = inputFiles(configFile);
  eventLoader.setOutputEvery(outputEvery);

  // Initialize all modules
  for (auto module : getAllModules()) {
    module->setInput(&input);
    module->initialize();
  }

  // A list of all the filters we used
  std::unordered_set<std::string> filterNames;

  int numOfEvents = 0;

  for (auto &filepar : fileparams) {
    // Set the static FileParams object so the modules know the file parameters
    Module::setFileParams(filepar);

    // Get a list of Root files
    auto files = filepar.fileVector();
    std::cout << "# of root files: " << files.size() << std::endl;

    int fileCounter = 0;

    for (auto &filename : files) {
      fileCounter += 1;

<<<<<<< HEAD
      // Open files with rootxd
      const std::string eossrc = "root://cmsxrootd.fnal.gov//";

      std::string fileStr = eossrc + filename;
      TFile *file = TFile::Open(fileStr.c_str(), "READ");
      if (!file) {
        std::cout << "File " << fileStr << " not found!\n";
        continue;
=======
	  // Open files with rootxd
	  const std::string eossrc = "root://cmsxrootd.fnal.gov//";

	  std::string fileStr = eossrc + filename;
	  TFile* file = TFile::Open(fileStr.c_str(), "READ");
	  if (!file)
	    {
	      std::cout << "File " << fileStr << " not found!\n";
	      continue;
	    }
    
    eventLoader.changeFile(file);

    while(true)
    {
      if (eventLoader.getFile()->isDone())
      {
        break;
>>>>>>> cf8f589d
      }

      eventLoader.changeFile(file);
      while (true) {
        if (eventLoader.getFile()->isDone()) {
          break;
        }
        ++numOfEvents;
        // eventLoader.getLeptons();
        bool continueProcessing = true;
        for (auto module : productionModules) {
          if (!module->processEvent()) {
            continueProcessing = false;
            break;
          }
        }
        std::string filterString;
        for (auto module : filterModules) {
          if (!module->processEvent()) {
            continueProcessing = false;
            break;
          } else {
            filterString += module->getFilterString();
          }
        }
        if (continueProcessing) {
          filterNames.insert(filterString);
          for (auto module : analysisModules) {
            module->setFilterString(filterString);
            module->processEvent();
          }
        }
        eventLoader.getFile()->nextEvent();
      }

      /*  // Extract events
       fwlite::Event ev(file);

       std::cerr << "Events: " << ev.size() << std::endl;

       numOfEvents += ev.size();

       int ievt = 0;

       for (ev.toBegin(); !ev.atEnd(); ++ev, ++ievt)
         {
           const edm::EventBase& event = ev;

           if (outputEvery != 0 && ievt > 0 && ievt % outputEvery == 0)
             std::cout << "Processing event: " << ievt << std::endl;

           // Run all production modules
           bool continueProcessing = true;
           for (auto module : productionModules)
             {
               if (!module->processEvent(event))
                 {
                   continueProcessing = false;
                   //std::cout << "continueProcessing: " << continueProcessing
       << "\n" << std::endl; break;
                 }
             }

           // Run all filter modules and get filter string
           std::string filterString;
           for (auto module : filterModules)
             {
               if (!module->processEvent(event))
                 {
                   continueProcessing = false;
                   break;
                 }
               else
                 {
                   filterString += module->getFilterString();
                 }
             }

           if (!continueProcessing)
             continue;

           // Keep track of the filters we are using (multiple insertions
           // will cause no effect on a map)
           filterNames.insert(filterString);

           // Run all analysis modules
           for (auto module : analysisModules)
             {
               // Set the filter string first
               module->setFilterString(filterString);
               module->processEvent(event);
             }
         } */

      delete file;

      if (nFiles != -1 && fileCounter >= nFiles) {
        break;
      }
    }
<<<<<<< HEAD
    std::cout << "Events Processed: " << numOfEvents << std::endl;
  }

  // Finalize the modules
  for (auto module : productionModules) {
    module->finalize();
  }
  for (auto module : filterModules) {
    module->finalize();
  }
  TFile *outputRootFile = new TFile(outputFile.c_str(), "RECREATE");

=======
	}
      std::cout << "Events Processed: " << numOfEvents << std::endl;
    }      
  
    // Create the output file
  TFile* outputRootFile = new TFile(outputFile.c_str(), "RECREATE");

  // Finalize the modules
  for (auto module : productionModules)
    {
      module->finalize();
    }
  for (auto module : filterModules)
    {
      module->finalize();
    }
 
>>>>>>> cf8f589d
  // Finalize separately for each filterString, to be safe
  for (auto module : analysisModules) {
    module->doneProcessing();

    for (auto &str : filterNames) {
      module->setFilterString(str);
      module->finalize();
    }

    // Write the output
    module->writeAll();
  }

  // Write total number of events
  auto eventsText = new TDisplayText(std::to_string(numOfEvents).c_str());
  eventsText->Write("NEvents");

  // Clean up
  outputRootFile->Close();

  delete outputRootFile;
}

std::vector<std::string> Analyzer::parseLine(std::ifstream &txtFile) const {
  std::string line;
  std::getline(txtFile, line);

  // seperates each line by whitespace (tabs)
  std::istringstream stream(line);

  std::vector<std::string> category;

  int counter = 0;
  while (stream) {
    std::string word;
    stream >> word;

    // occasionally added empty strings to the vector which caused a runtime
    // error
    if (counter > 0 and word.size() > 0) {
      category.push_back(word);
    }
    ++counter;
  }

  return category;
}

std::vector<FileParams> Analyzer::inputFiles(const std::string &txtFile) const {
  std::ifstream inputFiles(txtFile);

  if (!inputFiles) {
    throw std::runtime_error("File " + txtFile + " not found!");
  }

  // each vector contains the options selected in "pickFiles.txt"
  //  Configuration file must be in this order
  auto process = parseLine(inputFiles);
  auto year = parseLine(inputFiles);
  auto lepton = parseLine(inputFiles);
  auto mass = parseLine(inputFiles);
  auto lambda = parseLine(inputFiles);
  auto interference = parseLine(inputFiles);
  auto helicity = parseLine(inputFiles);

  std::vector<FileParams> params;

  // adds all of the files to a larger vector that is seperated by mass cuts
  for (auto &processStr : process)
    for (auto &yearStr : year) {
      for (auto &leptonStr : lepton) {
        for (auto &lambdaStr : lambda) {
          for (auto &interferenceStr : interference) {
            for (auto &helicityStr : helicity) {
              for (auto &massStr : mass) {
                // based on the options selected, it adds the respective files
                // following the standard naming system
                params.push_back(FileParams(processStr, yearStr, helicityStr,
                                            interferenceStr, massStr, lambdaStr,
                                            leptonStr));
              }
            }
          }
        }
      }
    }

  std::cout << params[0].getFileKey() << std::endl;
  return params;
}

std::vector<std::shared_ptr<Module>> Analyzer::getAllModules() const {
  std::vector<std::shared_ptr<Module>> modules;
  for (auto mod : productionModules) {
    modules.push_back(mod);
  }
  for (auto mod : filterModules) {
    modules.push_back(mod);
  }
  for (auto mod : analysisModules) {
    modules.push_back(mod);
  }
  return modules;
}<|MERGE_RESOLUTION|>--- conflicted
+++ resolved
@@ -54,18 +54,8 @@
     for (auto &filename : files) {
       fileCounter += 1;
 
-<<<<<<< HEAD
       // Open files with rootxd
       const std::string eossrc = "root://cmsxrootd.fnal.gov//";
-
-      std::string fileStr = eossrc + filename;
-      TFile *file = TFile::Open(fileStr.c_str(), "READ");
-      if (!file) {
-        std::cout << "File " << fileStr << " not found!\n";
-        continue;
-=======
-	  // Open files with rootxd
-	  const std::string eossrc = "root://cmsxrootd.fnal.gov//";
 
 	  std::string fileStr = eossrc + filename;
 	  TFile* file = TFile::Open(fileStr.c_str(), "READ");
@@ -82,121 +72,76 @@
       if (eventLoader.getFile()->isDone())
       {
         break;
->>>>>>> cf8f589d
       }
-
-      eventLoader.changeFile(file);
-      while (true) {
-        if (eventLoader.getFile()->isDone()) {
-          break;
-        }
-        ++numOfEvents;
-        // eventLoader.getLeptons();
-        bool continueProcessing = true;
-        for (auto module : productionModules) {
-          if (!module->processEvent()) {
-            continueProcessing = false;
-            break;
-          }
-        }
-        std::string filterString;
-        for (auto module : filterModules) {
-          if (!module->processEvent()) {
-            continueProcessing = false;
-            break;
-          } else {
-            filterString += module->getFilterString();
-          }
-        }
-        if (continueProcessing) {
-          filterNames.insert(filterString);
-          for (auto module : analysisModules) {
-            module->setFilterString(filterString);
-            module->processEvent();
-          }
-        }
-        eventLoader.getFile()->nextEvent();
-      }
-
-      /*  // Extract events
-       fwlite::Event ev(file);
-
-       std::cerr << "Events: " << ev.size() << std::endl;
-
-       numOfEvents += ev.size();
-
-       int ievt = 0;
-
-       for (ev.toBegin(); !ev.atEnd(); ++ev, ++ievt)
-         {
-           const edm::EventBase& event = ev;
-
-           if (outputEvery != 0 && ievt > 0 && ievt % outputEvery == 0)
-             std::cout << "Processing event: " << ievt << std::endl;
-
-           // Run all production modules
-           bool continueProcessing = true;
-           for (auto module : productionModules)
-             {
-               if (!module->processEvent(event))
-                 {
-                   continueProcessing = false;
-                   //std::cout << "continueProcessing: " << continueProcessing
-       << "\n" << std::endl; break;
-                 }
-             }
-
-           // Run all filter modules and get filter string
-           std::string filterString;
-           for (auto module : filterModules)
-             {
-               if (!module->processEvent(event))
-                 {
-                   continueProcessing = false;
-                   break;
-                 }
-               else
-                 {
-                   filterString += module->getFilterString();
-                 }
-             }
-
-           if (!continueProcessing)
-             continue;
-
-           // Keep track of the filters we are using (multiple insertions
-           // will cause no effect on a map)
-           filterNames.insert(filterString);
-
-           // Run all analysis modules
-           for (auto module : analysisModules)
-             {
-               // Set the filter string first
-               module->setFilterString(filterString);
-               module->processEvent(event);
-             }
-         } */
-
-      delete file;
-
-      if (nFiles != -1 && fileCounter >= nFiles) {
-        break;
-      }
-    }
-<<<<<<< HEAD
+    }
     std::cout << "Events Processed: " << numOfEvents << std::endl;
   }
 
-  // Finalize the modules
-  for (auto module : productionModules) {
-    module->finalize();
-  }
-  for (auto module : filterModules) {
-    module->finalize();
-  }
-  TFile *outputRootFile = new TFile(outputFile.c_str(), "RECREATE");
-
-=======
+	 /*  // Extract events
+	  fwlite::Event ev(file);
+
+	  std::cerr << "Events: " << ev.size() << std::endl;
+
+	  numOfEvents += ev.size();
+      
+	  int ievt = 0;
+
+	  for (ev.toBegin(); !ev.atEnd(); ++ev, ++ievt)
+	    {
+	      const edm::EventBase& event = ev;
+
+	      if (outputEvery != 0 && ievt > 0 && ievt % outputEvery == 0) 
+		std::cout << "Processing event: " << ievt << std::endl; 
+
+	      // Run all production modules
+	      bool continueProcessing = true;
+	      for (auto module : productionModules)
+		{
+		  if (!module->processEvent(event))
+		    {
+		      continueProcessing = false;
+		      //std::cout << "continueProcessing: " << continueProcessing << "\n" << std::endl; 
+		      break;
+		    }
+		}
+
+	      // Run all filter modules and get filter string
+	      std::string filterString;
+	      for (auto module : filterModules)
+		{
+		  if (!module->processEvent(event))
+		    {
+		      continueProcessing = false;
+		      break;
+		    }
+		  else
+		    {
+		      filterString += module->getFilterString();
+		    }
+		}
+
+	      if (!continueProcessing)
+		continue;
+
+	      // Keep track of the filters we are using (multiple insertions
+	      // will cause no effect on a map)
+	      filterNames.insert(filterString);
+
+	      // Run all analysis modules
+	      for (auto module : analysisModules)
+		{
+		  // Set the filter string first
+		  module->setFilterString(filterString);
+		  module->processEvent(event);
+		}
+	    } */
+
+	  delete file;
+
+    if (nFiles != -1 && fileCounter >= nFiles)
+    {
+      break;
+    }
 	}
       std::cout << "Events Processed: " << numOfEvents << std::endl;
     }      
@@ -214,7 +159,6 @@
       module->finalize();
     }
  
->>>>>>> cf8f589d
   // Finalize separately for each filterString, to be safe
   for (auto module : analysisModules) {
     module->doneProcessing();
