--- conflicted
+++ resolved
@@ -16,33 +16,23 @@
 #include "DataFormats/FWLite/interface/Event.h"
 #include "CMSAnalysis/DataCollection/interface/Module.hh"
 #include "CMSAnalysis/DataCollection/interface/TDisplayText.h"
-<<<<<<< HEAD
-#include "CMSAnalysis/DataCollection/interface/EventLoaderInputModule.hh"
+#include "CMSAnalysis/DataCollection/interface/ProcessDictionary.hh"
 
 Analyzer::Analyzer() :
   eventLoader(),
   input(new EventLoaderInputModule(&eventLoader))
-  {}
-Analyzer::Analyzer(const Analyzer& analyzer) {
-  eventLoader = analyzer.eventLoader;
-  input = analyzer.input;
-}
-Analyzer::~Analyzer()
-{
-  std::cout << input << "\n";
-  delete input;
-}
-=======
-#include "CMSAnalysis/DataCollection/interface/ProcessDictionary.hh"
-
-Analyzer::Analyzer() :
-  eventLoader(),
-  input(&eventLoader)
   {
     dictionary.loadProcesses("textfiles/processes.txt");
   }
-
->>>>>>> 71feb71d
+// Analyzer::Analyzer(const Analyzer& analyzer) {
+//   eventLoader = analyzer.eventLoader;
+//   input = analyzer.input;
+// }
+Analyzer::~Analyzer()
+{
+  delete input;
+}
+
 void Analyzer::run(const std::string& configFile, const std::string& outputFile, int outputEvery, int nFiles)
 {
   // This keeps the histograms separate from the files they came from, avoiding much silliness
