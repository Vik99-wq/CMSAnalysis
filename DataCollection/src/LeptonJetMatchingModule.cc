--- conflicted
+++ resolved
@@ -13,22 +13,17 @@
 bool LeptonJetMatchingModule::process()
 {
     matchingPairs.clear();
-<<<<<<< HEAD
-    std::vector<Particle> genSimParticles(getInput()->getParticles(InputModule::RecoLevel::GenSim, Particle::Type::DarkPhoton).getParticles());
-    //std::cout << "Ljet matching (GenSim).\n";
-=======
     std::vector<Lepton> temp(getInput()->getLeptons(InputModule::RecoLevel::GenSim).getParticles());
     std::vector<Particle> genSimParticles(temp.begin(), temp.end());
->>>>>>> 769f9a58
     std::vector<LeptonJet> recoLeptonJets(lepJet->getLeptonJets());
     std::vector<Particle> lJets;
     for (LeptonJet lJet:recoLeptonJets)
     {
       lJets.push_back(lJet);
-      std::cout << "LJet Matching: lJet list size:" << lJets.size() << "\n";
+      //std::cout << "LJet Matching: lJet list size:" << lJets.size() << "\n";
     }
-    std::cout << "Size of genSimParticles: " << genSimParticles.size() << "\n";
-    std::cout << "Size of recoLeptonJets: " << recoLeptonJets.size() << "\n";
+    //std::cout << "Size of genSimParticles: " << genSimParticles.size() << "\n";
+    //std::cout << "Size of recoLeptonJets: " << recoLeptonJets.size() << "\n";
     MatchingModule::match(genSimParticles, lJets);
     lepJetSize += getMatchingPairs().size();
     genSize += genSimParticles.size();
