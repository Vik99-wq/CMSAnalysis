--- conflicted
+++ resolved
@@ -13,17 +13,9 @@
   std::string returnString; 
   if(numberOfLeptonJets == 0) {
     returnString = "No Jets ";
-<<<<<<< HEAD
-    //std::cout<< "No Jets \n";
   }
   else if(numberOfLeptonJets > 0){
     returnString = "Jet Detected ";
-    //std::cout<< "Jets Detected \n";
-=======
-  }
-  else if(numberOfLeptonJets > 0){
-    returnString = "Jet Detected ";
->>>>>>> 623ce669
 
   }
   else {
