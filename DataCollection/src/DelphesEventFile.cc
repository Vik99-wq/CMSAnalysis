--- conflicted
+++ resolved
@@ -55,28 +55,14 @@
     treeReader.Next(); 
 }
 
-<<<<<<< HEAD
-std::string DelphesEventFile::getTreeName() 
-{
-    return "myana/mytree";
-=======
 void DelphesEventFile::nextEvent()
 {
     treeReader.Next(); 
     setEventCount(getEventCount() + 1);
->>>>>>> b82a744b
 }
 
 ParticleCollection<GenSimParticle> DelphesEventFile::getGenSimParticles() const
 {
-<<<<<<< HEAD
-        ParticleCollection<GenSimParticle> genParticles;
-        for (int i = 0; i < *gen_size; i++)
-        {
-        if (gen_status[i] != 1)
-            continue;
-
-=======
     ParticleCollection<GenSimParticle> genParticles;
     for (Int_t i = 0; i < *gen_size; i++) // iterator type must be defined by template to allow comparison with the size variable
     {
@@ -84,7 +70,6 @@
         {
             continue;
         }
->>>>>>> b82a744b
         int charge = -1;
         if (gen_pid[i] < 0)
         {
@@ -94,19 +79,6 @@
         {
             charge = 0;
         }
-<<<<<<< HEAD
-                //std::cout << "Tree Event File: about to add particles\n";
-        genParticles.addParticle(Particle(
-        reco::Candidate::LorentzVector(math::PtEtaPhiMLorentzVector(gen_pt[i],
-                                                                        gen_eta[i], gen_phi[i], gen_mass[i])),
-            charge, Particle::identifyType(gen_pid[i]),gen_pid[i],gen_status[i],gen_m1[i],gen_m2[i],gen_d1[i],gen_d2[i],0)); //not sure if relIso, last parameter, should be set to 0 
-        }
-    return genParticles;
-}
-
-DelphesEventFile::BranchNames DelphesEventFile::getTreeBranches() {
-    BranchNames delphesBranches;
-=======
         genParticles.addParticle(
             Particle(
                 reco::Candidate::LorentzVector(math::PtEtaPhiMLorentzVector(gen_pt[i],gen_eta[i], gen_phi[i], gen_mass[i])),
@@ -116,7 +88,6 @@
     }
     return genParticles;
 }
->>>>>>> b82a744b
 
 ParticleCollection<Particle> DelphesEventFile::getRecoParticles() const
 {
