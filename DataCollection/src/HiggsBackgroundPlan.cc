#include "CMSAnalysis/DataCollection/interface/HiggsBackgroundPlan.hh"

#include <iostream>
#include <memory>

#include "TROOT.h"
#include "TSystem.h"

#include "CMSAnalysis/DataCollection/interface/Analyzer.hh"
#include "CMSAnalysis/DataCollection/interface/DoubleElectronTrigger.hh"
#include "CMSAnalysis/DataCollection/interface/DoubleMuonTrigger.hh"
#include "CMSAnalysis/DataCollection/interface/HistogramOutputModule.hh"
#include "CMSAnalysis/DataCollection/interface/LocalEventInputModule.hh"
#include "CMSAnalysis/DataCollection/interface/LeptonFilter.hh"
#include "CMSAnalysis/DataCollection/interface/HiggsLeptonEfficiency.hh"
#include "CMSAnalysis/DataCollection/interface/MatchingModule.hh"
#include "CMSAnalysis/DataCollection/interface/METHist.hh"
#include "CMSAnalysis/DataCollection/interface/METModule.hh"
#include "CMSAnalysis/DataCollection/interface/NLeptonsFilter.hh"
#include "CMSAnalysis/DataCollection/interface/NLeptonsHist.hh"
#include "CMSAnalysis/DataCollection/interface/SameSignInvariantMassHist.hh"
#include "CMSAnalysis/DataCollection/interface/SingleElectronTrigger.hh"
#include "CMSAnalysis/DataCollection/interface/SingleMuonTrigger.hh"
#include "CMSAnalysis/DataCollection/interface/SnowmassCutFilter.hh"
#include "CMSAnalysis/DataCollection/interface/SnowmassLeptonSelector.hh"
#include "CMSAnalysis/DataCollection/interface/Histograms.hh"
#include "CMSAnalysis/DataCollection/interface/TriggerModule.hh"
#include "CMSAnalysis/DataCollection/interface/TripleMuonTrigger.hh"
#include "CMSAnalysis/DataCollection/interface/TwoInvariantMassesHist.hh"
#include "CMSAnalysis/DataCollection/interface/BJetFilter.hh"
#include "CMSAnalysis/DataCollection/interface/EventModule.hh"
#include "CMSAnalysis/DataCollection/interface/PASSelector.hh"
#include "CMSAnalysis/DataCollection/interface/QuarkoniaCut.hh"
#include "CMSAnalysis/DataCollection/interface/ZVetoCut.hh"
#include "CMSAnalysis/DataCollection/interface/FourLeptonCut.hh"
#include "CMSAnalysis/DataCollection/interface/HiggsCutsSelector.hh"
#include "CMSAnalysis/DataCollection/interface/HiggsCut.hh"
#include "CMSAnalysis/DataCollection/interface/HPlusPlusDecayFilter.hh"
#include "CMSAnalysis/DataCollection/interface/GenSimEventDumpModule.hh"
#include "CMSAnalysis/DataCollection/interface/HPlusPlusDecayFilter.hh"
#include "CMSAnalysis/DataCollection/interface/FilterStringModule.hh"

using std::make_shared;

void HiggsBackgroundPlan::initialize()
{
    
    Analyzer& analyzer = getAnalyzer();
    
    auto eventMod = make_shared<EventModule>();
    //auto pasSelector = make_shared<PASSelector>();
    auto higgsCutsSelector = make_shared<HiggsCutsSelector>();
    auto higgsCut = make_shared<HiggsCut>();
    auto eventDump = make_shared<GenSimEventDumpModule>();
    //auto fourLeptonCut = make_shared<FourLeptonCut>();
    //auto zVetoCut = make_shared<ZVetoCut>();
    //auto quarkoniaCut = make_shared<QuarkoniaCut>();

    //eventMod->addSelector(pasSelector);
    eventMod->addSelector(higgsCutsSelector);
    eventMod->addCut(higgsCut);
    //eventMod->addCut(fourLeptonCut);
    //eventMod->addCut(zVetoCut);
    //eventMod->addCut(quarkoniaCut);

    auto matchMod = make_shared<MatchingModule>();
    auto triggerMod = make_shared<TriggerModule>();
    auto metMod = make_shared<METModule>();
    auto bJetFilter = make_shared<BJetFilter>();
    auto higgsFilter = make_shared<HPlusPlusDecayFilter>(InputModule::RecoLevel::Reco);

    auto recoDecayFilter = make_shared<HPlusPlusDecayFilter>(InputModule::RecoLevel::Reco);
    auto genSimDecayFilter = make_shared<HPlusPlusDecayFilter>(InputModule::RecoLevel::GenSim);
    analyzer.addFilterModule(recoDecayFilter);
    analyzer.addFilterModule(genSimDecayFilter);
    auto filterStringModule = make_shared<FilterStringModule>();
    analyzer.addAnalysisModule(filterStringModule);
    


    auto nLeptonsFilter = make_shared<NLeptonsFilter>();
    
    auto histMod = make_shared<HistogramOutputModule>();
    //auto leptonEfficiency = make_shared<LeptonEfficiency>(matchMod);

    auto nLeptonsHist = make_shared<NLeptonsHist>(matchMod, "Matched Leptons", 10, 0, 10);

    auto sameSignInvMassHist = make_shared<SameSignInvariantMassHist>(InputModule::RecoLevel::GenSim, "Electron GenSim Same Sign Invariant Mass", 100, 0, 1000, false, false);
    auto elecGenSimSameSignInvMassHist = make_shared<SameSignInvariantMassHist>(InputModule::RecoLevel::GenSim, "Electron GenSim Same Sign Invariant Mass", 100, 0, 1000, false, false);
    auto elecRecoSameSignInvMassHist = make_shared<SameSignInvariantMassHist>(InputModule::RecoLevel::Reco, "Electron Reco Same Sign Invariant Mass", 1000, 0, 2000, false, false);
    auto muonGenSimSameSignInvMassHist = make_shared<SameSignInvariantMassHist>(InputModule::RecoLevel::GenSim, "Muon GenSim Same Sign Invariant Mass", 100, 0, 1000, false, false);
    auto muonRecoSameSignInvMassHist = make_shared<SameSignInvariantMassHist>(InputModule::RecoLevel::Reco, "Muon Reco Same Sign Invariant Mass", 1000, 0, 2000, false, false);
    //auto positiveNegativeInvMassHist = make_shared<TwoInvariantMassesHist>("Reco Invariant Mass Background", 100, 100, 0, 0, 2000, 2000);

    auto eventHistMod = eventMod->getHistogramModule();
    
    //eventHistMod->addHistogram(recoSameSignInvMassHist);

    auto elecRecoPt = make_shared<PtHist>(InputModule::RecoLevel::Reco, "Electron Reco Leading lepton pT", 500, 0, 1000);
    auto elecGenSimPt = make_shared<PtHist>(InputModule::RecoLevel::GenSim, "Electron GenSim Leading lepton pT", 500, 0, 1000);
    auto muonRecoPt = make_shared<PtHist>(InputModule::RecoLevel::Reco, "Muon Reco Leading lepton pT", 500, 0, 1000);
    auto muonGenSimPt = make_shared<PtHist>(InputModule::RecoLevel::GenSim, "Muon GenSim Leading lepton pT", 500, 0, 1000);
    //auto recoInvMass = make_shared<InvariantMassHist>(InputModule::RecoLevel::Reco, "Opposite-sign dilepton mass", 1000, 0, 2000);
    auto elecMetHist = make_shared<METHist>(metMod, "MET", 500, 0, 1000);
    // Add the histogram(s) created above to histMod
    // histMod->addHistogram(elecRecoPt);
    // histMod->addHistogram(elecGenSimPt);
    // histMod->addHistogram(muonRecoPt);
    // histMod->addHistogram(muonGenSimPt);
    // histMod->addHistogram(elecGenSimSameSignInvMassHist);
    // histMod->addHistogram(elecRecoSameSignInvMassHist);
    // histMod->addHistogram(muonGenSimSameSignInvMassHist);
    // histMod->addHistogram(muonRecoSameSignInvMassHist);
    // //histMod->addHistogram(recoInvMass);
    // histMod->addHistogram(elecMetHist);
    // histMod->addHistogram(muonMetHist);

    //auto elecRecoSameSignInvMassHist = make_shared<SameSignInvariantMassHist>(InputModule::RecoLevel::Reco, "Electron Reco Same Sign Invariant Mass", 1000, 0, 2000, false, false);
    auto elecPositiveNegativeInvMassHist = make_shared<TwoInvariantMassesHist>("Electron Reco Invariant Mass Background", 100, 100, 0, 0, 2000, 2000);
    //auto muonRecoSameSignInvMassHist = make_shared<SameSignInvariantMassHist>(InputModule::RecoLevel::Reco, "Muon Reco Same Sign Invariant Mass", 1000, 0, 2000, false, false);
    auto muonPositiveNegativeInvMassHist = make_shared<TwoInvariantMassesHist>("Muon Reco Invariant Mass Background", 100, 100, 0, 0, 2000, 2000);

    //auto elecGenSimSameSignInvMassHist = make_shared<SameSignInvariantMassHist>(InputModule::RecoLevel::GenSim, "Electron GenSim Same Sign Invariant Mass", 1000, 0, 2000, false, false);
    //auto muonGenSimSameSignInvMassHist = make_shared<SameSignInvariantMassHist>(InputModule::RecoLevel::GenSim, "Muon GenSim Same Sign Invariant Mass", 1000, 0, 2000, false, false);

    auto elecFilter = make_shared<LeptonFilter>(ParticleType::electron(), 4, "Electron");
    auto muonFilter = make_shared<LeptonFilter>(ParticleType::muon(), 4, "Muon");
    auto snowmassCut = make_shared<SnowmassCutFilter>();

    //elecRecoSameSignInvMassHist->addFilter(elecFilter);
    //elecPositiveNegativeInvMassHist->addFilter(elecFilter);
    //muonRecoSameSignInvMassHist->addFilter(muonFilter);
    //muonPositiveNegativeInvMassHist->addFilter(muonFilter);
    //elecRecoPt->addFilter(elecFilter);
    //elecGenSimPt->addFilter(elecFilter);
    //muonRecoPt->addFilter(muonFilter);
    //muonGenSimPt->addFilter(muonFilter);
    //elecGenSimSameSignInvMassHist->addFilter(elecFilter);
    //muonGenSimSameSignInvMassHist->addFilter(muonFilter);
    //elecMetHist->addFilter(elecFilter);


    eventHistMod->addHistogram(sameSignInvMassHist);
    // eventHistMod->addHistogram(elecRecoPt);
    // eventHistMod->addHistogram(elecGenSimPt);
    // eventHistMod->addHistogram(muonRecoPt);
    // eventHistMod->addHistogram(muonGenSimPt);
    // eventHistMod->addHistogram(elecGenSimSameSignInvMassHist);
    // eventHistMod->addHistogram(elecRecoSameSignInvMassHist);
    // eventHistMod->addHistogram(muonGenSimSameSignInvMassHist);
    // eventHistMod->addHistogram(muonRecoSameSignInvMassHist);
    // //histMod->addHistogram(recoInvMass);
    // eventHistMod->addHistogram(elecMetHist);
    // //histMod->addHistogram(elecRecoSameSignInvMassHist);
    // eventHistMod->addHistogram(elecPositiveNegativeInvMassHist);
    // //histMod->addHistogram(muonRecoSameSignInvMassHist);
    // eventHistMod->addHistogram(muonPositiveNegativeInvMassHist);

    analyzer.addProductionModule(metMod);


    /*analyzer.addFilterModule(bJetFilter);
    analyzer.addFilterModule(snowmassCut);
    analyzer.addFilterModule(nLeptonsFilter);*/
    analyzer.addFilterModule(higgsFilter);

    //analyzer.addProductionModule(matchMod);
    analyzer.addAnalysisModule(eventMod);
    //analyzer.addAnalysisModule(higgsLeptonEfficiency);
<<<<<<< HEAD
=======
    //analyzer.addAnalysisModule(leptonEfficiency);
>>>>>>> 669e4da0
    analyzer.addAnalysisModule(eventHistMod);    
    analyzer.addAnalysisModule(histMod); // Don't remove unless you don't want histograms
    //analyzer.addAnalysisModule(eventDump);

    /*
    auto leptonSelector = std::make_shared<SnowmassLeptonSelector>(10);
    analyzer.getInputModule()->setLeptonSelector(leptonSelector);
    */
}<|MERGE_RESOLUTION|>--- conflicted
+++ resolved
@@ -167,10 +167,6 @@
     //analyzer.addProductionModule(matchMod);
     analyzer.addAnalysisModule(eventMod);
     //analyzer.addAnalysisModule(higgsLeptonEfficiency);
-<<<<<<< HEAD
-=======
-    //analyzer.addAnalysisModule(leptonEfficiency);
->>>>>>> 669e4da0
     analyzer.addAnalysisModule(eventHistMod);    
     analyzer.addAnalysisModule(histMod); // Don't remove unless you don't want histograms
     //analyzer.addAnalysisModule(eventDump);
