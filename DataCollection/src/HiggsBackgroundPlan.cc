#include "CMSAnalysis/DataCollection/interface/HiggsBackgroundPlan.hh"

#include <iostream>
#include <memory>

#include "TROOT.h"
#include "TSystem.h"

#include "CMSAnalysis/DataCollection/interface/Analyzer.hh"
#include "CMSAnalysis/DataCollection/interface/DoubleElectronTrigger.hh"
#include "CMSAnalysis/DataCollection/interface/DoubleMuonTrigger.hh"
#include "CMSAnalysis/DataCollection/interface/HistogramOutputModule.hh"
#include "CMSAnalysis/DataCollection/interface/LocalEventInputModule.hh"
#include "CMSAnalysis/DataCollection/interface/LeptonFilter.hh"
#include "CMSAnalysis/DataCollection/interface/HiggsLeptonEfficiency.hh"
#include "CMSAnalysis/DataCollection/interface/MatchingModule.hh"
#include "CMSAnalysis/DataCollection/interface/METHist.hh"
#include "CMSAnalysis/DataCollection/interface/METModule.hh"
#include "CMSAnalysis/DataCollection/interface/NLeptonsFilter.hh"
#include "CMSAnalysis/DataCollection/interface/NLeptonsHist.hh"
#include "CMSAnalysis/DataCollection/interface/SameSignInvariantMassHist.hh"
#include "CMSAnalysis/DataCollection/interface/SingleElectronTrigger.hh"
#include "CMSAnalysis/DataCollection/interface/SingleMuonTrigger.hh"
#include "CMSAnalysis/DataCollection/interface/SnowmassCutFilter.hh"
#include "CMSAnalysis/DataCollection/interface/SnowmassLeptonSelector.hh"
#include "CMSAnalysis/DataCollection/interface/Histograms.hh"
#include "CMSAnalysis/DataCollection/interface/TriggerModule.hh"
#include "CMSAnalysis/DataCollection/interface/TripleMuonTrigger.hh"
#include "CMSAnalysis/DataCollection/interface/TwoInvariantMassesHist.hh"
#include "CMSAnalysis/DataCollection/interface/BJetFilter.hh"
#include "CMSAnalysis/DataCollection/interface/EventModule.hh"
#include "CMSAnalysis/DataCollection/interface/PASSelector.hh"
#include "CMSAnalysis/DataCollection/interface/QuarkoniaCut.hh"
#include "CMSAnalysis/DataCollection/interface/ZVetoCut.hh"
#include "CMSAnalysis/DataCollection/interface/FourLeptonCut.hh"
#include "CMSAnalysis/DataCollection/interface/HiggsCutsSelector.hh"
#include "CMSAnalysis/DataCollection/interface/HiggsCut.hh"
<<<<<<< HEAD
#include "CMSAnalysis/DataCollection/interface/HPlusPlusDecayFilter.hh"
=======
#include "CMSAnalysis/DataCollection/interface/GenSimEventDumpModule.hh"
>>>>>>> b83e557e

using std::make_shared;

void HiggsBackgroundPlan::initialize()
{
    
    Analyzer& analyzer = getAnalyzer();
    
    auto eventMod = make_shared<EventModule>();
    //auto pasSelector = make_shared<PASSelector>();
    auto higgsCutsSelector = make_shared<HiggsCutsSelector>();
    auto higgsCut = make_shared<HiggsCut>();
    auto eventDump = make_shared<GenSimEventDumpModule>();
    //auto fourLeptonCut = make_shared<FourLeptonCut>();
    //auto zVetoCut = make_shared<ZVetoCut>();
    //auto quarkoniaCut = make_shared<QuarkoniaCut>();

    //eventMod->addSelector(pasSelector);
    eventMod->addSelector(higgsCutsSelector);
    eventMod->addCut(higgsCut);
    //eventMod->addCut(fourLeptonCut);
    //eventMod->addCut(zVetoCut);
    //eventMod->addCut(quarkoniaCut);

    auto matchMod = make_shared<MatchingModule>();
    auto triggerMod = make_shared<TriggerModule>();
    auto metMod = make_shared<METModule>();
    auto bJetFilter = make_shared<BJetFilter>();
    auto higgsFilter = make_shared<HPlusPlusDecayFilter>(InputModule::RecoLevel::Reco);

    auto nLeptonsFilter = make_shared<NLeptonsFilter>();
    
    auto histMod = make_shared<HistogramOutputModule>();
<<<<<<< HEAD
    //auto leptonEfficiency = make_shared<LeptonEfficiency>(matchMod);
=======
    auto higgsLeptonEfficiency = make_shared<HiggsLeptonEfficiency>(matchMod);
>>>>>>> b83e557e

    auto nLeptonsHist = make_shared<NLeptonsHist>(matchMod, "Matched Leptons", 10, 0, 10);

    auto sameSignInvMassHist = make_shared<SameSignInvariantMassHist>(InputModule::RecoLevel::GenSim, "Electron GenSim Same Sign Invariant Mass", 100, 0, 1000, false, false);
    auto elecGenSimSameSignInvMassHist = make_shared<SameSignInvariantMassHist>(InputModule::RecoLevel::GenSim, "Electron GenSim Same Sign Invariant Mass", 100, 0, 1000, false, false);
    auto elecRecoSameSignInvMassHist = make_shared<SameSignInvariantMassHist>(InputModule::RecoLevel::Reco, "Electron Reco Same Sign Invariant Mass", 1000, 0, 2000, false, false);
    auto muonGenSimSameSignInvMassHist = make_shared<SameSignInvariantMassHist>(InputModule::RecoLevel::GenSim, "Muon GenSim Same Sign Invariant Mass", 100, 0, 1000, false, false);
    auto muonRecoSameSignInvMassHist = make_shared<SameSignInvariantMassHist>(InputModule::RecoLevel::Reco, "Muon Reco Same Sign Invariant Mass", 1000, 0, 2000, false, false);
    //auto positiveNegativeInvMassHist = make_shared<TwoInvariantMassesHist>("Reco Invariant Mass Background", 100, 100, 0, 0, 2000, 2000);

    auto eventHistMod = eventMod->getHistogramModule();
    
    //eventHistMod->addHistogram(recoSameSignInvMassHist);

    auto elecRecoPt = make_shared<PtHist>(InputModule::RecoLevel::Reco, "Electron Reco Leading lepton pT", 500, 0, 1000);
    auto elecGenSimPt = make_shared<PtHist>(InputModule::RecoLevel::GenSim, "Electron GenSim Leading lepton pT", 500, 0, 1000);
    auto muonRecoPt = make_shared<PtHist>(InputModule::RecoLevel::Reco, "Muon Reco Leading lepton pT", 500, 0, 1000);
    auto muonGenSimPt = make_shared<PtHist>(InputModule::RecoLevel::GenSim, "Muon GenSim Leading lepton pT", 500, 0, 1000);
    //auto recoInvMass = make_shared<InvariantMassHist>(InputModule::RecoLevel::Reco, "Opposite-sign dilepton mass", 1000, 0, 2000);
    auto elecMetHist = make_shared<METHist>(metMod, "MET", 500, 0, 1000);
    // Add the histogram(s) created above to histMod
    // histMod->addHistogram(elecRecoPt);
    // histMod->addHistogram(elecGenSimPt);
    // histMod->addHistogram(muonRecoPt);
    // histMod->addHistogram(muonGenSimPt);
    // histMod->addHistogram(elecGenSimSameSignInvMassHist);
    // histMod->addHistogram(elecRecoSameSignInvMassHist);
    // histMod->addHistogram(muonGenSimSameSignInvMassHist);
    // histMod->addHistogram(muonRecoSameSignInvMassHist);
    // //histMod->addHistogram(recoInvMass);
    // histMod->addHistogram(elecMetHist);
    // histMod->addHistogram(muonMetHist);

    //auto elecRecoSameSignInvMassHist = make_shared<SameSignInvariantMassHist>(InputModule::RecoLevel::Reco, "Electron Reco Same Sign Invariant Mass", 1000, 0, 2000, false, false);
    auto elecPositiveNegativeInvMassHist = make_shared<TwoInvariantMassesHist>("Electron Reco Invariant Mass Background", 100, 100, 0, 0, 2000, 2000);
    //auto muonRecoSameSignInvMassHist = make_shared<SameSignInvariantMassHist>(InputModule::RecoLevel::Reco, "Muon Reco Same Sign Invariant Mass", 1000, 0, 2000, false, false);
    auto muonPositiveNegativeInvMassHist = make_shared<TwoInvariantMassesHist>("Muon Reco Invariant Mass Background", 100, 100, 0, 0, 2000, 2000);

    //auto elecGenSimSameSignInvMassHist = make_shared<SameSignInvariantMassHist>(InputModule::RecoLevel::GenSim, "Electron GenSim Same Sign Invariant Mass", 1000, 0, 2000, false, false);
    //auto muonGenSimSameSignInvMassHist = make_shared<SameSignInvariantMassHist>(InputModule::RecoLevel::GenSim, "Muon GenSim Same Sign Invariant Mass", 1000, 0, 2000, false, false);

    auto elecFilter = make_shared<LeptonFilter>(ParticleType::electron(), 4, "Electron");
    auto muonFilter = make_shared<LeptonFilter>(ParticleType::muon(), 4, "Muon");
    auto snowmassCut = make_shared<SnowmassCutFilter>();

    //elecRecoSameSignInvMassHist->addFilter(elecFilter);
    //elecPositiveNegativeInvMassHist->addFilter(elecFilter);
    //muonRecoSameSignInvMassHist->addFilter(muonFilter);
    //muonPositiveNegativeInvMassHist->addFilter(muonFilter);
    //elecRecoPt->addFilter(elecFilter);
    //elecGenSimPt->addFilter(elecFilter);
    //muonRecoPt->addFilter(muonFilter);
    //muonGenSimPt->addFilter(muonFilter);
    //elecGenSimSameSignInvMassHist->addFilter(elecFilter);
    //muonGenSimSameSignInvMassHist->addFilter(muonFilter);
    //elecMetHist->addFilter(elecFilter);

    eventHistMod->addHistogram(sameSignInvMassHist);
    eventHistMod->addHistogram(elecRecoPt);
    eventHistMod->addHistogram(elecGenSimPt);
    eventHistMod->addHistogram(muonRecoPt);
    eventHistMod->addHistogram(muonGenSimPt);
    eventHistMod->addHistogram(elecGenSimSameSignInvMassHist);
    eventHistMod->addHistogram(elecRecoSameSignInvMassHist);
    eventHistMod->addHistogram(muonGenSimSameSignInvMassHist);
    eventHistMod->addHistogram(muonRecoSameSignInvMassHist);
    //histMod->addHistogram(recoInvMass);
    eventHistMod->addHistogram(elecMetHist);
    //histMod->addHistogram(elecRecoSameSignInvMassHist);
    eventHistMod->addHistogram(elecPositiveNegativeInvMassHist);
    //histMod->addHistogram(muonRecoSameSignInvMassHist);
    eventHistMod->addHistogram(muonPositiveNegativeInvMassHist);

    analyzer.addProductionModule(metMod);


<<<<<<< HEAD
    /*analyzer.addFilterModule(bJetFilter);
    analyzer.addFilterModule(snowmassCut);
    analyzer.addFilterModule(nLeptonsFilter);*/
    analyzer.addFilterModule(higgsFilter);
=======
    //analyzer.addFilterModule(bJetFilter);
    //analyzer.addFilterModule(snowmassCut);
    //analyzer.addFilterModule(nLeptonsFilter);
>>>>>>> b83e557e

    analyzer.addProductionModule(matchMod);
    analyzer.addAnalysisModule(eventMod);
<<<<<<< HEAD
    //analyzer.addAnalysisModule(leptonEfficiency);
=======
    analyzer.addAnalysisModule(higgsLeptonEfficiency);
>>>>>>> b83e557e
    analyzer.addAnalysisModule(eventHistMod);    
    analyzer.addAnalysisModule(histMod); // Don't remove unless you don't want histograms
    analyzer.addAnalysisModule(eventDump);

    /*
    auto leptonSelector = std::make_shared<SnowmassLeptonSelector>(10);
    analyzer.getInputModule()->setLeptonSelector(leptonSelector);
    */
}<|MERGE_RESOLUTION|>--- conflicted
+++ resolved
@@ -35,11 +35,8 @@
 #include "CMSAnalysis/DataCollection/interface/FourLeptonCut.hh"
 #include "CMSAnalysis/DataCollection/interface/HiggsCutsSelector.hh"
 #include "CMSAnalysis/DataCollection/interface/HiggsCut.hh"
-<<<<<<< HEAD
 #include "CMSAnalysis/DataCollection/interface/HPlusPlusDecayFilter.hh"
-=======
 #include "CMSAnalysis/DataCollection/interface/GenSimEventDumpModule.hh"
->>>>>>> b83e557e
 
 using std::make_shared;
 
@@ -73,11 +70,7 @@
     auto nLeptonsFilter = make_shared<NLeptonsFilter>();
     
     auto histMod = make_shared<HistogramOutputModule>();
-<<<<<<< HEAD
     //auto leptonEfficiency = make_shared<LeptonEfficiency>(matchMod);
-=======
-    auto higgsLeptonEfficiency = make_shared<HiggsLeptonEfficiency>(matchMod);
->>>>>>> b83e557e
 
     auto nLeptonsHist = make_shared<NLeptonsHist>(matchMod, "Matched Leptons", 10, 0, 10);
 
@@ -154,24 +147,14 @@
     analyzer.addProductionModule(metMod);
 
 
-<<<<<<< HEAD
     /*analyzer.addFilterModule(bJetFilter);
     analyzer.addFilterModule(snowmassCut);
     analyzer.addFilterModule(nLeptonsFilter);*/
     analyzer.addFilterModule(higgsFilter);
-=======
-    //analyzer.addFilterModule(bJetFilter);
-    //analyzer.addFilterModule(snowmassCut);
-    //analyzer.addFilterModule(nLeptonsFilter);
->>>>>>> b83e557e
 
     analyzer.addProductionModule(matchMod);
     analyzer.addAnalysisModule(eventMod);
-<<<<<<< HEAD
     //analyzer.addAnalysisModule(leptonEfficiency);
-=======
-    analyzer.addAnalysisModule(higgsLeptonEfficiency);
->>>>>>> b83e557e
     analyzer.addAnalysisModule(eventHistMod);    
     analyzer.addAnalysisModule(histMod); // Don't remove unless you don't want histograms
     analyzer.addAnalysisModule(eventDump);
