#include "CMSAnalysis/DataCollection/interface/LeptonJetReconstructionPlan.hh"

#include <iostream>
#include <memory>

#include "TROOT.h"
#include "TSystem.h"

#include "CMSAnalysis/DataCollection/interface/Analyzer.hh"

#include "CMSAnalysis/DataCollection/interface/GammaHist.hh"
#include "CMSAnalysis/DataCollection/interface/GammaDeltaRHist2D.hh"

//uncomented
#include "CMSAnalysis/DataCollection/interface/DeltaRHist.hh"
#include "CMSAnalysis/DataCollection/interface/DoubleMuonTrigger.hh"
#include "CMSAnalysis/DataCollection/interface/EventDumpModule.hh"
#include "CMSAnalysis/DataCollection/interface/GenSimParticleModule.hh"
#include "CMSAnalysis/DataCollection/interface/GetNthHighestPtHist.hh"
#include "CMSAnalysis/DataCollection/interface/HistogramOutputModule.hh"
#include "CMSAnalysis/DataCollection/interface/LeptonEfficiency.hh"
#include "CMSAnalysis/DataCollection/interface/LeptonJetEfficiency.hh"
#include "CMSAnalysis/DataCollection/interface/LeptonJet.hh"
#include "CMSAnalysis/DataCollection/interface/LeptonJetMatchingModule.hh"
#include "CMSAnalysis/DataCollection/interface/LeptonJetPtHist.hh"
#include "CMSAnalysis/DataCollection/interface/LeptonJetReconstructionModule.hh"
#include "CMSAnalysis/DataCollection/interface/MassRecoEfficiency.hh"
#include "CMSAnalysis/DataCollection/interface/MatchingDeltaRHist.hh"
#include "CMSAnalysis/DataCollection/interface/MatchingEtaHist.hh"
#include "CMSAnalysis/DataCollection/interface/MatchingModule.hh"
#include "CMSAnalysis/DataCollection/interface/MatchingPhiHist.hh"
#include "CMSAnalysis/DataCollection/interface/MatchedLeptonJetHist.hh"
#include "CMSAnalysis/DataCollection/interface/MatchingPtHist.hh"
#include "CMSAnalysis/DataCollection/interface/NLeptonJetHist.hh"
#include "CMSAnalysis/DataCollection/interface/NLeptonsFilter.hh"
#include "CMSAnalysis/DataCollection/interface/NLeptonsHist.hh"
#include "CMSAnalysis/DataCollection/interface/SingleMuonTrigger.hh"
#include "CMSAnalysis/DataCollection/interface/Histograms.hh"
#include "CMSAnalysis/DataCollection/interface/TriggerModule.hh"
#include "CMSAnalysis/DataCollection/interface/TripleMuonTrigger.hh"
#include "CMSAnalysis/DataCollection/interface/SnowmassLeptonSelector.hh"
#include "CMSAnalysis/DataCollection/interface/RelIsoHist.hh"
#include "CMSAnalysis/DataCollection/interface/LeptonJetMLCalculator.hh"
#include "CMSAnalysis/DataCollection/interface/LeptonJetSelector.hh"
#include "CMSAnalysis/DataCollection/interface/EventModule.hh"
#include "CMSAnalysis/DataCollection/interface/GenSimDeltaRHist.hh"
#include "CMSAnalysis/DataCollection/interface/GenSimGammaHist.hh"
#include "CMSAnalysis/DataCollection/interface/NLeptonJetsFilter.hh"
#include "CMSAnalysis/DataCollection/interface/GenSimDeltaRPsedoFilteredHist.hh"
#include "CMSAnalysis/DataCollection/interface/GenSimGammaPsedoFilteredHist.hh"
#include "CMSAnalysis/DataCollection/interface/DarkPhotonMassHist.hh"
#include "CMSAnalysis/DataCollection/interface/GenSimDeltaRTwoJetsPsedoFilteredHist.hh"
#include "CMSAnalysis/DataCollection/interface/GenSimGammaTwoJetsPsedoFilteredHist.hh"



using std::make_shared;

void LeptonJetReconstructionPlan::initialize()
{
 Analyzer &analyzer = getAnalyzer();

  auto eventMod = std::make_shared<EventModule>();
  auto eventHistMod = eventMod->getHistogramModule();
  //eventMod->addSelector(std::make_shared<LeptonJetSelector>());	

  auto matchMod = std::make_shared<MatchingModule>();
  auto lepRecoMod = std::make_shared<LeptonJetReconstructionModule>(.5);
  auto genPartMod = std::make_shared<GenSimParticleModule>(1000022);
  auto eventDumpMod = std::make_shared<EventDumpModule>(true,true);
  auto lepMatchMod = std::make_shared<LeptonJetMatchingModule>(lepRecoMod, 0.5);
  auto histOutputMod = std::make_shared<HistogramOutputModule>();
  //auto mlMod = std::make_shared<LeptonJetMLCalculator>();

  // Histograms
  //uncomented 
  auto gammaDeltaRHist2D = std::make_shared<GammaDeltaRHist2D>(lepRecoMod, "Gamma Delta R Hist", 100, 100, 1, 0, 500, 0.25);
  auto darkPhotonMassHist = std::make_shared<DarkPhotonMassHist>("Higgs Mass", 100, 0, 1500);   

  auto gammaHist = std::make_shared<GammaHist>(lepRecoMod, "Gamma Values", 100, 1, 1000); 
  auto deltaRHist = std::make_shared<DeltaRHist>(lepRecoMod, "Delta R Values (Reconstructed Jets)", 100, 0, 0.1); 
  
  auto genSimGammaHist = std::make_shared<GenSimGammaHist>("Gen Sim Gamma", 100, 1, 1000);
<<<<<<< HEAD
  auto genSimGammaPsedoFilteredHist = std::make_shared<GenSimGammaPsedoFilteredHist>("Gen Sim Gamma (Reconstructed One Jets)", 100, 1, 1000, lepRecoMod); 
=======
  auto genSimGammaPsedoFilteredHist = std::make_shared<GenSimGammaPsedoFilteredHist>("Gen Sim Gamma (Reconstructed Jets)", 100, 1, 1000, lepRecoMod); 
  auto genSimGammaTwoJetsPsedoFilteredHist = std::make_shared<GenSimGammaTwoJetsPsedoFilteredHist>("Gen Sim Gamma (Reconstructed Two Jets)", 100, 1, 1000, lepRecoMod); 

>>>>>>> 950dc9d5

  auto genSimDeltaRHist = std::make_shared<GenSimDeltaRHist>("Gen Sim Delta R", 100, 0, 0.5);
  auto genSimDeltaRPsedoFilteredHist = std::make_shared<GenSimDeltaRPsedoFilteredHist>("Gen Sim Delta R (Reconstructed One Jets)", 100, 0, 0.5, lepRecoMod);
  auto genSimDeltaRTwoJetsPsedoFilteredHist = std::make_shared<GenSimDeltaRTwoJetsPsedoFilteredHist>("Gen Sim Delta R (Reconstructed Two Jets)", 100, 0, 0.5, lepRecoMod);


  auto pTHist = std::make_shared<LeptonJetPtHist>(lepRecoMod, "pT Values (Reconstructed Jets)", 100, 0, 200);
  auto matchedLeptonJetHist = std::make_shared<MatchedLeptonJetHist>("Matched Lepton Jet Hist HadET", 100, 0, 10, lepMatchMod, lepRecoMod, true);
  auto unmatchedLeptonJetHist = std::make_shared<MatchedLeptonJetHist>("Unmatched Lepton Jet Hist HadET", 100, 0, 10, lepMatchMod, lepRecoMod, false);
  // auto matchDeltaRHist = std::make_shared<MatchingDeltaRHist>(lepMatchMod, "Differences in Delta R for Matched Lepton Jets", 100, 0, 0.5);
  // auto matchPtHist = std::make_shared<MatchingPtHist>(lepMatchMod, "Differences in pT for Matched Lepton Jets", 100, -300, 300);
  // auto matchPhiHist = std::make_shared<MatchingPhiHist>(lepMatchMod, "Differences in Phi for Matched Lepton Jets", 100, 0, 3.15);
  // auto matchEtaHist = std::make_shared<MatchingEtaHist>(lepMatchMod, "Differences in Eta for Matched Lepton Jets", 100, -1, 1);

  //auto relIsoHist = std::make_shared<IsolationHist>(InputModule::RecoLevel::Reco, "Jet pT Rel", 10000, 0, 100);
 // auto leptonJetMLHist = std::make_shared<LeptonJetMLHist>(InputModule::RecoLevel::Reco, "NN Classifier Output Distribution", 100, 0, 1, mlMod, lepRecoMod);
//uncomented
  
  eventHistMod->addHistogram(gammaDeltaRHist2D);
  eventHistMod->addHistogram(gammaHist);
  histOutputMod->addHistogram(gammaHist);
  eventHistMod->addHistogram(deltaRHist);
  histOutputMod->addHistogram(deltaRHist);
  histOutputMod->addHistogram(pTHist);
  histOutputMod->addHistogram(matchedLeptonJetHist); 
  histOutputMod->addHistogram(unmatchedLeptonJetHist);
  //histOutputMod->addHistogram(relIsoHist);
  histOutputMod->addHistogram(genSimDeltaRHist);
  eventHistMod->addHistogram(genSimDeltaRHist);
  histOutputMod->addHistogram(genSimGammaHist);
  eventHistMod->addHistogram(genSimGammaHist);
  histOutputMod->addHistogram(darkPhotonMassHist);
  eventHistMod->addHistogram(darkPhotonMassHist);
  histOutputMod->addHistogram(genSimDeltaRPsedoFilteredHist);
  eventHistMod->addHistogram(genSimDeltaRPsedoFilteredHist);
  histOutputMod->addHistogram(genSimGammaPsedoFilteredHist);
  eventHistMod->addHistogram(genSimGammaPsedoFilteredHist);
  histOutputMod->addHistogram(genSimDeltaRTwoJetsPsedoFilteredHist);
  eventHistMod->addHistogram(genSimDeltaRTwoJetsPsedoFilteredHist);
  histOutputMod->addHistogram(genSimGammaTwoJetsPsedoFilteredHist);
  eventHistMod->addHistogram(genSimGammaTwoJetsPsedoFilteredHist);


 // histOutputMod->addHistogram(leptonJetMLHist);

//   histOutputMod->addHistogram(matchDeltaRHist);
//   histOutputMod->addHistogram(matchPtHist);
//   histOutputMod->addHistogram(matchPhiHist);
//   histOutputMod->addHistogram(matchEtaHist);
  // auto genSimEventDumpMod = std::make_shared<GenSimEventDumpModule>(3);
  //auto genSimEventDumpMod = std::make_shared<GenSimEventDumpModule>();
  //auto recoEventDumpMod = std::make_shared<RecoEventDumpModule>();
  // auto triggerMod = std::make_shared<TriggerModule>();
 
  auto nLeptonsFilter = std::make_shared<NLeptonsFilter>(); 
  auto nLeptonJetsFilter =std::make_shared<NLeptonJetsFilter>(lepRecoMod);

  // Needs to be updated with shared pointers

  auto nLeptonsHist = std::make_shared<NLeptonsHist>(matchMod, "Matched Leptons", 10, 0, 10);
  auto nElectronsHist = std::make_shared<NLeptonsHist>(matchMod, "Matched Electrons", 10, 0, 10, 11);
  auto nMuonsHist = std::make_shared<NLeptonsHist>(matchMod, "Matched Muons", 10, 0, 10, 13);
  auto recoThirdMuonPtHist = std::make_shared<GetNthHighestPtHist>(InputModule::RecoLevel::Reco, "Reconstructed Third Muon Transverse Momentum", 50, 0, 100, 3);
  auto recoSecondMuonPtHist = std::make_shared<GetNthHighestPtHist>(InputModule::RecoLevel::Reco, "Reconstructed Second Muon Transverse Momentum", 50, 0, 100, 2);
  auto recoFirstMuonPtHist = std::make_shared<GetNthHighestPtHist>(InputModule::RecoLevel::Reco, "Reconstructed First Muon Transverse Momentum", 50, 0, 100, 1);

  // auto nLeptonsHist = std::make_shared<NLeptonsHist>(matchMod, "Matched Leptons", 10, 0, 10);
  auto nLeptonJetHist = std::make_shared<NLeptonJetHist>(lepRecoMod, "Number of Lepton Jets", 10, 0, 10);
  //auto nElectronsHist = std::make_shared<NLeptonsHist>(matchMod, "Matched Electrons", 10, 0, 10, 11);
  // auto nMuonsHist = std::make_shared<NLeptonsHist>(matchMod, "Matched Muons", 10, 0, 10, 13);
  // auto recoThirdMuonPtHist = std::make_shared<GetNthHighestPtHist>(genSimMod, recoMod, false, "Reconstructed Third Muon Transverse Momentum", 50, 0, 100, 3);
  // auto recoThirdMuonPtHist = std::make_shared<ThirdMuonPtHist>(genSimMod, recoMod, false, std::string("Reconstructed Third Muon Transverse Momentum"), 50, 0, 3000);

  // Efficiency Modules
  auto leptonEfficiency = std::make_shared<LeptonEfficiency>(matchMod);
  //auto leptonJetEfficiency = std::make_shared<LeptonJetEfficiency>(lepRecoMod, lepMatchMod);

  // Add the histogram(s) created above to histMod
  // eventHistMod->addHistogram(nLeptonsHist);
  eventHistMod->addHistogram(nElectronsHist);
  // eventHistMod->addHistogram(nMuonsHist);
  // eventHistMod->addHistogram(recoThirdMuonPtHist);
  // eventHistMod->addHistogram(recoSecondMuonPtHist);
  // eventHistMod->addHistogram(recoFirstMuonPtHist);
  // eventHistMod->addHistogram(nLeptonJetHist);

  // Initialize triggers
  /*
  auto singleMuonTrigger = std::make_shared<SingleMuonTrigger>(50);
  auto doubleMuonTrigger = std::make_shared<DoubleMuonTrigger>(37, 27);
  auto tripleMuonTrigger =
      std::make_shared<TripleMuonTrigger>(10, 5, 5);
      */

  // Add triggers to the TriggerModule -- put these back later
  /*
  triggerMod->addTrigger(singleMuonTrigger);
  triggerMod->addTrigger(doubleMuonTrigger);
  triggerMod->addTrigger(tripleMuonTrigger);
  */

  //analyzer.addProductionModule(genSimEventDumpMod);
  //analyzer.addProductionModule(recoEventDumpMod);
  analyzer.addProductionModule(matchMod);
  
  //analyzer.addFilterModule(nLeptonsFilter);
  
  //analyzer.addFilterModule(nLeptonJetsFilter);
  analyzer.addProductionModule(lepRecoMod);
  // analyzer.addProductionModule(genPartMod);
  analyzer.addProductionModule(lepMatchMod);
  
  analyzer.addAnalysisModule(histOutputMod);
  analyzer.addAnalysisModule(eventHistMod);
  // analyzer.addProductionModule(triggerMod);
  //analyzer.addAnalysisModule(leptonEfficiency);
  //analyzer.addAnalysisModule(leptonJetEfficiency);
  //analyzer.addAnalysisModule(massRecoEfficiency200);
  //analyzer.addAnalysisModule(massRecoEfficiency500);
  //analyzer.addAnalysisModule(massRecoEfficiency800);
  //analyzer.addAnalysisModule(massRecoEfficiency1000);
  //analyzer.addAnalysisModule(massRecoEfficiency1300);
  analyzer.addAnalysisModule(eventDumpMod);
  //analyzer.addAnalysisModule(recoEventDumpMod);
  /* auto selector = make_shared<SnowmassLeptonSelector>(5);
  analyzer.getInputModule()->setLeptonSelector(selector);
  */ 
}
<|MERGE_RESOLUTION|>--- conflicted
+++ resolved
@@ -75,23 +75,19 @@
   // Histograms
   //uncomented 
   auto gammaDeltaRHist2D = std::make_shared<GammaDeltaRHist2D>(lepRecoMod, "Gamma Delta R Hist", 100, 100, 1, 0, 500, 0.25);
-  auto darkPhotonMassHist = std::make_shared<DarkPhotonMassHist>("Higgs Mass", 100, 0, 1500);   
+  //auto darkPhotonMassHist = std::make_shared<DarkPhotonMassHist>("Higgs Mass", 100, 0, 1500);   
 
   auto gammaHist = std::make_shared<GammaHist>(lepRecoMod, "Gamma Values", 100, 1, 1000); 
-  auto deltaRHist = std::make_shared<DeltaRHist>(lepRecoMod, "Delta R Values (Reconstructed Jets)", 100, 0, 0.1); 
+  auto deltaRHist = std::make_shared<DeltaRHist>(lepRecoMod, "Delta R Values", 100, 0, 0.1); 
   
   auto genSimGammaHist = std::make_shared<GenSimGammaHist>("Gen Sim Gamma", 100, 1, 1000);
-<<<<<<< HEAD
-  auto genSimGammaPsedoFilteredHist = std::make_shared<GenSimGammaPsedoFilteredHist>("Gen Sim Gamma (Reconstructed One Jets)", 100, 1, 1000, lepRecoMod); 
-=======
-  auto genSimGammaPsedoFilteredHist = std::make_shared<GenSimGammaPsedoFilteredHist>("Gen Sim Gamma (Reconstructed Jets)", 100, 1, 1000, lepRecoMod); 
-  auto genSimGammaTwoJetsPsedoFilteredHist = std::make_shared<GenSimGammaTwoJetsPsedoFilteredHist>("Gen Sim Gamma (Reconstructed Two Jets)", 100, 1, 1000, lepRecoMod); 
-
->>>>>>> 950dc9d5
+  auto genSimGammaPsedoFilteredHist = std::make_shared<GenSimGammaPsedoFilteredHist>("Gen Sim Gamma (Reconstructed 1 Jets)", 100, 1, 1000, lepRecoMod); 
+  auto genSimGammaTwoJetsPsedoFilteredHist = std::make_shared<GenSimGammaTwoJetsPsedoFilteredHist>("Gen Sim Gamma (Reconstructed 2 Jets)", 100, 1, 1000, lepRecoMod); 
+
 
   auto genSimDeltaRHist = std::make_shared<GenSimDeltaRHist>("Gen Sim Delta R", 100, 0, 0.5);
-  auto genSimDeltaRPsedoFilteredHist = std::make_shared<GenSimDeltaRPsedoFilteredHist>("Gen Sim Delta R (Reconstructed One Jets)", 100, 0, 0.5, lepRecoMod);
-  auto genSimDeltaRTwoJetsPsedoFilteredHist = std::make_shared<GenSimDeltaRTwoJetsPsedoFilteredHist>("Gen Sim Delta R (Reconstructed Two Jets)", 100, 0, 0.5, lepRecoMod);
+  auto genSimDeltaRPsedoFilteredHist = std::make_shared<GenSimDeltaRPsedoFilteredHist>("Gen Sim Delta R (Reconstructed 1 Jets)", 100, 0, 0.5, lepRecoMod);
+  auto genSimDeltaRTwoJetsPsedoFilteredHist = std::make_shared<GenSimDeltaRTwoJetsPsedoFilteredHist>("Gen Sim Delta R (Reconstructed 2 Jets)", 100, 0, 0.5, lepRecoMod);
 
 
   auto pTHist = std::make_shared<LeptonJetPtHist>(lepRecoMod, "pT Values (Reconstructed Jets)", 100, 0, 200);
@@ -119,8 +115,8 @@
   eventHistMod->addHistogram(genSimDeltaRHist);
   histOutputMod->addHistogram(genSimGammaHist);
   eventHistMod->addHistogram(genSimGammaHist);
-  histOutputMod->addHistogram(darkPhotonMassHist);
-  eventHistMod->addHistogram(darkPhotonMassHist);
+  //histOutputMod->addHistogram(darkPhotonMassHist);
+  //eventHistMod->addHistogram(darkPhotonMassHist);
   histOutputMod->addHistogram(genSimDeltaRPsedoFilteredHist);
   eventHistMod->addHistogram(genSimDeltaRPsedoFilteredHist);
   histOutputMod->addHistogram(genSimGammaPsedoFilteredHist);
