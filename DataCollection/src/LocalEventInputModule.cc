--- conflicted
+++ resolved
@@ -70,18 +70,14 @@
 std::vector<std::string> LocalEventInputModule::getTriggerNames(std::string subProcess) const
 {
     throw std::runtime_error("calling getTrigger___() on a local event doesn't make sense");
-<<<<<<< HEAD
 }
 
 bool LocalEventInputModule::checkTrigger(std::string triggerName, std::string subProcess) const
 {
     throw std::runtime_error("calling getTrigger___() on a local event doesn't make sense");
-=======
-    return std::vector<std::string>(0);
 }
 
 ParticleCollection<Particle> LocalEventInputModule::getSpecial(std::string key) const
 {
     return event->getSpecial(key);
->>>>>>> ed9f75ca
 }