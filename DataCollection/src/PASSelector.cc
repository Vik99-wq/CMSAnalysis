#include "CMSAnalysis/DataCollection/interface/PASSelector.hh"
#include <vector>

#include "CMSAnalysis/DataCollection/interface/ParticleCollection.hh"
#include "CMSAnalysis/DataCollection/interface/Particle.hh"
#include "CMSAnalysis/DataCollection/interface/Lepton.hh"
#include "CMSAnalysis/DataCollection/interface/InputModule.hh"

void PASSelector::selectParticles(const InputModule* input, Event& event)
{
    std::vector<Particle> selected(0);
    // std::vector<Particle> posElecs(0);
    // std::vector<Particle> negElecs(0);
    // std::vector<Particle> posMuons(0);
    // std::vector<Particle> negMuons(0);
    auto particles = input->getLeptons(InputModule::RecoLevel::Reco).getParticles();

    // int electronCount = 0;
    // int posMuonCount = 0;
    // int negMuonCount = 0;
    
    
    for (const auto& particle : particles)
    {
<<<<<<< HEAD
        if (particle.getType() == Particle::Type::Electron && particle.getPt() > 50 && std::abs(particle.getEta()) < 3) {
           event.addElectron(Electron(particle));
=======
        if (particle.getType() == Particle::Type::Electron && particle.getPt() > 40 && std::abs(particle.getEta()) < 3) {
            if (Lepton(particle).isLoose())
            {
                selected.push_back(particle);
            }
>>>>>>> 4b11e12c
            // electronCount++;

            // if (particle.getCharge() > 0) {
            //     posElecs.push_back(Particle(particle));
            // } 
            // else {
            //     negElecs.push_back(Particle(particle));
            // }
        }
        if (particle.getType() == Particle::Type::Muon && particle.getPt() > 40 && std::abs(particle.getEta()) < 2.8) 
        {
<<<<<<< HEAD
            event.addMuon(Muon(particle));
=======
            if(Lepton(particle).isLoose())
            {
                selected.push_back(particle);
            }
>>>>>>> 4b11e12c
            // if (particle.getCharge() > 0) {
            //     posMuonCount++;
            //     posMuons.push_back(Particle(particle));
            // } 
            // else {
            //     negMuonCount++;
            //     negMuons.push_back(Particle(particle));
            // }
        }
    }
    
    // int index1 = 0;
    // int index2 = 0;
    // double largestMass = 0.0f;
    // if (posElecs.size() > 0) 
    // {
    //     for (int i = 0; i < int(posElecs.size()) - 1; i++) 
    //     {
    //         for (int j = i+1; j < int(posElecs.size()); j++)
    //         {
    //             if (posElecs[i].getType() == posElecs[j].getType() && (posElecs[i].getFourVector() + posElecs[j].getFourVector()).M() > largestMass)
    //             {
    //                 index1 = i;
    //                 index2 = j;
    //                 largestMass = (posElecs[i].getFourVector() + posElecs[j].getFourVector()).M();
                    
    //             }
    //         }
    //     }
    //     selected.push_back(posElecs[index1]);
    //     selected.push_back(posElecs[index2]);
    // }
    // index1 = 0;
    // index2 = 0;
    // largestMass = 0.0f;
    // if (negElecs.size() > 0)
    // {
    //     for (int i = 0; i < int(negElecs.size()) - 1; i++) 
    //     {
    //         for (int j = i+1; j < int(negElecs.size()); j++)
    //         {
    //             if (negElecs[i].getType() == negElecs[j].getType() && (negElecs[i].getFourVector() + negElecs[j].getFourVector()).M() > largestMass)
    //             {
    //                 index1 = i;
    //                 index2 = j;
    //                 largestMass = (negElecs[i].getFourVector() + negElecs[j].getFourVector()).M();
    //             }
    //         }
    //     }
    //     selected.push_back(negElecs[index1]);
    //     selected.push_back(negElecs[index2]);
    // }

    // index1 = 0;
    // index2 = 0;

    // if (posMuonCount > 0)
    // {
    //     for (int i = 0; i < posMuonCount - 1; i++) 
    //     {
    //         for (int j = i + 1; j < posMuonCount; j++)
    //         {
    //             if (posMuons[i].getType() == posMuons[j].getType() && (posMuons[i].getFourVector() + posMuons[j].getFourVector()).M() > largestMass)
    //             {
    //                 index1 = i;
    //                 index2 = j;
    //                 largestMass = (posMuons[i].getFourVector() + posMuons[j].getFourVector()).M();
                    
    //             }
    //         }
    //     }
    //     selected.push_back(posMuons[index1]);
    //     selected.push_back(posMuons[index2]);
    // }
    // index1 = 0;
    // index2 = 0;
    // largestMass = 0.0f;
    // if (negMuonCount > 0)
    // {
    //     for (int i = 0; i < negMuonCount-1; i++) 
    //     {
    //         for (int j = i+1; j < negMuonCount; j++)
    //         {
    //             if (negMuons[i].getType() == negMuons[j].getType() && (negMuons[i].getFourVector() + negMuons[j].getFourVector()).M() > largestMass)
    //             {
    //                 index1 = i;
    //                 index2 = j;
    //                 largestMass = (negMuons[i].getFourVector() + negMuons[j].getFourVector()).M();
    //             }
    //         }
    //     }
    //     selected.push_back(negMuons[index1]);
    //     selected.push_back(negMuons[index2]);
    // }
    // if (posMuonCount + negMuonCount < 4 && electronCount < 4)
    // {
    //     return std::vector<Particle>(0);
    // }

    //return selected;
}<|MERGE_RESOLUTION|>--- conflicted
+++ resolved
@@ -22,16 +22,11 @@
     
     for (const auto& particle : particles)
     {
-<<<<<<< HEAD
-        if (particle.getType() == Particle::Type::Electron && particle.getPt() > 50 && std::abs(particle.getEta()) < 3) {
-           event.addElectron(Electron(particle));
-=======
-        if (particle.getType() == Particle::Type::Electron && particle.getPt() > 40 && std::abs(particle.getEta()) < 3) {
+        if (particle.getType() == ParticleType::electron() && particle.getPt() > 40 && std::abs(particle.getEta()) < 3) {
             if (Lepton(particle).isLoose())
             {
                 selected.push_back(particle);
             }
->>>>>>> 4b11e12c
             // electronCount++;
 
             // if (particle.getCharge() > 0) {
@@ -41,16 +36,12 @@
             //     negElecs.push_back(Particle(particle));
             // }
         }
-        if (particle.getType() == Particle::Type::Muon && particle.getPt() > 40 && std::abs(particle.getEta()) < 2.8) 
+        if (particle.getType() == ParticleType::muon() && particle.getPt() > 40 && std::abs(particle.getEta()) < 2.8) 
         {
-<<<<<<< HEAD
-            event.addMuon(Muon(particle));
-=======
             if(Lepton(particle).isLoose())
             {
                 selected.push_back(particle);
             }
->>>>>>> 4b11e12c
             // if (particle.getCharge() > 0) {
             //     posMuonCount++;
             //     posMuons.push_back(Particle(particle));
