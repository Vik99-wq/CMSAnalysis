--- conflicted
+++ resolved
@@ -16,14 +16,16 @@
 #include "CMSAnalysis/DataCollection/interface/GenSimParticle.hh"
 
 #include "CMSAnalysis/DataCollection/interface/GetNthHighestPtHist.hh"
+#include "CMSAnalysis/DataCollection/interface/SingleParticleHist.hh"
 #include "CMSAnalysis/DataCollection/interface/HistogramPrototype1DGeneral.hh"
+
 
 
 EventModule::EventModule():
 localInput(&event)
 {
     histMod->setInput(&localInput);
-    histMod->addHistogram(std::make_shared<HistogramPrototype1DGeneral>("MET", 150, 0, 1000, [] (const InputModule* input) -> std::vector<double> {return {input->getMET()};}));
+    //histMod->addHistogram(std::make_shared<HistogramPrototype1DGeneral>("MET", 150, 0, 1000, [] (const InputModule* input) -> std::vector<double> {return {input->getMET()};}));
 }
 
 void EventModule::addSelector(std::shared_ptr<Selector> selector) 
@@ -49,79 +51,19 @@
 bool EventModule::process ()
 {
     event.clear();
-    int electronCount = 0;
-    int muonCount = 0;
-    int photonCount = 0;
-    int jetCount = 0;
     // static int counter = 0;
     // std::cout << "Event# " <<  counter << "\n";
     // static int tightCount = 0;
     for (auto selector : selectors) {
-<<<<<<< HEAD
         selector->selectParticles(getInput(),event);
-        // for (auto particle : selector->selectParticles(getInput()))
-        // {
-        //     switch (particle.getType()) 
-        //     {
-        //         case Particle::Type::Electron:
-        //             event.addElectron(particle);
-        //             electronCount++;
-        //             break;
-        //         case Particle::Type::Muon:
-        //             event.addMuon(particle);
-        //             muonCount++;
-        //             break;
-        //         case Particle::Type::Photon:
-        //             event.addPhoton(particle);
-        //             photonCount++;
-        //             break;
-        //         case Particle::Type::Jet:
-        //             event.addJet(particle);
-        //             jetCount++;
-        //             break;
-        //         default:
-        //             throw std::runtime_error("this particle type cannot be added to event");
-        //     }
-        // }
-=======
-        for (auto particle : selector->selectParticles(getInput()))
-        {
-            // if (particle.getSelectionFit() == Particle::SelectionFit::Tight)
-            // {
-            //     tightCount++;
-            // }
-            switch (particle.getType()) 
-            {
-                case Particle::Type::Electron:
-                    event.addElectron(particle);
-                    electronCount++;
-                    break;
-                case Particle::Type::Muon:
-                    event.addMuon(particle);
-                    muonCount++;
-                    break;
-                case Particle::Type::Photon:
-                    event.addPhoton(particle);
-                    photonCount++;
-                    break;
-                case Particle::Type::Jet:
-                    event.addJet(particle);
-                    jetCount++;
-                    break;
-                default:
-                    throw std::runtime_error("this particle type cannot be added to event");
-            }
-        }
->>>>>>> 4b11e12c
     }
     event.setMET(getInput()->getMET());
-    event.sort();
     
     //std::cout << event.getMuons().getParticles().size() << "\n";
     bool passesCuts = true;
     if (event.containsParticles())
     {
-        for (int i = 0; i < int(cuts.size()); i++) 
+        for (size_t i = 0; i < cuts.size(); i++) 
         {
             //std::cout << __LINE__ << "\n";
             if (!(cuts[i]->checkEvent(event, passesCuts)))
@@ -134,114 +76,90 @@
     if (!passesCuts){
         return false;
     }
-    /*if (maxElectrons < electronCount || maxMuons < muonCount || maxPhotons < photonCount || maxJets < jetCount) 
-    {
-        maxElectrons = std::max(electronCount, maxElectrons);
-        addBasicHistograms(Particle::Type::Electron);
-        maxMuons = std::max(muonCount, maxMuons);
-        addBasicHistograms(Particle::Type::Muon);
-        maxPhotons = std::max(photonCount, maxPhotons);
-        addBasicHistograms(Particle::Type::Photon);
-        maxJets = std::max(jetCount, maxJets);
-        addBasicHistograms(Particle::Type::Jet);
-    }*/
-    addBasicHistograms(Particle::Type::Electron, event.getElectrons().getNumParticles());
-    addBasicHistograms(Particle::Type::Muon, event.getMuons().getNumParticles());
-    addBasicHistograms(Particle::Type::Photon, event.getPhotons().getNumParticles());
-    addBasicHistograms(Particle::Type::Jet, event.getJets().getNumParticles());
+
+    clearBasicHistograms(); //all histograms are cleared and we only fill the ones we are using for this event
+    addBasicHistograms(ParticleType::electron(), event.getElectrons());
+    addBasicHistograms(ParticleType::muon(), event.getMuons());
+    addBasicHistograms(ParticleType::photon(), event.getPhotons());
+    addBasicHistograms(ParticleType::jet(), event.getJets());
     for (auto& [key,value] : event.getSpecials())
     {
-        addBasicHistograms(Particle::identifyType(key), value.getNumParticles());
+        addBasicHistograms(value.getParticles()[0].getType(), value);
+        //checks type of one particle, assuming all within a container have the same type
     }
     return true;
 }
 
 std::function<std::vector<double>(const InputModule*)> EventModule::findNthParticleFunction(int n, 
-            Particle::Type particleType, InputModule::RecoLevel typeGenSim, double (Particle::* valueFunction)() const) const
+            const ParticleType& particleType, InputModule::RecoLevel typeGenSim, double (Particle::* valueFunction)() const) const
 {
-    std::function<std::vector<double>(const InputModule*)> a = [n, particleType, typeGenSim, valueFunction] (const InputModule* input) -> std::vector<double> 
+    std::function<std::vector<double>(const InputModule*)> NThParticleFunction = [n, particleType, typeGenSim, valueFunction] (const InputModule* input) -> std::vector<double> 
     {
-        auto particles = input->getParticles(typeGenSim, particleType);
-        int count = 0;
-        //std::cout << n << "\n";
-        std::sort(particles.begin(), particles.end(), [](auto p1, auto p2) {return p1.getPt()>p2.getPt();});
-        for (auto particle : particles.getParticles())
+        auto particles = input->getParticles(typeGenSim, particleType).getParticles();
+        if (particles.size() > static_cast<size_t>(n))
         {
-            if (particle.getType() == particleType)
-            {
-                count++;
-                if (count == n)
-                {
-                    // std::cout << "returns non-empty vector \n";
-                    return {((particle).*(valueFunction))()};
-                }
-            }
+            return {((particles[n]).*(valueFunction))()};
         }
-        //std::cout << "empty vector \n";
         return {};
     };
-    return a;
+    return NThParticleFunction;
 }
 
-void EventModule::addBasicHistograms(Particle::Type particleType, int n)
+void EventModule::addBasicHistograms(const ParticleType& particleType, const ParticleCollection<Particle>& particles)
 {
-
-    int maxCount = n;
-    /*
-    switch (particleType)
-    {
-        case Particle::Type::Electron:
-            maxCount = maxElectrons;
-            break;
-        case Particle::Type::Muon:
-            maxCount = maxMuons;
-            break;
-        case Particle::Type::Photon:
-            maxCount = maxPhotons;
-            break;
-        case Particle::Type::Jet:
-            maxCount = maxJets;
-            break;
-        default:
-            throw std::runtime_error("this particle type cannot be added to event");
-    }
-    */
-    for (int i = 1; i <= maxCount; i++)
-    {
-        if (basicHistograms.find(getBasicHistogramTitle(i, particleType, "")) == basicHistograms.end()) 
+    std::vector<Particle> parts = particles.getParticles();
+    int count = 0;
+    for (auto part : parts)
+    {   
+        for (auto hist : particleType.getHists())
         {
-            histMod->addHistogram(std::make_shared<HistogramPrototype1DGeneral>(getBasicHistogramTitle(i, particleType, "Pt"), 150, 0, 1000, findNthParticleFunction(i, particleType, InputModule::RecoLevel::GenSim, &Particle::getPt)));
-            histMod->addHistogram(std::make_shared<HistogramPrototype1DGeneral>(getBasicHistogramTitle(i, particleType, "Phi"), 150, -4, 4, findNthParticleFunction(i, particleType, InputModule::RecoLevel::GenSim, &Particle::getPhi)));
-            histMod->addHistogram(std::make_shared<HistogramPrototype1DGeneral>(getBasicHistogramTitle(i, particleType, "Eta"), 150, -10, 10, findNthParticleFunction(i, particleType, InputModule::RecoLevel::GenSim, &Particle::getEta)));
-            basicHistograms.emplace(getBasicHistogramTitle(i, particleType, "")); //maybe i should make basicHistograms store all the hists instead of only the boilerplate titles
+            auto histName = getBasicHistogramTitle(count,particleType,hist->getName());
+            if (!checkHist(histName))
+            {
+                hist->changeName(histName);
+                basicHistograms.insert({histName,hist});
+                histMod->addHistogram(hist);
+            }
+            basicHistograms[histName]->setParticle(part);
         }
+        count++;
     }
 }
 
-std::string EventModule::getBasicHistogramTitle(int n, Particle::Type particleType, std::string valueName) const
+bool EventModule::checkHist(std::string histName) const
 {
-    std::unordered_map<Particle::Type, std::string> particleTypeToName;
-    particleTypeToName[Particle::Type::Electron] = "Electron";
-    particleTypeToName[Particle::Type::Muon] = "Muon";
-    particleTypeToName[Particle::Type::Photon] = "Photon";
-    particleTypeToName[Particle::Type::Jet] = "Jet";
-    particleTypeToName[Particle::Type::DarkPhoton] = "DarkPhoton";
-    particleTypeToName[Particle::Type::Neutralino] = "Neutralino";
-    particleTypeToName[Particle::Type::LeftHiggs] = "Left Higgs";
-    particleTypeToName[Particle::Type::RightHiggs] = "Right Higgs";
-    particleTypeToName[Particle::Type::ZBoson] = "Z Boson";
+    bool inMap = true;
+    auto it = basicHistograms.find(histName);
+    if (it == basicHistograms.end())
+    {
+        inMap = false;
+    }
+    return inMap;
+}
+
+std::string EventModule::getBasicHistogramTitle(int n, const ParticleType& particleType, std::string valueName) const
+{
+    n++;
     std::string rank = "th Highest ";
-    if (n%10 == 1)
+    if (n%10 == 1 && n%100 != 11) //I hate english words
     {
         rank = "st Highest ";
     }
-    if (n%10 == 2)
+    if (n%10 == 2 && n%100 != 12)
     {
         rank = "nd Highest ";
     }
-    if (n%10 == 3)
+    if (n%10 == 3 && n%100 != 13)
     {
         rank = "rd Highest ";
     }
-    return std::to_string(n) + rank + particleTypeToName[particleType] + " " + valueName;
+    return std::to_string(n) + rank + particleType.getName() + " " + valueName;
+}
+
+void EventModule::clearBasicHistograms()
+{
+    for (auto& [key,value] : basicHistograms)
+    {
+        value->clear();
+    }
 }