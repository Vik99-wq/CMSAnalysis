#include "CMSAnalysis/DataCollection/interface/CmsswEventInterface.hh"
#include "CMSAnalysis/Modules/interface/EventInput.hh"
#include "CMSAnalysis/Utility/interface/Particle.hh"
#include "DataFormats/HepMCCandidate/interface/GenParticle.h"
#include "DataFormats/PatCandidates/interface/Electron.h"
#include "DataFormats/PatCandidates/interface/Muon.h"
#include "DataFormats/PatCandidates/interface/Photon.h"
#include "DataFormats/PatCandidates/interface/Jet.h"
#include "DataFormats/PatCandidates/interface/MET.h"
#include "DataFormats/PatCandidates/interface/TriggerEvent.h"
#include "DataFormats/PatCandidates/interface/GenericParticle.h"

/*
std::vector<PileupSummaryInfo> MiniAODEventLoader::getPileupInfo() const
{
    edm::Handle<std::vector<PileupSummaryInfo>> pileup;
    event->getByLabel(std::string("slimmedAddPileupInfo"), pileup);
    return *pileup;
}
*/
CmsswEventInterface::CmsswEventInterface(
    edm::EDGetTokenT<pat::ElectronCollection> &iElectronToken,
    edm::EDGetTokenT<pat::MuonCollection> &iMuonToken,
    edm::EDGetTokenT<pat::PhotonCollection> &iPhotonToken,
    edm::EDGetTokenT<pat::JetCollection> &iJetToken,
    edm::EDGetTokenT<pat::METCollection> &iMETToken,
    edm::EDGetTokenT<pat::TriggerEvent> &iTriggerToken,
    edm::EDGetTokenT<reco::GenParticleCollection> &iGenSimToken) : electronToken(iElectronToken),
                                                                   muonToken(iMuonToken),
                                                                   photonToken(iPhotonToken),
                                                                   jetToken(iJetToken),
                                                                   metToken(iMETToken),
                                                                   triggerToken(iTriggerToken),
                                                                   genSimToken(iGenSimToken)
{
}

ParticleCollection<GenSimParticle> CmsswEventInterface::getGenSimParticles() const
{
    ParticleCollection<GenSimParticle> genParticles;

    // edm::Handle<std::vector<reco::GenParticle>> genParticlesHandle;

    edm::Handle<std::vector<reco::GenParticle>> genParticlesHandle;
    event->getByToken(genSimToken, genParticlesHandle);

    // event->getByLabel(std::string("prunedGenParticles"), genParticlesHandle);

    for (const auto &p : *genParticlesHandle)
    {
        genParticles.addParticle(GenSimParticle(&p));
    }
    return genParticles;
}

ParticleCollection<Particle> CmsswEventInterface::getRecoParticles() const
{
    ParticleCollection<Particle> recoParticles;
<<<<<<< HEAD
    // This seems problematic

    edm::Handle<std::vector<pat::Electron>> electrons;
    event->getByToken(electronToken, electrons);

    for (const auto &p : *electrons)
    {
        recoParticles.addParticle(Particle(&p));
    }

    edm::Handle<std::vector<pat::Muon>> muons;
    event->getByToken(muonToken, muons);

    for (const auto &p : *muons)
    {
        recoParticles.addParticle(Particle(&p));
    }

    edm::Handle<std::vector<pat::Photon>> photons;
    event->getByToken(photonToken, photons);

    for (const auto &p : *photons)
    {
        recoParticles.addParticle(Particle(&p));
    }
    return recoParticles;
=======
    //This seems problematic
    
        edm::Handle<std::vector<pat::Electron>> electrons; 
        event->getByToken(electronToken, electrons);

        for (const auto& p : *electrons)
	    {   
            recoParticles.addParticle(Particle(&p));
	    }

        edm::Handle<std::vector<pat::Muon>> muons;
        event->getByToken(muonToken, muons);

        for (const auto& p : *muons)
	    {   
            recoParticles.addParticle(Particle(&p));
        }

        edm::Handle<std::vector<pat::Photon>> photons;
        event->getByToken(photonToken, photons);

        for (const auto& p : *photons)
	    {       
            recoParticles.addParticle(Particle(&p));
        }
        return recoParticles;
>>>>>>> 05f18930
}

ParticleCollection<Particle> CmsswEventInterface::getRecoJets() const
{
    ParticleCollection<Particle> recoParticles;
    edm::Handle<std::vector<pat::Jet>> jets;
    event->getByToken(jetToken, jets);
    for (const auto &j : *jets)
    {
        recoParticles.addParticle(Particle(&j));
    }
    return recoParticles;
}

double CmsswEventInterface::getMET() const
{
    edm::Handle<std::vector<pat::MET>> mets;

    event->getByToken(metToken, mets);

    for (const auto &p : *mets)
    {
        return p.corPt(pat::MET::METCorrectionLevel::Type1);
    }
    throw std::runtime_error("There are no MET objects found");
}

unsigned long long CmsswEventInterface::getEventIDNum() const
{
    throw std::runtime_error("Not implemented yet");
}

std::vector<bool> CmsswEventInterface::getTriggerResults(std::string subProcess) const
{
    edm::Handle<std::vector<pat::TriggerEvent>> triggerResults;
    event->getByToken(triggerToken, triggerResults);
    // event->getByLabel(edm::InputTag("TriggerResults", "", subProcess), triggerResults);
    std::vector<bool> v_results = {};
    for (unsigned int i = 0; i < triggerResults->size(); i++)
    {
        v_results.push_back(triggerResults->at(i).wasAccept());
    }
    return v_results;
}

std::vector<std::string> CmsswEventInterface::getTriggerNames(std::string subProcess) const
{

    edm::Handle<std::vector<pat::TriggerEvent>> triggerResults;
    event->getByToken(triggerToken, triggerResults);
    // event->getByLabel(edm::InputTag("TriggerResults", "", subProcess), triggerResults);
    // const edm::TriggerNames names = event->triggerNames(*triggerResults);
    std::vector<std::string> v_names = {};
    for (unsigned int i = 0; i < triggerResults->size(); i++)
    {
        v_names.push_back(triggerResults->at(i).nameHltTable());
    }
    return v_names;
}

int CmsswEventInterface::getNumPileUpInteractions() const
{
    return 1;
    // return static_cast<int>(gen_pileup[0]);
}
bool CmsswEventInterface::checkTrigger(std::string triggerName, std::string subProcess) const
{
    auto names = getTriggerNames(subProcess);
    auto results = getTriggerResults(subProcess);

    auto it = find(names.begin(), names.end(), triggerName);
    if (it != names.end())
    {
        return results.at(it - names.begin());
    }
    else
    {
        return false;
    }
    // return *(triggers.find(triggerName)->second);
}<|MERGE_RESOLUTION|>--- conflicted
+++ resolved
@@ -56,7 +56,6 @@
 ParticleCollection<Particle> CmsswEventInterface::getRecoParticles() const
 {
     ParticleCollection<Particle> recoParticles;
-<<<<<<< HEAD
     // This seems problematic
 
     edm::Handle<std::vector<pat::Electron>> electrons;
@@ -83,34 +82,6 @@
         recoParticles.addParticle(Particle(&p));
     }
     return recoParticles;
-=======
-    //This seems problematic
-    
-        edm::Handle<std::vector<pat::Electron>> electrons; 
-        event->getByToken(electronToken, electrons);
-
-        for (const auto& p : *electrons)
-	    {   
-            recoParticles.addParticle(Particle(&p));
-	    }
-
-        edm::Handle<std::vector<pat::Muon>> muons;
-        event->getByToken(muonToken, muons);
-
-        for (const auto& p : *muons)
-	    {   
-            recoParticles.addParticle(Particle(&p));
-        }
-
-        edm::Handle<std::vector<pat::Photon>> photons;
-        event->getByToken(photonToken, photons);
-
-        for (const auto& p : *photons)
-	    {       
-            recoParticles.addParticle(Particle(&p));
-        }
-        return recoParticles;
->>>>>>> 05f18930
 }
 
 ParticleCollection<Particle> CmsswEventInterface::getRecoJets() const
