
#include "CMSAnalysis/DataCollection/interface/RecoGenSimComparisonModule.hh"
RecoGenSimComparisonModule::RecoGenSimComparisonModule(std::string compType, bool writeOutput):
comparisonType(compType),
eventOutput(writeOutput)
{
}
bool RecoGenSimComparisonModule::process()
{
    auto recoParticles = getInput()->getParticles(InputModule::RecoLevel::Reco, ParticleType::none());
    auto genParticles = getInput()->getParticles(InputModule::RecoLevel::GenSim, ParticleType::none());
    
    printMatchInfo(recoParticles, genParticles);
    return true;
}
<<<<<<< HEAD

=======
void RecoGenSimComparisonModule::writeAll()
{
}
>>>>>>> 73f9c576
void RecoGenSimComparisonModule::finalize()
{
    if (comparisonType == "SameSignInvariantMass")
    {
        std::cout << "\nPer reconstructed event counters:\n";
        std::cout << "Total events: " << eventCounter << "\n";
        std::cout << "Total electron events: " << elecEventCounter << "\n";
        std::cout << "Total muon events: " << muonEventCounter << "\n";
        std::cout << "Accurate event ratio: " << accurateEventCounter/(double)eventCounter << "\n";
        std::cout << "\nEssential to huge invariant mass:\n\n";
        std::cout << "Wrong charge electron events ratio: " << elecWrongChargeCounter/(double)eventCounter << "\n";
        std::cout << "Mismeasured pT electron events ratio: " << elecMismeasuredPtCounter/(double)eventCounter << "\n";
        std::cout << "Fake photon electron events ratio: " << elecFakePhotonCounter/(double)eventCounter << "\n";
        std::cout << "No match electron events ratio: " << elecNoMatchCounter/(double)eventCounter << "\n\n";
        std::cout << "Accurate electron event ratio: " << elecAccurateCounter/(double)eventCounter << "\n";
        std::cout << "\nWrong charge muon events ratio: " << muonWrongChargeCounter/(double)eventCounter << "\n";
        std::cout << "Mismeasured pT muon events ratio: " << muonMismeasuredPtCounter/(double)eventCounter << "\n";
        std::cout << "Fake photon muon events ratio: " << muonFakePhotonCounter/(double)eventCounter << "\n";
        std::cout << "No match muon events ratio: " << muonNoMatchCounter/(double)eventCounter << "\n";
        std::cout << "Accurate event ratio: " << muonAccurateCounter/(double)eventCounter << "\n";
    }
    if (comparisonType == "perParticle")
    {
        std::cout << "\nPer reconstructed event counters:\n";
        std::cout << "Total events: " << eventCounter << "\n";
        std::cout << "Total electrons: " << electronCounter << "\n";
        std::cout << "Total muons: " << muonCounter << "\n";
        std::cout << "\nEssential to huge invariant mass:\n\n";
        std::cout << "Wrong charge electrons ratio: " << elecWrongChargeCounter/(double)electronCounter << "\n";
        std::cout << "Mismeasured pT electrons ratio: " << elecMismeasuredPtCounter/(double)electronCounter << "\n";
        std::cout << "Fake photon electrons ratio: " << elecFakePhotonCounter/(double)electronCounter << "\n";
        std::cout << "No match electrons ratio: " << elecNoMatchCounter/(double)electronCounter << "\n\n";
        std::cout << "Accurate electron ratio: " << elecAccurateCounter/(double)electronCounter << "\n";
        std::cout << "\nWrong charge muons ratio: " << muonWrongChargeCounter/(double)muonCounter << "\n";
        std::cout << "Mismeasured pT muons ratio: " << muonMismeasuredPtCounter/(double)muonCounter << "\n";
        std::cout << "Fake photon muons ratio: " << muonFakePhotonCounter/(double)muonCounter << "\n";
        std::cout << "No match muons ratio: " << muonNoMatchCounter/(double)muonCounter << "\n";
        std::cout << "Accurate muon ratio: " << muonAccurateCounter/(double)muonCounter << "\n";
    }
    if (comparisonType == "fakePhoton")
    {
        std::cout << "\nPer reconstructed event counters:\n";
        std::cout << "Total events: " << eventCounter << "\n";
        std::cout << "Total electrons: " << electronCounter << "\n";
        std::cout << "Events with a photon/electron pair: " << numOfDesiredEvents << "\n";
        std::cout << "Fake photon electrons ratio: " << elecFakePhotonCounter/(double)electronCounter << "\n";
        std::cout << "Photon + electron events with high invariant mass: " << fakePhotonCounter/(double)eventCounter << "\n";
    }
    if (comparisonType == "mother") 
    {
        std::cout << "Total events: " << eventCounter << "\n";
        std::cout << "\nTotal 4-lepton events: " << numOfDesiredEvents << "\n";
        std::cout << "Total electron events: " << electronCounter << "\n";
        std::cout << "Total muon events: " << muonCounter << "\n";

        
        std::cout << "\nRatios are out of total 4-lepton events\n";
        std::cout << "Events with ISR " << isrCounter/(double)numOfDesiredEvents << "\n";
        std::cout << "Events with FSR " << fsrCounter/(double)numOfDesiredEvents << "\n";
        std::cout << "No match events: " << noMatchCounter/(double)numOfDesiredEvents << "\n\n";
        std::cout << "\nElectron events with ISR " << elecIsrCounter/(double)numOfDesiredEvents << "\n";
        std::cout << "Electron events with FSR " << elecFsrCounter/(double)numOfDesiredEvents << "\n";
        std::cout << "No match electron events: " << elecNoMatchCounter/(double)numOfDesiredEvents << "\n\n";
        std::cout << "\nMuon events with ISR " << muonIsrCounter/(double)numOfDesiredEvents << "\n";
        std::cout << "Muon events with FSR " << muonFsrCounter/(double)numOfDesiredEvents << "\n";
        std::cout << "No match muon events: " << muonNoMatchCounter/(double)numOfDesiredEvents << "\n\n";
    }
}
void RecoGenSimComparisonModule::printMatchInfo(const ParticleCollection<Particle>& recoParts, 
        const ParticleCollection<Particle>& genParts, 
        std::ostream& output)
{
    eventCounter++;
    
    
    if (comparisonType == "sameSignInvariantMass" && recoParts.calculateSameSignInvariantMass() > 500)
    {
        printEventHeader(output);
        sameSignInvariantMassComparison(recoParts, genParts, output);
    }
    if (comparisonType == "perParticle")
    {
        printEventHeader(output);
        perParticleComparison(recoParts, genParts, output);
    }
    if (comparisonType == "fakePhoton")
    {
        printEventHeader(output);
        fakePhotonComparison(recoParts, genParts, output);
    }
    if (comparisonType == "mother")
    {
        mothersComparison(recoParts, genParts, output);
    }
}
void RecoGenSimComparisonModule::printEventHeader(std::ostream& output) {
    if (eventOutput)
    {
        output << "■■■■■■■■■■■■■■■■■■■■■■■■■■■■■■■■■■■■■■■■■■■■■■■■■■■■■■■■" << "\n";
        //event info
        output << "EVENT #" << eventCounter << "\n";
        
        output << "■■■■■■■■■■■■■■■■■■■■■■■■■■■■■■■■■■■■■■■■■■■■■■■■■■■■■■■■" << "\n";
        //column labels
        output << std::left << std::setw(8) << "element" << std::setw(11) << "| type"
            << std::setw(15) << "| charge"
            << std::setw(15) << "| pT"
            << std::setw(15) << "| Eta"
            << std::setw(15) << "| Phi"
            << std::setw(10) << "| E"
            << std::setw(10) << "| mass"
            << std::setw(10) << "| mother"
            << std::setw(10) << "| grandma" << std::endl;
    }
}
void RecoGenSimComparisonModule::printRecoPart(const Particle& recoPart, const int recoEventElement, std::ostream& output) {
    if (eventOutput) {
        output << "++++++++++++++++ Reco Element ++++++++++++++++\n";
        output << std::setw(8) << recoEventElement << "| " << std::setw(9) << recoPart.getName() << "| ";
        // // Particle properties
        output << std::setw(13) << recoPart.getCharge() << "| " 
            << std::setw(13) << recoPart.getPt() << "| " 
            << std::setw(13) << recoPart.getEta() << "| " 
            << std::setw(13) << recoPart.getPhi() << "| ";
    
        try
        {
            output << std::setw(13) << recoPart.getEnergy() << "| " 
            << std::setw(13) << recoPart.getMass() << "\n";
        }
        catch(const std::exception& e)
        {
            output << std::setw(13) << "N/A" << "| " 
            << std::setw(13) << recoPart.getMass() << std::endl;
        }
        output << std::left << "-------------- GenSim Matches --------------\n";
    }
}
void RecoGenSimComparisonModule::perParticleComparison(const ParticleCollection<Particle>& recoParts, 
        const ParticleCollection<Particle>& genParts, 
        std::ostream& output)
{
    int recoEventElement = 1;
    int genEventElement = 1;
    bool wrongCharge = false;
    bool fakePhoton = false;
    bool mismeasuredPt = false;
    bool accurate = false;
    bool noMatch = true;
    auto recoType = ParticleType::photon();
    for(auto &recoPart : recoParts){
        // Standard info
        printRecoPart(recoPart, recoEventElement, output);
        recoType = recoPart.getType();
        recoEventElement++;
        //loop through all gensim particles
        for(auto &genPart : genParts){
            //match using deltaR (distance in phi-eta plane)
            double deltaR = std::sqrt( std::pow(recoPart.getPhi() - genPart.getPhi(), 2) + std::pow(recoPart.getEta() - genPart.getEta(), 2) );
            if (deltaR < 0.1)
            {
                if (eventOutput)
                {
                    output << std::setw(8) << genEventElement << "| " << std::setw(9) << genPart.getName() << "| ";
                    // Particle properties
                    output << std::setw(13) << genPart.getCharge() << "| " 
                        << std::setw(13) << genPart.getPt() << "| " 
                        << std::setw(13) << genPart.getEta() << "| " 
                        << std::setw(13) << genPart.getPhi() << "| ";
                    try{
                    output << std::setw(10) << genPart.getEnergy() << "| " 
                        << std::setw(10) << genPart.getMass() << std::endl;
                    }
                    catch(const std::exception& e){
                    output << std::setw(10) << "N/A" << "| " 
                        << std::setw(10) << genPart.getMass() << std::endl;
                    }
                }
                // matchCounter++;
                noMatch = false;
                
                if (recoPart.getType()==genPart.getType())
                {
                    fakePhoton = false;
                    if((recoPart.getPt() - genPart.getPt())/genPart.getPt() < 0.1 && genPart.getCharge() == recoPart.getCharge())
                    {
                        // accurateMatchCounter++;
                        accurate = true;
                        break;
                    }
                    
                    if(!((recoPart.getPt() - genPart.getPt())/genPart.getPt() < 0.1))
                    {
                        mismeasuredPt = true;
                    }
                    if (genPart.getCharge() == - recoPart.getCharge())
                    {
                        wrongCharge = true;
                    }
                }
                if (genPart.getType() == ParticleType::photon() && !(mismeasuredPt || wrongCharge))
                {
                    fakePhoton = true;
                }
            }
            genEventElement++;
        }
        if (recoType==ParticleType::electron()) 
        {
            electronCounter++;
            elecWrongChargeCounter += wrongCharge;
            elecFakePhotonCounter += fakePhoton;
            elecNoMatchCounter += noMatch;
            elecMismeasuredPtCounter += mismeasuredPt;
            elecAccurateCounter += accurate;
        }
        else if (recoType==ParticleType::muon()) 
        {
            muonCounter++;
            muonWrongChargeCounter += wrongCharge;
            muonFakePhotonCounter += fakePhoton;
            muonNoMatchCounter += noMatch;
            muonMismeasuredPtCounter += mismeasuredPt;
            muonAccurateCounter += accurate;
        }
    }
}
void RecoGenSimComparisonModule::sameSignInvariantMassComparison(const ParticleCollection<Particle>& recoParts, 
        const ParticleCollection<Particle>& genParts, 
        std::ostream& output)
{
    
    
    int recoEventElement = 1;
    int genEventElement = 1;
    bool wrongCharge = false;
    bool fakePhoton = false;
    bool mismeasuredPt = false;
    bool accurate = false;
    bool noMatch = true;
    bool accurateEvent = true;
    ParticleType recoPartType = ParticleType::photon();
    ParticleType wrongChargeType = ParticleType::photon();
    ParticleType fakePhotonType = ParticleType::photon();
    ParticleType mismeasuredPtType = ParticleType::photon();
    ParticleType noMatchType = ParticleType::photon();
    ParticleCollection<Particle> notWrongCharge;
    ParticleCollection<Particle> notFakePhoton;
    ParticleCollection<Particle> notMismeasuredPt;
    ParticleCollection<Particle> notNoMatch;
    
    for(auto &recoPart : recoParts){
        // Standard info
        output << "++++++++++++++++ Reco Element ++++++++++++++++\n";
        output << std::setw(8) << recoEventElement << "| " << std::setw(9) << recoPart.getName() << "| ";
        // // Particle properties
        output << std::setw(13) << recoPart.getCharge() << "| " 
            << std::setw(13) << recoPart.getPt() << "| " 
            << std::setw(13) << recoPart.getEta() << "| " 
            << std::setw(13) << recoPart.getPhi() << "| ";
        try
        {
            output << std::setw(13) << recoPart.getEnergy() << "| " 
            << std::setw(13) << recoPart.getMass() << "\n";
        }
        catch(const std::exception& e)
        {
            output << std::setw(13) << "N/A" << "| " 
            << std::setw(13) << recoPart.getMass() << std::endl;
        }
        recoEventElement++;
        wrongCharge = false;
        fakePhoton = false;
        mismeasuredPt = false;
        accurate = false;
        noMatch = true;
        
        output << std::left << "-------------- GenSim Matches --------------\n";
        //loop through all gensim particles
        for(auto &genPart : genParts){
            //match using deltaR (distance in phi-eta plane)
            double deltaR = std::sqrt( std::pow(recoPart.getPhi() - genPart.getPhi(), 2) + std::pow(recoPart.getEta() - genPart.getEta(), 2) );
            if (deltaR < 0.1)
            {
                output << std::setw(8) << genEventElement << "| " << std::setw(9) << genPart.getName() << "| ";
                // Particle properties
                output << std::setw(13) << genPart.getCharge() << "| " 
                    << std::setw(13) << genPart.getPt() << "| " 
                    << std::setw(13) << genPart.getEta() << "| " 
                    << std::setw(13) << genPart.getPhi() << "| ";
                try{
                output << std::setw(10) << genPart.getEnergy() << "| " 
                    << std::setw(10) << genPart.getMass() << std::endl;
                }
                catch(const std::exception& e){
                output << std::setw(10) << "N/A" << "| " 
                    << std::setw(10) << genPart.getMass() << std::endl;
                }
                // matchCounter++;
                noMatch = false;
                
                if (recoPart.getType()==genPart.getType())
                {
                    fakePhoton = false;
                    if((recoPart.getPt() - genPart.getPt())/genPart.getPt() < 0.1 && genPart.getCharge() == recoPart.getCharge())
                    {
                        // accurateMatchCounter++;
                        accurate = true;
                        break;
                    }
                    
                    if(!((recoPart.getPt() - genPart.getPt())/genPart.getPt() < 0.1))
                    {
                        mismeasuredPt = true;
                    }
                    if (genPart.getCharge() != recoPart.getCharge())
                    {
                        wrongCharge = true;
                    }
                    
                }
                if (genPart.getType() == ParticleType::photon() && !(mismeasuredPt || wrongCharge))
                {
                    fakePhoton = true;
                }
            }
            genEventElement++;
        }
        if (accurate)
        {
            notWrongCharge.addParticle(recoPart);
            notFakePhoton.addParticle(recoPart);
            notMismeasuredPt.addParticle(recoPart);
            notNoMatch.addParticle(recoPart);
        }
        if (!wrongCharge)
        {
            notWrongCharge.addParticle(recoPart);
        } else 
        { 
            if (wrongChargeType==ParticleType::photon())
            {
                wrongChargeType = recoPart.getType();
            }
        }
        if (!mismeasuredPt)
        {
            notMismeasuredPt.addParticle(recoPart);
        } else { 
            // TODO: get the gensim particle: notMismeasuredPt.addParticle(Particle(genPart));
            if (mismeasuredPtType==ParticleType::photon())
            {
                mismeasuredPtType = recoPart.getType();
            }
        }
        if (!fakePhoton)
        {
            notFakePhoton.addParticle(recoPart);
        } else { 
            if (fakePhotonType==ParticleType::photon())
            {
                fakePhotonType = recoPart.getType();
            }
        }
        if (!noMatch)
        {
            notNoMatch.addParticle(recoPart);
        } else { 
            if (noMatchType==ParticleType::photon())
            {
                noMatchType = recoPart.getType();
            }
        }
        
    }
    if (notWrongCharge.calculateSameSignInvariantMass()<500)
    {
        accurateEvent = false;
        wrongChargeCounter++;
        recoPartType = wrongChargeType;
        if (wrongChargeType == ParticleType::electron()) 
        {
            elecWrongChargeCounter++;
            output << "wrong charge essential elec " << notWrongCharge.calculateSameSignInvariantMass() << std::endl;
        }
        if (wrongChargeType == ParticleType::muon()) 
        {
            muonWrongChargeCounter++;
            output << "wrong charge essential muon " << notWrongCharge.calculateSameSignInvariantMass() << std::endl;
        }
    }
    if (notFakePhoton.calculateSameSignInvariantMass()<500)
    {
        fakePhotonCounter++;
        accurateEvent = false;
        recoPartType = fakePhotonType;
        if (fakePhotonType == ParticleType::electron()) 
        {
            elecFakePhotonCounter++;
            output << "| fake photon essential elec " << notFakePhoton.calculateSameSignInvariantMass() << std::endl;
        }
        if (fakePhotonType == ParticleType::muon()) 
        {
            muonFakePhotonCounter++;
            output << "| fake photon essential muon " << notFakePhoton.calculateSameSignInvariantMass() << std::endl;
        }
    }
    if (notMismeasuredPt.calculateSameSignInvariantMass()<500)
    {
        mismeasuredPtCounter++;
        accurateEvent = false;
        recoPartType = mismeasuredPtType;
        if (mismeasuredPtType == ParticleType::electron()) 
        {
            elecMismeasuredPtCounter++;
            output << "| mismeasured pt essential elec " << notMismeasuredPt.calculateSameSignInvariantMass() << std::endl;
        }
        if (mismeasuredPtType == ParticleType::muon()) 
        {
            muonMismeasuredPtCounter++;
            output << "| mismeasured pt essential muon " << notMismeasuredPt.calculateSameSignInvariantMass() << std::endl;
        }
    }
    if (notNoMatch.calculateSameSignInvariantMass()<500)
    {
        noMatchCounter++;
        accurateEvent = false;
        recoPartType = noMatchType;
        if (noMatchType == ParticleType::electron()) 
        {
            elecNoMatchCounter++;
            output << "| no match essential elec " << notNoMatch.calculateSameSignInvariantMass() << std::endl;
        }
        if (noMatchType == ParticleType::muon()) 
        {
            muonNoMatchCounter++;
            output << "| no match essential muon " << notNoMatch.calculateSameSignInvariantMass() << std::endl;
        }
    }
    
    if (accurateEvent) 
    {
        accurateEventCounter++;
        recoPartType = notNoMatch.getParticles()[0].getType();
        if (notNoMatch.getParticles()[0].getType() == ParticleType::electron())
        {
            elecAccurateCounter++;
            output << "| accurate event electron " << notNoMatch.calculateSameSignInvariantMass() << std::endl;
        }
        if (notNoMatch.getParticles()[0].getType() == ParticleType::muon())
        {
            muonAccurateCounter++;
            output << "| accurate event muon " << notNoMatch.calculateSameSignInvariantMass() << std::endl;
        }
    }
    if (recoPartType == ParticleType::electron()) 
    {
        elecEventCounter++;
    }
    if (recoPartType == ParticleType::muon()) 
    {
        muonEventCounter++;
    }
}
void RecoGenSimComparisonModule::fakePhotonComparison(const ParticleCollection<Particle>& recoParts, 
        const ParticleCollection<Particle>& genParts, 
        std::ostream& output)
{
    int recoEventElement = 1;
    int genEventElement = 1;
    bool fakePhoton = false;
    bool highInvMass = false;
    auto recoType = ParticleType::photon();
    for(auto &recoPart : recoParts)
    {
        // Standard info
        if (eventOutput) {
            output << "++++++++++++++++ Reco Element ++++++++++++++++\n";
            output << std::setw(8) << recoEventElement << "| " << std::setw(9) << recoPart.getName() << "| ";
            // // Particle properties
            output << std::setw(13) << recoPart.getCharge() << "| " 
                << std::setw(13) << recoPart.getPt() << "| " 
                << std::setw(13) << recoPart.getEta() << "| " 
                << std::setw(13) << recoPart.getPhi() << "| ";
        
            try
            {
                output << std::setw(13) << recoPart.getEnergy() << "| " 
                << std::setw(13) << recoPart.getMass() << "\n";
            }
            catch(const std::exception& e)
            {
                output << std::setw(13) << "N/A" << "| " 
                << std::setw(13) << recoPart.getMass() << std::endl;
            }
            output << std::left << "-------------- GenSim Matches --------------\n";
        }
        recoType = recoPart.getType();
        recoEventElement++;
        bool ePlusGamma = false;
        bool ePlusGammaEvent = false;
        for (auto &recoPart2 : recoParts)
        {
            ePlusGamma = (recoPart.getType() == ParticleType::electron() && recoPart2.getType() == ParticleType::photon() ) || (recoPart2.getType() == ParticleType::electron() && recoPart.getType() == ParticleType::photon());
            highInvMass = (recoPart.getFourVector() + recoPart2.getFourVector()).M() >  500;
            if (!ePlusGammaEvent) {
                ePlusGammaEvent = ePlusGamma;
            }
            if (ePlusGamma && highInvMass)
            {
                fakePhotonCounter++;
            }
        }
        numOfDesiredEvents+=ePlusGammaEvent;
    }
}
void RecoGenSimComparisonModule::mothersComparison(const ParticleCollection<Particle>& recoParts, 
        const ParticleCollection<Particle>& genParts, 
        std::ostream& output)
{
    std::ofstream unmatchedFile("unmatchedFile2.txt");
    unmatchedFile << "event #\tevent element\tname\tcharge\tpt\tEta\tPhi\tEnergy\tMass\n";
    int recoEventElement = 1;
    int genEventElement = 1;
    int leptonCount = 0;
    int elecCount = 0;
    int muonCount = 0;
    int fromQuark = 0;
    int fromLep = 0;
    bool elecEvent = false;
    bool muonEvent = false;
    bool isr = false;
    bool fsr = false;
    for(auto &recoPart : recoParts)
    {
        if (recoPart.getType() == ParticleType::electron() && recoPart.getPt() > 5)
        {
            elecCount++;
            leptonCount++;
        }
        if (recoPart.getType() == ParticleType::muon() && recoPart.getPt() > 5)
        {
            muonCount++;
            leptonCount++;
        }
    }
    if (leptonCount < 4)
    {
        return;
    }
    printEventHeader(output);
    numOfDesiredEvents++;
    int noMatchCount = 0;
    bool noMatch = true;
    for(auto &recoPart : recoParts)
    {
        noMatch = true;
        printRecoPart(recoPart, recoEventElement, output);
        for (auto &genPart : genParts)
        {
            genEventElement = 1;
            double deltaR = std::sqrt( std::pow(recoPart.getPhi() - genPart.getPhi(), 2) + std::pow(recoPart.getEta() - genPart.getEta(), 2) );
            
            if (deltaR < 0.1)
            {
                noMatch = false;
                if (eventOutput) 
                {
                    output << std::setw(8) << genEventElement << "| " << std::setw(9) << genPart.getName() << "| ";
                    // Particle properties
                    output << std::setw(13) << genPart.getCharge() << "| " 
                        << std::setw(13) << genPart.getPt() << "| " 
                        << std::setw(13) << genPart.getEta() << "| " 
                        << std::setw(13) << genPart.getPhi() << "| ";
                    try{
                    output << std::setw(13) << genPart.getEnergy() << "| " 
                        << std::setw(13) << genPart.getMass() << std::endl;
                    }
                    catch(const std::exception& e){
                    output << std::setw(13) << "N/A" << "| " 
                        << std::setw(13) << genPart.getMass() << std::endl;
                    }
                }

                //
                if (!GenSimParticle(genPart).hasUniqueMother())
                {
                    if (eventOutput) output << std::endl;
                    continue;
                }
                if (eventOutput) 
                {
                    output << std::setw(10) << GenSimParticle(genPart).uniqueMother().getType().getpdgId();
                }
                if (!GenSimParticle(genPart).uniqueMother().hasUniqueMother())
                {
                    output << std::endl;
                    continue;
                }
                if (eventOutput) 
                {
                    output << std::setw(10) << GenSimParticle(genPart).uniqueMother().uniqueMother().getType().getpdgId() << std::endl;
                }
                if (GenSimParticle(genPart).uniqueMother().uniqueMother().getType() == ParticleType::electron() || GenSimParticle(genPart).uniqueMother().uniqueMother().getType() == ParticleType::muon())
                {
                    fromLep++;
                }
                else if (GenSimParticle(genPart).uniqueMother().uniqueMother().getType().getpdgId() < 7 && GenSimParticle(genPart).uniqueMother().uniqueMother().getType().getpdgId()>0)
                {
                    fromQuark++;
                }

                
                if (recoPart.getType()==genPart.getType())
                {
                    if((recoPart.getPt() - genPart.getPt())/genPart.getPt() < 0.25 && genPart.getCharge() == recoPart.getCharge())
                    {
                        
                    }
                }
            }
            genEventElement++;
        }
        if (noMatch)
        {
            output << eventCounter << "\t" << recoEventElement << "\t" << recoPart.getName() << "\t";
            // Particle properties
            output << recoPart.getCharge() << "\t" 
            << recoPart.getPt() << "\t"
            << recoPart.getEta() << "\t" 
            << recoPart.getPhi() << "\t";
            try
            {
                output << "\t" << recoPart.getEnergy() << "\t" << recoPart.getMass() << std::endl;
            }
            catch(const std::exception& e)
            {
                output << "\t" << "N/A" << "\t" << recoPart.getMass() << std::endl;
            }
            noMatchCount += noMatch;
        }
        recoEventElement++;
    }
    if (elecCount > 2) 
    {
        electronCounter++;
        elecEvent = true;
    }
    if (muonCount > 2) 
    {
        muonCounter++;
        muonEvent = true;
    }
    if (elecCount == 2 && muonCount == 2) 
    {
        electronCounter++;
        elecEvent = true;
    }
    if (fromQuark > 2) 
    {
        isr = true;
    }
    if (fromLep >= 2)
    {
        fsr = true;
    }
    bool noMatchCaused = muonCount + elecCount - noMatchCount < 4;
    noMatchCounter += noMatchCaused;
    elecNoMatchCounter += noMatchCaused && elecEvent;
    muonNoMatchCounter += noMatchCaused && muonEvent;

    isrCounter += isr;
    fsrCounter += fsr;
    neitherCounter += !isr && !fsr;
    elecIsrCounter += isr && elecEvent;
    elecFsrCounter += fsr && elecEvent;
    muonIsrCounter += isr && muonEvent;
    muonFsrCounter += fsr && muonEvent;
    unmatchedFile.close();
}<|MERGE_RESOLUTION|>--- conflicted
+++ resolved
@@ -13,13 +13,7 @@
     printMatchInfo(recoParticles, genParticles);
     return true;
 }
-<<<<<<< HEAD
 
-=======
-void RecoGenSimComparisonModule::writeAll()
-{
-}
->>>>>>> 73f9c576
 void RecoGenSimComparisonModule::finalize()
 {
     if (comparisonType == "SameSignInvariantMass")
