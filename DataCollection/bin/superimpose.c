--- conflicted
+++ resolved
@@ -140,7 +140,6 @@
   // string file16 = "leftHiggsVEV0Mass1300SameFlavorPairsAnalyzed.root";
 
   // string file17 = "PhotonsHist.root";
-<<<<<<< HEAD
   string file18 = "output.root";
   string file19 = "Higgs300.root";
   string file20 = "Higgs500.root";
@@ -148,10 +147,7 @@
   string file22 = "Higgs900.root";
   string file23 = "Higgs1100.root";
   string file24 = "Higgs1300.root";
-=======
-  string file18 = "higgsMass.root";
-  
->>>>>>> 7f1ff945
+
 
   // string hist1 = "Dimuon/Muon+ pt High";
   // string hist2 = "Dimuon/Muon+ pt Low";
@@ -174,33 +170,21 @@
   // string hist8 = "Quadlepton/Invariant mass";
   // string hist9 = "Quadlepton/Invariant mass OSDL";
 
-<<<<<<< HEAD
   string hist10 = "Cut4Reco Same Sign Invariant Mass";
   // string hist11 = "Reco Same Sign Invariant Mass";
   // string hist12 = "Gen Sim Photon Histogram";
   // string hist13 = "Gen Same Sign Invariant Mass";
-=======
-  //string hist10 = "Reco Photon Histogram";
-  //string hist11 = "Reco Same Sign Invariant Mass";
-  //string hist12 = "Gen Sim Photon Histogram";
-  string hist13 = "4invariant_Mass";
->>>>>>> 7f1ff945
 
   vector<Image> images
     {
       Image(.4, "Same-Sign Invariant Mass [GeV]", "Events", "", kCool
 	    ,vector<Plot> {
-<<<<<<< HEAD
 		Plot(file19, hist10, kBlue, "m = 300 GeV")
 		,Plot(file20, hist10, kRed, "m = 500 Gev")
     ,Plot(file21, hist10, kGreen, "m = 700 GeV")
     ,Plot(file22, hist10, kOrange, "m = 900 GeV")
     ,Plot(file23, hist10, kViolet, "m = 1100 GeV")
     ,Plot(file24, hist10, kBlack, "m = 1300 GeV")
-=======
-		Plot(file18, hist13, kBlue, "Same Sign Invariant Mass Hist (Gen)")
-		/*,Plot(file18, hist12, kRed, "Photons Hist Using Delta Phi (Gen)")*/
->>>>>>> 7f1ff945
    })
 	//  ,Image(.4, "GeV", "Events", "Invariant Mass Hist", kCool
 	//        ,vector<Plot> {
