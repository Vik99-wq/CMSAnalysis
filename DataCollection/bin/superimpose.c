--- conflicted
+++ resolved
@@ -126,29 +126,6 @@
 
   // string file6 = "leftHiggsVEV0Mass200SameFlavorPairsAnalyzed.root";
 
-<<<<<<< HEAD
-  //string file7 = "leftHiggsVEV0Mass200SameFlavorPairsQuadLeptonAnalyzed.root";
-  //string file8 = "leftHiggsVEV0Mass300SameFlavorPairsQuadLeptonAnalyzed.root";
-  /*string file9 = "higgsMass.root";
-  string file10 = "QCDMass.root";
-  string file11 = "DYMass.root";*/
-
-  string file12 = "QCDMET2.root";
-  string file13 = "QCDMET3.root";
-  string file14 = "higgsMET.root";
-  string file15 = "QCDMET.root";
-  string file16 = "DYMET.root";
-
-  string file17 = "TTBarMET.root";
-  string file18 = "ZZMET.root";
-  /* 
-    higgsMET.root
-    QCDMET.root
-    DYMET.root
-    TTBarMET.root
-    ZZMET.root
-  */
-=======
   // string file7 = "leftHiggsVEV0Mass200SameFlavorPairsQuadLeptonAnalyzed.root";
   // string file8 = "leftHiggsVEV0Mass300SameFlavorPairsQuadLeptonAnalyzed.root";
   // string file9 = "leftHiggsVEV0Mass500SameFlavorPairsQuadLeptonAnalyzed.root";
@@ -170,7 +147,6 @@
   string file23 = "Higgs1100.root";
   string file24 = "Higgs1300.root";
 
->>>>>>> ec4c7246
   // string hist1 = "Dimuon/Muon+ pt High";
   // string hist2 = "Dimuon/Muon+ pt Low";
 
@@ -186,39 +162,6 @@
   //string hist12 = "Cut0MET";
   //string hist13 = "Cut0MET";
 
-<<<<<<< HEAD
-  /*
-  Cut4MET
-  Cut0MET
-  Cut0MET
-  Cut0MET
-  Cut0MET
-  test for saving
-  */
-  
-  vector<Image> images
-    {
-      Image(.4, "GeV", "Events", "Leading Lepton pT", kCool
-	    ,vector<Plot> {
-		Plot(file14, hist9, kBlue, "Higgs WW")
-		,Plot(file15, hist10, kRed, "QCD 2000")
-    ,Plot(file16, hist10, kGreen, "DY")
-    ,Plot(file17, hist10, kBlack , "TTbar")
-    ,Plot(file18, hist10, kOrange, "ZZ")
-    ,Plot(file12, hist8, kRed, "QCD 1500")
-    ,Plot(file13, hist8, kRed, "QCD 1000")
-   }
-   /*{
-      Image(.4, "GeV", "Events", "Same-Sign Invariant Hist", kCool
-	    ,vector<Plot> {
-		Plot(file9, hist4, kBlue, "Same-Sign Invariant Mass Higgs WW")
-		,Plot(file10, hist5, kRed, "Same-Sign Invariant Mass QCD")
-    ,Plot(file11, hist6, kGreen, "Same-Sign Invariant Mass DY")
-    ,Plot(file12, hist7, kBlack, "Same-Sign Invariant Mass TTbar")
-    ,Plot(file13, hist8, kBlack, "Same-Sign Invariant Mass ZZ")
-   }*/
-   )
-=======
   // string hist7 = "Dimuon/Electron+ eta";
   // string hist12 = "Dimuon/delta r";
 
@@ -243,7 +186,6 @@
     ,Plot(file23, hist10, kViolet, "m = 1100 GeV")
     ,Plot(file24, hist10, kBlack, "m = 1300 GeV")
    })
->>>>>>> ec4c7246
 	//  ,Image(.4, "GeV", "Events", "Invariant Mass Hist", kCool
 	//        ,vector<Plot> {
 	//  	   Plot(file18, hist13, kBlue, "Same Sign Invarient Mass Hist (Gen)")
