#include <iostream>
#include <memory>

#include "TROOT.h"
#include "TSystem.h"

#include "CMSAnalysis/DataCollection/interface/Analyzer.hh"
#include "CMSAnalysis/DataCollection/interface/DoubleElectronTrigger.hh"
#include "CMSAnalysis/DataCollection/interface/DoubleMuonTrigger.hh"
#include "CMSAnalysis/DataCollection/interface/HistogramOutputModule.hh"
#include "CMSAnalysis/DataCollection/interface/LeptonFilter.hh"
#include "CMSAnalysis/DataCollection/interface/MatchingModule.hh"
#include "CMSAnalysis/DataCollection/interface/METHist.hh"
#include "CMSAnalysis/DataCollection/interface/METModule.hh"
#include "CMSAnalysis/DataCollection/interface/NLeptonsFilter.hh"
#include "CMSAnalysis/DataCollection/interface/SameSignInvariantMassHist.hh"
#include "CMSAnalysis/DataCollection/interface/SingleElectronTrigger.hh"
#include "CMSAnalysis/DataCollection/interface/SingleMuonTrigger.hh"
#include "CMSAnalysis/DataCollection/interface/SnowmassCutFilter.hh"
#include "CMSAnalysis/DataCollection/interface/SnowmassLeptonSelector.hh"
#include "CMSAnalysis/DataCollection/interface/Histograms.hh"
#include "CMSAnalysis/DataCollection/interface/TriggerModule.hh"
#include "CMSAnalysis/DataCollection/interface/TripleMuonTrigger.hh"
#include "CMSAnalysis/DataCollection/interface/TwoInvariantMassesHist.hh"
#include "CMSAnalysis/DataCollection/interface/BJetFilter.hh"

using std::make_shared;

Analyzer higgsBackgroundAnalysis()
{
  Analyzer analyzer;

  auto matchMod = make_shared<MatchingModule>();
  auto triggerMod = make_shared<TriggerModule>();
  auto metMod = make_shared<METModule>();
  auto bJetFilter = make_shared<BJetFilter>();

  auto nLeptonsFilter = make_shared<NLeptonsFilter>();
 
  auto histMod = make_shared<HistogramOutputModule>();
  auto nLeptonsHist = make_shared<NLeptonsHist>(matchMod, "Matched Leptons", 10, 0, 10);

  // Go up to 2000 - Andy, 09/02 - and make more bins. Modifications also made for picking files

  auto genSimSameSignInvMassHist = make_shared<SameSignInvariantMassHist>(InputModule::RecoLevel::GenSim, "GenSim Same Sign Invariant Mass", 100, 0, 1000, false, false);
  auto recoSameSignInvMassHist = make_shared<SameSignInvariantMassHist>(InputModule::RecoLevel::Reco, "Reco Same Sign Invariant Mass", 1000, 0, 2000, false, false);
  auto positiveNegativeInvMassHist = make_shared<TwoInvariantMassesHist>("Reco Invariant Mass Background", 100, 100, 0, 0, 2000, 2000);

  auto recoPt = make_shared<PtHist>(InputModule::RecoLevel::Reco, "Leading lepton pT", 500, 0, 1000);
  auto recoInvMass = make_shared<InvariantMassHist>(InputModule::RecoLevel::Reco, "Opposite-sign dilepton mass", 1000, 0, 2000);
  auto metHist = make_shared<METHist>(metMod, "MET", 500, 0, 1000);

  // Add the histogram(s) created above to histMod
  histMod->addHistogram(genSimSameSignInvMassHist);
  histMod->addHistogram(positiveNegativeInvMassHist);
  histMod->addHistogram(recoPt);
  histMod->addHistogram(recoInvMass);
  histMod->addHistogram(metHist);

  auto elecRecoSameSignInvMassHist = make_shared<SameSignInvariantMassHist>(InputModule::RecoLevel::Reco, "Electron Reco Same Sign Invariant Mass", 1000, 0, 2000, false, false);
  auto elecPositiveNegativeInvMassHist = make_shared<TwoInvariantMassesHist>("Electron Reco Invariant Mass Background", 100, 100, 0, 0, 2000, 2000);
  auto muonRecoSameSignInvMassHist = make_shared<SameSignInvariantMassHist>(InputModule::RecoLevel::Reco, "Muon Reco Same Sign Invariant Mass", 1000, 0, 2000, false, false);
  auto muonPositiveNegativeInvMassHist = make_shared<TwoInvariantMassesHist>("Muon Reco Invariant Mass Background", 100, 100, 0, 0, 2000, 2000);

  auto elecFilter = make_shared<LeptonFilter>(Particle::Type::Electron, 4, "Electron");
  auto muonFilter = make_shared<LeptonFilter>(Particle::Type::Muon, 4, "Muon");
  auto snowmassCut = make_shared<SnowmassCutFilter>();

  elecRecoSameSignInvMassHist->addFilter(elecFilter);
  elecPositiveNegativeInvMassHist->addFilter(elecFilter);
  muonRecoSameSignInvMassHist->addFilter(muonFilter);
  muonPositiveNegativeInvMassHist->addFilter(muonFilter);

  histMod->addHistogram(elecRecoSameSignInvMassHist);
  histMod->addHistogram(elecPositiveNegativeInvMassHist);
  histMod->addHistogram(muonRecoSameSignInvMassHist);
  histMod->addHistogram(muonPositiveNegativeInvMassHist);

  analyzer.addProductionModule(metMod);
  analyzer.addFilterModule(bJetFilter);

  analyzer.addFilterModule(snowmassCut);
  analyzer.addFilterModule(nLeptonsFilter);
  
  analyzer.addAnalysisModule(histMod); // Don't remove unless you don't want histograms

<<<<<<< HEAD
  auto leptonSelector = std::make_shared<SnowmassLeptonSelector>(10);
  analyzer.getInputModule().setLeptonSelector(leptonSelector);
=======
  auto leptonSelector = std::make_shared<SnowmassLeptonSelector>(50, .05);
  analyzer.getInputModule()->setLeptonSelector(leptonSelector);
>>>>>>> 769f9a58

  return analyzer;
}<|MERGE_RESOLUTION|>--- conflicted
+++ resolved
@@ -84,13 +84,8 @@
   
   analyzer.addAnalysisModule(histMod); // Don't remove unless you don't want histograms
 
-<<<<<<< HEAD
   auto leptonSelector = std::make_shared<SnowmassLeptonSelector>(10);
-  analyzer.getInputModule().setLeptonSelector(leptonSelector);
-=======
-  auto leptonSelector = std::make_shared<SnowmassLeptonSelector>(50, .05);
   analyzer.getInputModule()->setLeptonSelector(leptonSelector);
->>>>>>> 769f9a58
 
   return analyzer;
 }