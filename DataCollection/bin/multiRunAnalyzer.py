--- conflicted
+++ resolved
@@ -2,13 +2,7 @@
 from multiprocessing import Process 
 
 def loopRun(*fileList):
-<<<<<<< HEAD
-	#path = "textfiles/"
 
-=======
-	path = "textfiles/"
-	#path = "newnewHiggs/"
->>>>>>> b2da4b427dc2d0886fce69a47bbe8098528e7418
 	for file in fileList:
 		# Filling in the parameters of runAnalyzer
 		analysisBackground = "HiggsBackground"
@@ -16,21 +10,13 @@
 		nameLocation = file.rfind("/") + 1
 		nameEnd = len(file) - 4
 		name = file[nameLocation:nameEnd]
-		#process = file[0:file.rfind("/")]
 		outputString = "output=" + name + ".root"
 				
 		if file[0:5] == "Higgs":	
 			analysisName = "analysis=" + analysisSignal
 			inputString = "input=" + file
-<<<<<<< HEAD
-=======
-		# elif file == "Higgs1300.txt" or file == "Higgs1500.txt":
-		# 	analysisName = "analysis=" + analysisSignal
-		# 	inputString = "input=" + path + file
->>>>>>> b2da4b427dc2d0886fce69a47bbe8098528e7418
 		else:
 			analysisName = "analysis=" + analysisBackground
-			#inputString = "input=" + path + file
 			inputString = "input=" + file	
 		numFiles = "numFiles=1"
 		
@@ -52,12 +38,8 @@
 	multiBoson = ("MultiBoson/MultiBoson_Bosons_WW_Decay_2L_Run_2.txt", "MultiBoson/MultiBoson_Bosons_WWW_Decay_NA_Run_2.txt", "MultiBoson/MultiBoson_Bosons_WWZJets_Decay_4L_Run_2.txt",
 	"MultiBoson/MultiBoson_Bosons_WZ_Decay_3L_Run_2.txt", "MultiBoson/MultiBoson_Bosons_WZZ_Decay_NA_Run_2.txt", "MultiBoson/MultiBoson_Bosons_ZZZ_Decay_NA_Run_2.txt")
 
-<<<<<<< HEAD
-	#higgsSignal = ("Higgs800.txt","Higgs1000.txt","Higgs1200.txt", )
 	higgsSignal = ("Higgs1400.txt", )
-=======
-	higgsSignal = ("Higgs500.txt","Higgs600.txt","Higgs700.txt","Higgs800.txt","Higgs900.txt","Higgs1000.txt","Higgs1100.txt","Higgs1200.txt","Higgs1300.txt","Higgs1400.txt","Higgs1500.txt" )
->>>>>>> b2da4b427dc2d0886fce69a47bbe8098528e7418
+	#higgsSignal = ("Higgs500.txt","Higgs600.txt","Higgs700.txt","Higgs800.txt","Higgs900.txt","Higgs1000.txt","Higgs1100.txt","Higgs1200.txt","Higgs1300.txt","Higgs1400.txt","Higgs1500.txt" )
 
 	#higgsData = ("Data/SingleMuonRun2017B-UL2017_MiniAODv2-v1.txt", "Data/SingleElectronRun2017B-UL2017_MiniAODv2-v1.txt")
 	higgsData = (
@@ -90,10 +72,10 @@
 		#"Data/Data_Trigger_SingleElectron_Year_2016G.txt",
 		#"Data/Data_Trigger_SingleElectron_Year_2016H.txt",
 		#"Data/Data_Trigger_SingleElectron_Year_2017B.txt",
-		"Data/Data_Trigger_SingleElectron_Year_2017C.txt",
-		"Data/Data_Trigger_SingleElectron_Year_2017D.txt",
-		"Data/Data_Trigger_SingleElectron_Year_2017E.txt",
-		"Data/Data_Trigger_SingleElectron_Year_2017F.txt"
+		#"Data/Data_Trigger_SingleElectron_Year_2017C.txt",
+		#"Data/Data_Trigger_SingleElectron_Year_2017D.txt",
+		#"Data/Data_Trigger_SingleElectron_Year_2017E.txt",
+		#"Data/Data_Trigger_SingleElectron_Year_2017F.txt"
 		)
 
 	# List of jobs to run on from those above
