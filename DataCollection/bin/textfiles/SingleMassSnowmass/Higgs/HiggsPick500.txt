--- conflicted
+++ resolved
@@ -1,8 +1,4 @@
 H++toLL
 Mass:	500
 Format:	Delphes
-<<<<<<< HEAD
-Lepton:	LL
-=======
-Lepton:	LL
->>>>>>> 1c225db2
+Lepton:	LL