Drell-Yan
MassCut:	10-50
<<<<<<< HEAD
Run:    HLLHC
=======
Run:	HLLHC
>>>>>>> b26a7657
<|MERGE_RESOLUTION|>--- conflicted
+++ resolved
@@ -1,7 +1,3 @@
 Drell-Yan
 MassCut:	10-50
-<<<<<<< HEAD
-Run:    HLLHC
-=======
-Run:	HLLHC
->>>>>>> b26a7657
+Run:    HLLHC