Reading input file textfiles/darkPhotonsRun2.txt
DarkPhotonSUSY
Filename: textfiles/DarkPhotonSUSY/DarkPhotonSUSY_Mass_0_3_Run_2.txt
<<<<<<< HEAD
# of root files: 99
=======
# of root files: 99
No Jets 
Jets Detected 
ParticleType: Dark Photon
Daughters: 0
ParticleType: Dark Photon
Daughters: 0
ParticleType: Dark Photon
Daughters: 0
ParticleType: Dark Photon
Daughters: 0
ParticleType: Dark Photon
Daughters: 0
ParticleType: Dark Photon
Daughters: 0
No Jets 
ParticleType: Dark Photon
Daughters: 0
ParticleType: Dark Photon
Daughters: 0
ParticleType: Dark Photon
Daughters: 0
ParticleType: Dark Photon
Daughters: 0
No Jets 
ParticleType: Dark Photon
Daughters: 0
ParticleType: Dark Photon
Daughters: 0
No Jets 
ParticleType: Dark Photon
Daughters: 0
ParticleType: Dark Photon
Daughters: 0
ParticleType: Dark Photon
Daughters: 0
ParticleType: Dark Photon
Daughters: 0
ParticleType: Dark Photon
Daughters: 0
ParticleType: Dark Photon
Daughters: 0
No Jets 
ParticleType: Dark Photon
Daughters: 0
ParticleType: Dark Photon
Daughters: 0
ParticleType: Dark Photon
Daughters: 0
ParticleType: Dark Photon
Daughters: 0
Jets Detected 
ParticleType: Dark Photon
Daughters: 0
ParticleType: Dark Photon
Daughters: 0
ParticleType: Dark Photon
Daughters: 0
ParticleType: Dark Photon
Daughters: 0
ParticleType: Dark Photon
Daughters: 0
ParticleType: Dark Photon
Daughters: 0
No Jets 
ParticleType: Dark Photon
Daughters: 0
ParticleType: Dark Photon
Daughters: 0
Jets Detected 
ParticleType: Dark Photon
Daughters: 0
ParticleType: Dark Photon
Daughters: 0
ParticleType: Dark Photon
Daughters: 0
ParticleType: Dark Photon
Daughters: 0
ParticleType: Dark Photon
Daughters: 0
ParticleType: Dark Photon
Daughters: 0
No Jets 
ParticleType: Dark Photon
Daughters: 0
ParticleType: Dark Photon
Daughters: 0
ParticleType: Dark Photon
Daughters: 0
ParticleType: Dark Photon
Daughters: 0
No Jets 
ParticleType: Dark Photon
Daughters: 0
ParticleType: Dark Photon
Daughters: 0
ParticleType: Dark Photon
Daughters: 0
ParticleType: Dark Photon
Daughters: 0
ParticleType: Dark Photon
Daughters: 0
ParticleType: Dark Photon
Daughters: 0
No Jets 
ParticleType: Dark Photon
Daughters: 0
ParticleType: Dark Photon
Daughters: 0
ParticleType: Dark Photon
Daughters: 0
ParticleType: Dark Photon
Daughters: 0
ParticleType: Dark Photon
Daughters: 0
ParticleType: Dark Photon
Daughters: 0
Jets Detected 
ParticleType: Dark Photon
Daughters: 0
ParticleType: Dark Photon
Daughters: 0
ParticleType: Dark Photon
Daughters: 0
ParticleType: Dark Photon
Daughters: 0
ParticleType: Dark Photon
Daughters: 0
ParticleType: Dark Photon
Daughters: 0
No Jets 
ParticleType: Dark Photon
Daughters: 0
ParticleType: Dark Photon
Daughters: 0
ParticleType: Dark Photon
Daughters: 0
ParticleType: Dark Photon
Daughters: 0
ParticleType: Dark Photon
Daughters: 0
ParticleType: Dark Photon
Daughters: 0
ParticleType: Dark Photon
Daughters: 0
ParticleType: Dark Photon
Daughters: 0
Jets Detected 
ParticleType: Dark Photon
Daughters: 0
ParticleType: Dark Photon
Daughters: 0
ParticleType: Dark Photon
Daughters: 0
ParticleType: Dark Photon
Daughters: 0
ParticleType: Dark Photon
Daughters: 0
ParticleType: Dark Photon
Daughters: 0
No Jets 
ParticleType: Dark Photon
Daughters: 0
ParticleType: Dark Photon
Daughters: 0
ParticleType: Dark Photon
Daughters: 0
ParticleType: Dark Photon
Daughters: 0
ParticleType: Dark Photon
Daughters: 0
ParticleType: Dark Photon
Daughters: 0
No Jets 
ParticleType: Dark Photon
Daughters: 0
ParticleType: Dark Photon
Daughters: 0
ParticleType: Dark Photon
Daughters: 0
ParticleType: Dark Photon
Daughters: 0
No Jets 
ParticleType: Dark Photon
Daughters: 0
ParticleType: Dark Photon
Daughters: 0
Jets Detected 
ParticleType: Dark Photon
Daughters: 0
ParticleType: Dark Photon
Daughters: 0
ParticleType: Dark Photon
Daughters: 0
ParticleType: Dark Photon
Daughters: 0
ParticleType: Dark Photon
Daughters: 0
ParticleType: Dark Photon
Daughters: 0
Jets Detected 
ParticleType: Dark Photon
Daughters: 0
ParticleType: Dark Photon
Daughters: 0
ParticleType: Dark Photon
Daughters: 0
ParticleType: Dark Photon
Daughters: 0
No Jets 
ParticleType: Dark Photon
Daughters: 0
ParticleType: Dark Photon
Daughters: 0
ParticleType: Dark Photon
Daughters: 0
ParticleType: Dark Photon
Daughters: 0
ParticleType: Dark Photon
Daughters: 0
ParticleType: Dark Photon
Daughters: 0
ParticleType: Dark Photon
Daughters: 0
ParticleType: Dark Photon
Daughters: 0
No Jets 
ParticleType: Dark Photon
Daughters: 0
ParticleType: Dark Photon
Daughters: 0
ParticleType: Dark Photon
Daughters: 0
ParticleType: Dark Photon
Daughters: 0
ParticleType: Dark Photon
Daughters: 0
ParticleType: Dark Photon
Daughters: 0
No Jets 
ParticleType: Dark Photon
Daughters: 0
ParticleType: Dark Photon
Daughters: 0
ParticleType: Dark Photon
Daughters: 0
ParticleType: Dark Photon
Daughters: 0
No Jets 
ParticleType: Dark Photon
Daughters: 0
ParticleType: Dark Photon
Daughters: 0
ParticleType: Dark Photon
Daughters: 0
ParticleType: Dark Photon
Daughters: 0
ParticleType: Dark Photon
Daughters: 0
ParticleType: Dark Photon
Daughters: 0
Jets Detected 
ParticleType: Dark Photon
Daughters: 0
ParticleType: Dark Photon
Daughters: 0
ParticleType: Dark Photon
Daughters: 0
ParticleType: Dark Photon
Daughters: 0
ParticleType: Dark Photon
Daughters: 0
ParticleType: Dark Photon
Daughters: 0
Jets Detected 
ParticleType: Dark Photon
Daughters: 0
ParticleType: Dark Photon
Daughters: 0
ParticleType: Dark Photon
Daughters: 0
ParticleType: Dark Photon
Daughters: 0
Jets Detected 
ParticleType: Dark Photon
Daughters: 0
ParticleType: Dark Photon
Daughters: 0
ParticleType: Dark Photon
Daughters: 0
ParticleType: Dark Photon
Daughters: 0
ParticleType: Dark Photon
Daughters: 0
ParticleType: Dark Photon
Daughters: 0
Jets Detected 
ParticleType: Dark Photon
Daughters: 0
ParticleType: Dark Photon
Daughters: 0
ParticleType: Dark Photon
Daughters: 0
ParticleType: Dark Photon
Daughters: 0
No Jets 
ParticleType: Dark Photon
Daughters: 0
ParticleType: Dark Photon
Daughters: 0
ParticleType: Dark Photon
Daughters: 0
ParticleType: Dark Photon
Daughters: 0
ParticleType: Dark Photon
Daughters: 0
ParticleType: Dark Photon
Daughters: 0
ParticleType: Dark Photon
Daughters: 0
ParticleType: Dark Photon
Daughters: 0
Jets Detected 
ParticleType: Dark Photon
Daughters: 0
ParticleType: Dark Photon
Daughters: 0
ParticleType: Dark Photon
Daughters: 0
ParticleType: Dark Photon
Daughters: 0
No Jets 
ParticleType: Dark Photon
Daughters: 0
ParticleType: Dark Photon
Daughters: 0
ParticleType: Dark Photon
Daughters: 0
ParticleType: Dark Photon
Daughters: 0
ParticleType: Dark Photon
Daughters: 0
ParticleType: Dark Photon
Daughters: 0
Jets Detected 
ParticleType: Dark Photon
Daughters: 0
ParticleType: Dark Photon
Daughters: 0
ParticleType: Dark Photon
Daughters: 0
ParticleType: Dark Photon
Daughters: 0
ParticleType: Dark Photon
Daughters: 0
ParticleType: Dark Photon
Daughters: 0
ParticleType: Dark Photon
Daughters: 0
ParticleType: Dark Photon
Daughters: 0
No Jets 
ParticleType: Dark Photon
Daughters: 0
ParticleType: Dark Photon
Daughters: 0
ParticleType: Dark Photon
Daughters: 0
ParticleType: Dark Photon
Daughters: 0
Jets Detected 
ParticleType: Dark Photon
Daughters: 0
ParticleType: Dark Photon
Daughters: 0
ParticleType: Dark Photon
Daughters: 0
ParticleType: Dark Photon
Daughters: 0
ParticleType: Dark Photon
Daughters: 0
ParticleType: Dark Photon
Daughters: 0
Jets Detected 
ParticleType: Dark Photon
Daughters: 0
ParticleType: Dark Photon
Daughters: 0
ParticleType: Dark Photon
Daughters: 0
ParticleType: Dark Photon
Daughters: 0
ParticleType: Dark Photon
Daughters: 0
ParticleType: Dark Photon
Daughters: 0
ParticleType: Dark Photon
Daughters: 0
ParticleType: Dark Photon
Daughters: 0
No Jets 
ParticleType: Dark Photon
Daughters: 0
ParticleType: Dark Photon
Daughters: 0
Jets Detected 
ParticleType: Dark Photon
Daughters: 0
ParticleType: Dark Photon
Daughters: 0
ParticleType: Dark Photon
Daughters: 0
ParticleType: Dark Photon
Daughters: 0
ParticleType: Dark Photon
Daughters: 0
ParticleType: Dark Photon
Daughters: 0
No Jets 
ParticleType: Dark Photon
Daughters: 0
ParticleType: Dark Photon
Daughters: 0
Jets Detected 
ParticleType: Dark Photon
Daughters: 0
ParticleType: Dark Photon
Daughters: 0
ParticleType: Dark Photon
Daughters: 0
ParticleType: Dark Photon
Daughters: 0
ParticleType: Dark Photon
Daughters: 0
ParticleType: Dark Photon
Daughters: 0
ParticleType: Dark Photon
Daughters: 0
ParticleType: Dark Photon
Daughters: 0
No Jets 
ParticleType: Dark Photon
Daughters: 0
ParticleType: Dark Photon
Daughters: 0
ParticleType: Dark Photon
Daughters: 0
ParticleType: Dark Photon
Daughters: 0
No Jets 
ParticleType: Dark Photon
Daughters: 0
ParticleType: Dark Photon
Daughters: 0
No Jets 
ParticleType: Dark Photon
Daughters: 0
ParticleType: Dark Photon
Daughters: 0
ParticleType: Dark Photon
Daughters: 0
ParticleType: Dark Photon
Daughters: 0
ParticleType: Dark Photon
Daughters: 0
ParticleType: Dark Photon
Daughters: 0
ParticleType: Dark Photon
Daughters: 0
ParticleType: Dark Photon
Daughters: 0
No Jets 
ParticleType: Dark Photon
Daughters: 0
ParticleType: Dark Photon
Daughters: 0
Jets Detected 
ParticleType: Dark Photon
Daughters: 0
ParticleType: Dark Photon
Daughters: 0
ParticleType: Dark Photon
Daughters: 0
ParticleType: Dark Photon
Daughters: 0
No Jets 
ParticleType: Dark Photon
Daughters: 0
ParticleType: Dark Photon
Daughters: 0
ParticleType: Dark Photon
Daughters: 0
ParticleType: Dark Photon
Daughters: 0
ParticleType: Dark Photon
Daughters: 0
ParticleType: Dark Photon
Daughters: 0
No Jets 
ParticleType: Dark Photon
Daughters: 0
ParticleType: Dark Photon
Daughters: 0
ParticleType: Dark Photon
Daughters: 0
ParticleType: Dark Photon
Daughters: 0
ParticleType: Dark Photon
Daughters: 0
ParticleType: Dark Photon
Daughters: 0
Jets Detected 
ParticleType: Dark Photon
Daughters: 0
ParticleType: Dark Photon
Daughters: 0
ParticleType: Dark Photon
Daughters: 0
ParticleType: Dark Photon
Daughters: 0
Jets Detected 
ParticleType: Dark Photon
Daughters: 0
ParticleType: Dark Photon
Daughters: 0
ParticleType: Dark Photon
Daughters: 0
ParticleType: Dark Photon
Daughters: 0
ParticleType: Dark Photon
Daughters: 0
ParticleType: Dark Photon
Daughters: 0
Jets Detected 
ParticleType: Dark Photon
Daughters: 0
ParticleType: Dark Photon
Daughters: 0
ParticleType: Dark Photon
Daughters: 0
ParticleType: Dark Photon
Daughters: 0
ParticleType: Dark Photon
Daughters: 0
ParticleType: Dark Photon
Daughters: 0
No Jets 
ParticleType: Dark Photon
Daughters: 0
ParticleType: Dark Photon
Daughters: 0
ParticleType: Dark Photon
Daughters: 0
ParticleType: Dark Photon
Daughters: 0
Jets Detected 
ParticleType: Dark Photon
Daughters: 0
ParticleType: Dark Photon
Daughters: 0
ParticleType: Dark Photon
Daughters: 0
ParticleType: Dark Photon
Daughters: 0
No Jets 
Jets Detected 
ParticleType: Dark Photon
Daughters: 0
ParticleType: Dark Photon
Daughters: 0
ParticleType: Dark Photon
Daughters: 0
ParticleType: Dark Photon
Daughters: 0
No Jets 
ParticleType: Dark Photon
Daughters: 0
ParticleType: Dark Photon
Daughters: 0
ParticleType: Dark Photon
Daughters: 0
ParticleType: Dark Photon
Daughters: 0
ParticleType: Dark Photon
Daughters: 0
ParticleType: Dark Photon
Daughters: 0
No Jets 
ParticleType: Dark Photon
Daughters: 0
ParticleType: Dark Photon
Daughters: 0
ParticleType: Dark Photon
Daughters: 0
ParticleType: Dark Photon
Daughters: 0
ParticleType: Dark Photon
Daughters: 0
ParticleType: Dark Photon
Daughters: 0
No Jets 
ParticleType: Dark Photon
Daughters: 0
ParticleType: Dark Photon
Daughters: 0
ParticleType: Dark Photon
Daughters: 0
ParticleType: Dark Photon
Daughters: 0
No Jets 
ParticleType: Dark Photon
Daughters: 0
ParticleType: Dark Photon
Daughters: 0
ParticleType: Dark Photon
Daughters: 0
ParticleType: Dark Photon
Daughters: 0
No Jets 
ParticleType: Dark Photon
Daughters: 0
ParticleType: Dark Photon
Daughters: 0
ParticleType: Dark Photon
Daughters: 0
ParticleType: Dark Photon
Daughters: 0
ParticleType: Dark Photon
Daughters: 0
ParticleType: Dark Photon
Daughters: 0
ParticleType: Dark Photon
Daughters: 0
ParticleType: Dark Photon
Daughters: 0
Jets Detected 
ParticleType: Dark Photon
Daughters: 0
ParticleType: Dark Photon
Daughters: 0
ParticleType: Dark Photon
Daughters: 0
ParticleType: Dark Photon
Daughters: 0
ParticleType: Dark Photon
Daughters: 0
ParticleType: Dark Photon
Daughters: 0
ParticleType: Dark Photon
Daughters: 0
ParticleType: Dark Photon
Daughters: 0
No Jets 
ParticleType: Dark Photon
Daughters: 0
ParticleType: Dark Photon
Daughters: 0
ParticleType: Dark Photon
Daughters: 0
ParticleType: Dark Photon
Daughters: 0
ParticleType: Dark Photon
Daughters: 0
ParticleType: Dark Photon
Daughters: 0
No Jets 
ParticleType: Dark Photon
Daughters: 0
ParticleType: Dark Photon
Daughters: 0
ParticleType: Dark Photon
Daughters: 0
ParticleType: Dark Photon
Daughters: 0
Jets Detected 
ParticleType: Dark Photon
Daughters: 0
ParticleType: Dark Photon
Daughters: 0
ParticleType: Dark Photon
Daughters: 0
ParticleType: Dark Photon
Daughters: 0
Jets Detected 
ParticleType: Dark Photon
Daughters: 0
ParticleType: Dark Photon
Daughters: 0
Jets Detected 
ParticleType: Dark Photon
Daughters: 0
ParticleType: Dark Photon
Daughters: 0
ParticleType: Dark Photon
Daughters: 0
ParticleType: Dark Photon
Daughters: 0
ParticleType: Dark Photon
Daughters: 0
ParticleType: Dark Photon
Daughters: 0
Jets Detected 
ParticleType: Dark Photon
Daughters: 0
ParticleType: Dark Photon
Daughters: 0
ParticleType: Dark Photon
Daughters: 0
ParticleType: Dark Photon
Daughters: 0
No Jets 
ParticleType: Dark Photon
Daughters: 0
ParticleType: Dark Photon
Daughters: 0
ParticleType: Dark Photon
Daughters: 0
ParticleType: Dark Photon
Daughters: 0
No Jets 
ParticleType: Dark Photon
Daughters: 0
ParticleType: Dark Photon
Daughters: 0
No Jets 
ParticleType: Dark Photon
Daughters: 0
ParticleType: Dark Photon
Daughters: 0
ParticleType: Dark Photon
Daughters: 0
ParticleType: Dark Photon
Daughters: 0
ParticleType: Dark Photon
Daughters: 0
ParticleType: Dark Photon
Daughters: 0
Jets Detected 
ParticleType: Dark Photon
Daughters: 0
ParticleType: Dark Photon
Daughters: 0
ParticleType: Dark Photon
Daughters: 0
ParticleType: Dark Photon
Daughters: 0
ParticleType: Dark Photon
Daughters: 0
ParticleType: Dark Photon
Daughters: 0
Jets Detected 
ParticleType: Dark Photon
Daughters: 0
ParticleType: Dark Photon
Daughters: 0
ParticleType: Dark Photon
Daughters: 0
ParticleType: Dark Photon
Daughters: 0
ParticleType: Dark Photon
Daughters: 0
ParticleType: Dark Photon
Daughters: 0
No Jets 
ParticleType: Dark Photon
Daughters: 0
ParticleType: Dark Photon
Daughters: 0
ParticleType: Dark Photon
Daughters: 0
ParticleType: Dark Photon
Daughters: 0
ParticleType: Dark Photon
Daughters: 0
ParticleType: Dark Photon
Daughters: 0
No Jets 
ParticleType: Dark Photon
Daughters: 0
ParticleType: Dark Photon
Daughters: 0
ParticleType: Dark Photon
Daughters: 0
ParticleType: Dark Photon
Daughters: 0
ParticleType: Dark Photon
Daughters: 0
ParticleType: Dark Photon
Daughters: 0
Jets Detected 
ParticleType: Dark Photon
Daughters: 0
ParticleType: Dark Photon
Daughters: 0
ParticleType: Dark Photon
Daughters: 0
ParticleType: Dark Photon
Daughters: 0
ParticleType: Dark Photon
Daughters: 0
ParticleType: Dark Photon
Daughters: 0
Jets Detected 
ParticleType: Dark Photon
Daughters: 0
ParticleType: Dark Photon
Daughters: 0
ParticleType: Dark Photon
Daughters: 0
ParticleType: Dark Photon
Daughters: 0
ParticleType: Dark Photon
Daughters: 0
ParticleType: Dark Photon
Daughters: 0
No Jets 
ParticleType: Dark Photon
Daughters: 0
ParticleType: Dark Photon
Daughters: 0
ParticleType: Dark Photon
Daughters: 0
ParticleType: Dark Photon
Daughters: 0
Jets Detected 
ParticleType: Dark Photon
Daughters: 0
ParticleType: Dark Photon
Daughters: 0
ParticleType: Dark Photon
Daughters: 0
ParticleType: Dark Photon
Daughters: 0
ParticleType: Dark Photon
Daughters: 0
ParticleType: Dark Photon
Daughters: 0
Jets Detected 
ParticleType: Dark Photon
Daughters: 0
ParticleType: Dark Photon
Daughters: 0
ParticleType: Dark Photon
Daughters: 0
ParticleType: Dark Photon
Daughters: 0
ParticleType: Dark Photon
Daughters: 0
ParticleType: Dark Photon
Daughters: 0
No Jets 
ParticleType: Dark Photon
Daughters: 0
ParticleType: Dark Photon
Daughters: 0
ParticleType: Dark Photon
Daughters: 0
ParticleType: Dark Photon
Daughters: 0
No Jets 
ParticleType: Dark Photon
Daughters: 0
ParticleType: Dark Photon
Daughters: 0
ParticleType: Dark Photon
Daughters: 0
ParticleType: Dark Photon
Daughters: 0
ParticleType: Dark Photon
Daughters: 0
ParticleType: Dark Photon
Daughters: 0
ParticleType: Dark Photon
Daughters: 0
ParticleType: Dark Photon
Daughters: 0
No Jets 
ParticleType: Dark Photon
Daughters: 0
ParticleType: Dark Photon
Daughters: 0
No Jets 
ParticleType: Dark Photon
Daughters: 0
ParticleType: Dark Photon
Daughters: 0
ParticleType: Dark Photon
Daughters: 0
ParticleType: Dark Photon
Daughters: 0
No Jets 
ParticleType: Dark Photon
Daughters: 0
ParticleType: Dark Photon
Daughters: 0
ParticleType: Dark Photon
Daughters: 0
ParticleType: Dark Photon
Daughters: 0
Jets Detected 
ParticleType: Dark Photon
Daughters: 0
ParticleType: Dark Photon
Daughters: 0
ParticleType: Dark Photon
Daughters: 0
ParticleType: Dark Photon
Daughters: 0
ParticleType: Dark Photon
Daughters: 0
ParticleType: Dark Photon
Daughters: 0
ParticleType: Dark Photon
Daughters: 0
ParticleType: Dark Photon
Daughters: 0
Jets Detected 
ParticleType: Dark Photon
Daughters: 0
ParticleType: Dark Photon
Daughters: 0
Jets Detected 
ParticleType: Dark Photon
Daughters: 0
ParticleType: Dark Photon
Daughters: 0
ParticleType: Dark Photon
Daughters: 0
ParticleType: Dark Photon
Daughters: 0
Jets Detected 
ParticleType: Dark Photon
Daughters: 0
ParticleType: Dark Photon
Daughters: 0
ParticleType: Dark Photon
Daughters: 0
ParticleType: Dark Photon
Daughters: 0
ParticleType: Dark Photon
Daughters: 0
ParticleType: Dark Photon
Daughters: 0
No Jets 
Jets Detected 
ParticleType: Dark Photon
Daughters: 0
ParticleType: Dark Photon
Daughters: 0
ParticleType: Dark Photon
Daughters: 0
ParticleType: Dark Photon
Daughters: 0
Jets Detected 
ParticleType: Dark Photon
Daughters: 0
ParticleType: Dark Photon
Daughters: 0
ParticleType: Dark Photon
Daughters: 0
ParticleType: Dark Photon
Daughters: 0
ParticleType: Dark Photon
Daughters: 0
ParticleType: Dark Photon
Daughters: 0
ParticleType: Dark Photon
Daughters: 0
ParticleType: Dark Photon
Daughters: 0
No Jets 
ParticleType: Dark Photon
Daughters: 0
ParticleType: Dark Photon
Daughters: 0
ParticleType: Dark Photon
Daughters: 0
ParticleType: Dark Photon
Daughters: 0
ParticleType: Dark Photon
Daughters: 0
ParticleType: Dark Photon
Daughters: 0
Jets Detected 
ParticleType: Dark Photon
Daughters: 0
ParticleType: Dark Photon
Daughters: 0
ParticleType: Dark Photon
Daughters: 0
ParticleType: Dark Photon
Daughters: 0
No Jets 
ParticleType: Dark Photon
Daughters: 0
ParticleType: Dark Photon
Daughters: 0
ParticleType: Dark Photon
Daughters: 0
ParticleType: Dark Photon
Daughters: 0
Jets Detected 
ParticleType: Dark Photon
Daughters: 0
ParticleType: Dark Photon
Daughters: 0
ParticleType: Dark Photon
Daughters: 0
ParticleType: Dark Photon
Daughters: 0
Jets Detected 
ParticleType: Dark Photon
Daughters: 0
ParticleType: Dark Photon
Daughters: 0
ParticleType: Dark Photon
Daughters: 0
ParticleType: Dark Photon
Daughters: 0
ParticleType: Dark Photon
Daughters: 0
ParticleType: Dark Photon
Daughters: 0
No Jets 
ParticleType: Dark Photon
Daughters: 0
ParticleType: Dark Photon
Daughters: 0
ParticleType: Dark Photon
Daughters: 0
ParticleType: Dark Photon
Daughters: 0
ParticleType: Dark Photon
Daughters: 0
ParticleType: Dark Photon
Daughters: 0
ParticleType: Dark Photon
Daughters: 0
ParticleType: Dark Photon
Daughters: 0
No Jets 
ParticleType: Dark Photon
Daughters: 0
ParticleType: Dark Photon
Daughters: 0
ParticleType: Dark Photon
Daughters: 0
ParticleType: Dark Photon
Daughters: 0
ParticleType: Dark Photon
Daughters: 0
ParticleType: Dark Photon
Daughters: 0
Jets Detected 
ParticleType: Dark Photon
Daughters: 0
ParticleType: Dark Photon
Daughters: 0
ParticleType: Dark Photon
Daughters: 0
ParticleType: Dark Photon
Daughters: 0
ParticleType: Dark Photon
Daughters: 0
ParticleType: Dark Photon
Daughters: 0
No Jets 
ParticleType: Dark Photon
Daughters: 0
ParticleType: Dark Photon
Daughters: 0
ParticleType: Dark Photon
Daughters: 0
ParticleType: Dark Photon
Daughters: 0
ParticleType: Dark Photon
Daughters: 0
ParticleType: Dark Photon
Daughters: 0
Jets Detected 
ParticleType: Dark Photon
Daughters: 0
ParticleType: Dark Photon
Daughters: 0
ParticleType: Dark Photon
Daughters: 0
ParticleType: Dark Photon
Daughters: 0
ParticleType: Dark Photon
Daughters: 0
ParticleType: Dark Photon
Daughters: 0
Jets Detected 
ParticleType: Dark Photon
Daughters: 0
ParticleType: Dark Photon
Daughters: 0
ParticleType: Dark Photon
Daughters: 0
ParticleType: Dark Photon
Daughters: 0
ParticleType: Dark Photon
Daughters: 0
ParticleType: Dark Photon
Daughters: 0
No Jets 
ParticleType: Dark Photon
Daughters: 0
ParticleType: Dark Photon
Daughters: 0
Jets Detected 
ParticleType: Dark Photon
Daughters: 0
ParticleType: Dark Photon
Daughters: 0
ParticleType: Dark Photon
Daughters: 0
ParticleType: Dark Photon
Daughters: 0
Jets Detected 
ParticleType: Dark Photon
Daughters: 0
ParticleType: Dark Photon
Daughters: 0
ParticleType: Dark Photon
Daughters: 0
ParticleType: Dark Photon
Daughters: 0
ParticleType: Dark Photon
Daughters: 0
ParticleType: Dark Photon
Daughters: 0
Jets Detected 
ParticleType: Dark Photon
Daughters: 0
ParticleType: Dark Photon
Daughters: 0
ParticleType: Dark Photon
Daughters: 0
ParticleType: Dark Photon
Daughters: 0
ParticleType: Dark Photon
Daughters: 0
ParticleType: Dark Photon
Daughters: 0
No Jets 
ParticleType: Dark Photon
Daughters: 0
ParticleType: Dark Photon
Daughters: 0
ParticleType: Dark Photon
Daughters: 0
ParticleType: Dark Photon
Daughters: 0
ParticleType: Dark Photon
Daughters: 0
ParticleType: Dark Photon
Daughters: 0
No Jets 
ParticleType: Dark Photon
Daughters: 0
ParticleType: Dark Photon
Daughters: 0
ParticleType: Dark Photon
Daughters: 0
ParticleType: Dark Photon
Daughters: 0
Jets Detected 
ParticleType: Dark Photon
Daughters: 0
ParticleType: Dark Photon
Daughters: 0
ParticleType: Dark Photon
Daughters: 0
ParticleType: Dark Photon
Daughters: 0
ParticleType: Dark Photon
Daughters: 0
ParticleType: Dark Photon
Daughters: 0
ParticleType: Dark Photon
Daughters: 0
ParticleType: Dark Photon
Daughters: 0
No Jets 
ParticleType: Dark Photon
Daughters: 0
ParticleType: Dark Photon
Daughters: 0
ParticleType: Dark Photon
Daughters: 0
ParticleType: Dark Photon
Daughters: 0
ParticleType: Dark Photon
Daughters: 0
ParticleType: Dark Photon
Daughters: 0
ParticleType: Dark Photon
Daughters: 0
ParticleType: Dark Photon
Daughters: 0
No Jets 
ParticleType: Dark Photon
Daughters: 0
ParticleType: Dark Photon
Daughters: 0
Jets Detected 
ParticleType: Dark Photon
Daughters: 0
ParticleType: Dark Photon
Daughters: 0
ParticleType: Dark Photon
Daughters: 0
ParticleType: Dark Photon
Daughters: 0
ParticleType: Dark Photon
Daughters: 0
ParticleType: Dark Photon
Daughters: 0
No Jets 
ParticleType: Dark Photon
Daughters: 0
ParticleType: Dark Photon
Daughters: 0
ParticleType: Dark Photon
Daughters: 0
ParticleType: Dark Photon
Daughters: 0
No Jets 
ParticleType: Dark Photon
Daughters: 0
ParticleType: Dark Photon
Daughters: 0
ParticleType: Dark Photon
Daughters: 0
ParticleType: Dark Photon
Daughters: 0
Jets Detected 
ParticleType: Dark Photon
Daughters: 0
ParticleType: Dark Photon
Daughters: 0
ParticleType: Dark Photon
Daughters: 0
ParticleType: Dark Photon
Daughters: 0
Jets Detected 
ParticleType: Dark Photon
Daughters: 0
ParticleType: Dark Photon
Daughters: 0
ParticleType: Dark Photon
Daughters: 0
ParticleType: Dark Photon
Daughters: 0
Jets Detected 
ParticleType: Dark Photon
Daughters: 0
ParticleType: Dark Photon
Daughters: 0
ParticleType: Dark Photon
Daughters: 0
ParticleType: Dark Photon
Daughters: 0
ParticleType: Dark Photon
Daughters: 0
ParticleType: Dark Photon
Daughters: 0
No Jets 
ParticleType: Dark Photon
Daughters: 0
ParticleType: Dark Photon
Daughters: 0
No Jets 
ParticleType: Dark Photon
Daughters: 0
ParticleType: Dark Photon
Daughters: 0
ParticleType: Dark Photon
Daughters: 0
ParticleType: Dark Photon
Daughters: 0
ParticleType: Dark Photon
Daughters: 0
ParticleType: Dark Photon
Daughters: 0
ParticleType: Dark Photon
Daughters: 0
ParticleType: Dark Photon
Daughters: 0
Jets Detected 
ParticleType: Dark Photon
Daughters: 0
ParticleType: Dark Photon
Daughters: 0
ParticleType: Dark Photon
Daughters: 0
ParticleType: Dark Photon
Daughters: 0
ParticleType: Dark Photon
Daughters: 0
ParticleType: Dark Photon
Daughters: 0
ParticleType: Dark Photon
Daughters: 0
ParticleType: Dark Photon
Daughters: 0
No Jets 
ParticleType: Dark Photon
Daughters: 0
ParticleType: Dark Photon
Daughters: 0
ParticleType: Dark Photon
Daughters: 0
ParticleType: Dark Photon
Daughters: 0
Jets Detected 
ParticleType: Dark Photon
Daughters: 0
ParticleType: Dark Photon
Daughters: 0
ParticleType: Dark Photon
Daughters: 0
ParticleType: Dark Photon
Daughters: 0
ParticleType: Dark Photon
Daughters: 0
ParticleType: Dark Photon
Daughters: 0
Jets Detected 
ParticleType: Dark Photon
Daughters: 0
ParticleType: Dark Photon
Daughters: 0
ParticleType: Dark Photon
Daughters: 0
ParticleType: Dark Photon
Daughters: 0
Jets Detected 
ParticleType: Dark Photon
Daughters: 0
ParticleType: Dark Photon
Daughters: 0
ParticleType: Dark Photon
Daughters: 0
ParticleType: Dark Photon
Daughters: 0
ParticleType: Dark Photon
Daughters: 0
ParticleType: Dark Photon
Daughters: 0
Jets Detected 
ParticleType: Dark Photon
Daughters: 0
ParticleType: Dark Photon
Daughters: 0
ParticleType: Dark Photon
Daughters: 0
ParticleType: Dark Photon
Daughters: 0
ParticleType: Dark Photon
Daughters: 0
ParticleType: Dark Photon
Daughters: 0
ParticleType: Dark Photon
Daughters: 0
ParticleType: Dark Photon
Daughters: 0
No Jets 
ParticleType: Dark Photon
Daughters: 0
ParticleType: Dark Photon
Daughters: 0
ParticleType: Dark Photon
Daughters: 0
ParticleType: Dark Photon
Daughters: 0
ParticleType: Dark Photon
Daughters: 0
ParticleType: Dark Photon
Daughters: 0
No Jets 
ParticleType: Dark Photon
Daughters: 0
ParticleType: Dark Photon
Daughters: 0
ParticleType: Dark Photon
Daughters: 0
ParticleType: Dark Photon
Daughters: 0
ParticleType: Dark Photon
Daughters: 0
ParticleType: Dark Photon
Daughters: 0
Jets Detected 
ParticleType: Dark Photon
Daughters: 0
ParticleType: Dark Photon
Daughters: 0
ParticleType: Dark Photon
Daughters: 0
ParticleType: Dark Photon
Daughters: 0
ParticleType: Dark Photon
Daughters: 0
ParticleType: Dark Photon
Daughters: 0
No Jets 
ParticleType: Dark Photon
Daughters: 0
ParticleType: Dark Photon
Daughters: 0
ParticleType: Dark Photon
Daughters: 0
ParticleType: Dark Photon
Daughters: 0
ParticleType: Dark Photon
Daughters: 0
ParticleType: Dark Photon
Daughters: 0
No Jets 
ParticleType: Dark Photon
Daughters: 0
ParticleType: Dark Photon
Daughters: 0
ParticleType: Dark Photon
Daughters: 0
ParticleType: Dark Photon
Daughters: 0
ParticleType: Dark Photon
Daughters: 0
ParticleType: Dark Photon
Daughters: 0
ParticleType: Dark Photon
Daughters: 0
ParticleType: Dark Photon
Daughters: 0
No Jets 
ParticleType: Dark Photon
Daughters: 0
ParticleType: Dark Photon
Daughters: 0
ParticleType: Dark Photon
Daughters: 0
ParticleType: Dark Photon
Daughters: 0
ParticleType: Dark Photon
Daughters: 0
ParticleType: Dark Photon
Daughters: 0
Jets Detected 
ParticleType: Dark Photon
Daughters: 0
ParticleType: Dark Photon
Daughters: 0
ParticleType: Dark Photon
Daughters: 0
ParticleType: Dark Photon
Daughters: 0
No Jets 
ParticleType: Dark Photon
Daughters: 0
ParticleType: Dark Photon
Daughters: 0
ParticleType: Dark Photon
Daughters: 0
ParticleType: Dark Photon
Daughters: 0
ParticleType: Dark Photon
Daughters: 0
ParticleType: Dark Photon
Daughters: 0
No Jets 
ParticleType: Dark Photon
Daughters: 0
ParticleType: Dark Photon
Daughters: 0
ParticleType: Dark Photon
Daughters: 0
ParticleType: Dark Photon
Daughters: 0
ParticleType: Dark Photon
Daughters: 0
ParticleType: Dark Photon
Daughters: 0
Jets Detected 
ParticleType: Dark Photon
Daughters: 0
ParticleType: Dark Photon
Daughters: 0
ParticleType: Dark Photon
Daughters: 0
ParticleType: Dark Photon
Daughters: 0
ParticleType: Dark Photon
Daughters: 0
ParticleType: Dark Photon
Daughters: 0
No Jets 
ParticleType: Dark Photon
Daughters: 0
ParticleType: Dark Photon
Daughters: 0
ParticleType: Dark Photon
Daughters: 0
ParticleType: Dark Photon
Daughters: 0
No Jets 
ParticleType: Dark Photon
Daughters: 0
ParticleType: Dark Photon
Daughters: 0
ParticleType: Dark Photon
Daughters: 0
ParticleType: Dark Photon
Daughters: 0
ParticleType: Dark Photon
Daughters: 0
ParticleType: Dark Photon
Daughters: 0
ParticleType: Dark Photon
Daughters: 0
ParticleType: Dark Photon
Daughters: 0
Jets Detected 
ParticleType: Dark Photon
Daughters: 0
ParticleType: Dark Photon
Daughters: 0
ParticleType: Dark Photon
Daughters: 0
ParticleType: Dark Photon
Daughters: 0
ParticleType: Dark Photon
Daughters: 0
ParticleType: Dark Photon
Daughters: 0
Jets Detected 
ParticleType: Dark Photon
Daughters: 0
ParticleType: Dark Photon
Daughters: 0
ParticleType: Dark Photon
Daughters: 0
ParticleType: Dark Photon
Daughters: 0
ParticleType: Dark Photon
Daughters: 0
ParticleType: Dark Photon
Daughters: 0
Jets Detected 
ParticleType: Dark Photon
Daughters: 0
ParticleType: Dark Photon
Daughters: 0
ParticleType: Dark Photon
Daughters: 0
ParticleType: Dark Photon
Daughters: 0
No Jets 
ParticleType: Dark Photon
Daughters: 0
ParticleType: Dark Photon
Daughters: 0
ParticleType: Dark Photon
Daughters: 0
ParticleType: Dark Photon
Daughters: 0
ParticleType: Dark Photon
Daughters: 0
ParticleType: Dark Photon
Daughters: 0
Jets Detected 
ParticleType: Dark Photon
Daughters: 0
ParticleType: Dark Photon
Daughters: 0
ParticleType: Dark Photon
Daughters: 0
ParticleType: Dark Photon
Daughters: 0
ParticleType: Dark Photon
Daughters: 0
ParticleType: Dark Photon
Daughters: 0
ParticleType: Dark Photon
Daughters: 0
ParticleType: Dark Photon
Daughters: 0
Jets Detected 
ParticleType: Dark Photon
Daughters: 0
ParticleType: Dark Photon
Daughters: 0
ParticleType: Dark Photon
Daughters: 0
ParticleType: Dark Photon
Daughters: 0
ParticleType: Dark Photon
Daughters: 0
ParticleType: Dark Photon
Daughters: 0
No Jets 
ParticleType: Dark Photon
Daughters: 0
ParticleType: Dark Photon
Daughters: 0
No Jets 
ParticleType: Dark Photon
Daughters: 0
ParticleType: Dark Photon
Daughters: 0
ParticleType: Dark Photon
Daughters: 0
ParticleType: Dark Photon
Daughters: 0
ParticleType: Dark Photon
Daughters: 0
ParticleType: Dark Photon
Daughters: 0
No Jets 
ParticleType: Dark Photon
Daughters: 0
ParticleType: Dark Photon
Daughters: 0
ParticleType: Dark Photon
Daughters: 0
ParticleType: Dark Photon
Daughters: 0
ParticleType: Dark Photon
Daughters: 0
ParticleType: Dark Photon
Daughters: 0
No Jets 
ParticleType: Dark Photon
Daughters: 0
ParticleType: Dark Photon
Daughters: 0
ParticleType: Dark Photon
Daughters: 0
ParticleType: Dark Photon
Daughters: 0
ParticleType: Dark Photon
Daughters: 0
ParticleType: Dark Photon
Daughters: 0
Jets Detected 
ParticleType: Dark Photon
Daughters: 0
ParticleType: Dark Photon
Daughters: 0
ParticleType: Dark Photon
Daughters: 0
ParticleType: Dark Photon
Daughters: 0
ParticleType: Dark Photon
Daughters: 0
ParticleType: Dark Photon
Daughters: 0
No Jets 
ParticleType: Dark Photon
Daughters: 0
ParticleType: Dark Photon
Daughters: 0
ParticleType: Dark Photon
Daughters: 0
ParticleType: Dark Photon
Daughters: 0
ParticleType: Dark Photon
Daughters: 0
ParticleType: Dark Photon
Daughters: 0
No Jets 
ParticleType: Dark Photon
Daughters: 0
ParticleType: Dark Photon
Daughters: 0
ParticleType: Dark Photon
Daughters: 0
ParticleType: Dark Photon
Daughters: 0
ParticleType: Dark Photon
Daughters: 0
ParticleType: Dark Photon
Daughters: 0
Jets Detected 
ParticleType: Dark Photon
Daughters: 0
ParticleType: Dark Photon
Daughters: 0
ParticleType: Dark Photon
Daughters: 0
ParticleType: Dark Photon
Daughters: 0
ParticleType: Dark Photon
Daughters: 0
ParticleType: Dark Photon
Daughters: 0
No Jets 
ParticleType: Dark Photon
Daughters: 0
ParticleType: Dark Photon
Daughters: 0
ParticleType: Dark Photon
Daughters: 0
ParticleType: Dark Photon
Daughters: 0
ParticleType: Dark Photon
Daughters: 0
ParticleType: Dark Photon
Daughters: 0
Jets Detected 
ParticleType: Dark Photon
Daughters: 0
ParticleType: Dark Photon
Daughters: 0
ParticleType: Dark Photon
Daughters: 0
ParticleType: Dark Photon
Daughters: 0
ParticleType: Dark Photon
Daughters: 0
ParticleType: Dark Photon
Daughters: 0
No Jets 
ParticleType: Dark Photon
Daughters: 0
ParticleType: Dark Photon
Daughters: 0
ParticleType: Dark Photon
Daughters: 0
ParticleType: Dark Photon
Daughters: 0
ParticleType: Dark Photon
Daughters: 0
ParticleType: Dark Photon
Daughters: 0
Jets Detected 
ParticleType: Dark Photon
Daughters: 0
ParticleType: Dark Photon
Daughters: 0
ParticleType: Dark Photon
Daughters: 0
ParticleType: Dark Photon
Daughters: 0
No Jets 
ParticleType: Dark Photon
Daughters: 0
ParticleType: Dark Photon
Daughters: 0
ParticleType: Dark Photon
Daughters: 0
ParticleType: Dark Photon
Daughters: 0
Jets Detected 
ParticleType: Dark Photon
Daughters: 0
ParticleType: Dark Photon
Daughters: 0
ParticleType: Dark Photon
Daughters: 0
ParticleType: Dark Photon
Daughters: 0
ParticleType: Dark Photon
Daughters: 0
ParticleType: Dark Photon
Daughters: 0
ParticleType: Dark Photon
Daughters: 0
ParticleType: Dark Photon
Daughters: 0
No Jets 
Jets Detected 
ParticleType: Dark Photon
Daughters: 0
ParticleType: Dark Photon
Daughters: 0
ParticleType: Dark Photon
Daughters: 0
ParticleType: Dark Photon
Daughters: 0
ParticleType: Dark Photon
Daughters: 0
ParticleType: Dark Photon
Daughters: 0
Jets Detected 
ParticleType: Dark Photon
Daughters: 0
ParticleType: Dark Photon
Daughters: 0
ParticleType: Dark Photon
Daughters: 0
ParticleType: Dark Photon
Daughters: 0
ParticleType: Dark Photon
Daughters: 0
ParticleType: Dark Photon
Daughters: 0
No Jets 
ParticleType: Dark Photon
Daughters: 0
ParticleType: Dark Photon
Daughters: 0
ParticleType: Dark Photon
Daughters: 0
ParticleType: Dark Photon
Daughters: 0
ParticleType: Dark Photon
Daughters: 0
ParticleType: Dark Photon
Daughters: 0
Jets Detected 
ParticleType: Dark Photon
Daughters: 0
ParticleType: Dark Photon
Daughters: 0
ParticleType: Dark Photon
Daughters: 0
ParticleType: Dark Photon
Daughters: 0
ParticleType: Dark Photon
Daughters: 0
ParticleType: Dark Photon
Daughters: 0
ParticleType: Dark Photon
Daughters: 0
ParticleType: Dark Photon
Daughters: 0
Jets Detected 
ParticleType: Dark Photon
Daughters: 0
ParticleType: Dark Photon
Daughters: 0
ParticleType: Dark Photon
Daughters: 0
ParticleType: Dark Photon
Daughters: 0
No Jets 
ParticleType: Dark Photon
Daughters: 0
ParticleType: Dark Photon
Daughters: 0
ParticleType: Dark Photon
Daughters: 0
ParticleType: Dark Photon
Daughters: 0
ParticleType: Dark Photon
Daughters: 0
ParticleType: Dark Photon
Daughters: 0
Jets Detected 
ParticleType: Dark Photon
Daughters: 0
ParticleType: Dark Photon
Daughters: 0
ParticleType: Dark Photon
Daughters: 0
ParticleType: Dark Photon
Daughters: 0
Jets Detected 
ParticleType: Dark Photon
Daughters: 0
ParticleType: Dark Photon
Daughters: 0
ParticleType: Dark Photon
Daughters: 0
ParticleType: Dark Photon
Daughters: 0
ParticleType: Dark Photon
Daughters: 0
ParticleType: Dark Photon
Daughters: 0
ParticleType: Dark Photon
Daughters: 0
ParticleType: Dark Photon
Daughters: 0
Jets Detected 
ParticleType: Dark Photon
Daughters: 0
ParticleType: Dark Photon
Daughters: 0
ParticleType: Dark Photon
Daughters: 0
ParticleType: Dark Photon
Daughters: 0
Jets Detected 
ParticleType: Dark Photon
Daughters: 0
ParticleType: Dark Photon
Daughters: 0
ParticleType: Dark Photon
Daughters: 0
ParticleType: Dark Photon
Daughters: 0
ParticleType: Dark Photon
Daughters: 0
ParticleType: Dark Photon
Daughters: 0
ParticleType: Dark Photon
Daughters: 0
ParticleType: Dark Photon
Daughters: 0
Jets Detected 
ParticleType: Dark Photon
Daughters: 0
ParticleType: Dark Photon
Daughters: 0
No Jets 
ParticleType: Dark Photon
Daughters: 0
ParticleType: Dark Photon
Daughters: 0
ParticleType: Dark Photon
Daughters: 0
ParticleType: Dark Photon
Daughters: 0
ParticleType: Dark Photon
Daughters: 0
ParticleType: Dark Photon
Daughters: 0
Jets Detected 
ParticleType: Dark Photon
Daughters: 0
ParticleType: Dark Photon
Daughters: 0
ParticleType: Dark Photon
Daughters: 0
ParticleType: Dark Photon
Daughters: 0
ParticleType: Dark Photon
Daughters: 0
ParticleType: Dark Photon
Daughters: 0
ParticleType: Dark Photon
Daughters: 0
ParticleType: Dark Photon
Daughters: 0
Jets Detected 
ParticleType: Dark Photon
Daughters: 0
ParticleType: Dark Photon
Daughters: 0
No Jets 
ParticleType: Dark Photon
Daughters: 0
ParticleType: Dark Photon
Daughters: 0
ParticleType: Dark Photon
Daughters: 0
ParticleType: Dark Photon
Daughters: 0
ParticleType: Dark Photon
Daughters: 0
ParticleType: Dark Photon
Daughters: 0
ParticleType: Dark Photon
Daughters: 0
ParticleType: Dark Photon
Daughters: 0
No Jets 
ParticleType: Dark Photon
Daughters: 0
ParticleType: Dark Photon
Daughters: 0
No Jets 
ParticleType: Dark Photon
Daughters: 0
ParticleType: Dark Photon
Daughters: 0
ParticleType: Dark Photon
Daughters: 0
ParticleType: Dark Photon
Daughters: 0
ParticleType: Dark Photon
Daughters: 0
ParticleType: Dark Photon
Daughters: 0
No Jets 
ParticleType: Dark Photon
Daughters: 0
ParticleType: Dark Photon
Daughters: 0
ParticleType: Dark Photon
Daughters: 0
ParticleType: Dark Photon
Daughters: 0
ParticleType: Dark Photon
Daughters: 0
ParticleType: Dark Photon
Daughters: 0
Jets Detected 
ParticleType: Dark Photon
Daughters: 0
ParticleType: Dark Photon
Daughters: 0
ParticleType: Dark Photon
Daughters: 0
ParticleType: Dark Photon
Daughters: 0
ParticleType: Dark Photon
Daughters: 0
ParticleType: Dark Photon
Daughters: 0
Jets Detected 
ParticleType: Dark Photon
Daughters: 0
ParticleType: Dark Photon
Daughters: 0
ParticleType: Dark Photon
Daughters: 0
ParticleType: Dark Photon
Daughters: 0
Jets Detected 
ParticleType: Dark Photon
Daughters: 0
ParticleType: Dark Photon
Daughters: 0
ParticleType: Dark Photon
Daughters: 0
ParticleType: Dark Photon
Daughters: 0
No Jets 
ParticleType: Dark Photon
Daughters: 0
ParticleType: Dark Photon
Daughters: 0
Jets Detected 
ParticleType: Dark Photon
Daughters: 0
ParticleType: Dark Photon
Daughters: 0
ParticleType: Dark Photon
Daughters: 0
ParticleType: Dark Photon
Daughters: 0
ParticleType: Dark Photon
Daughters: 0
ParticleType: Dark Photon
Daughters: 0
ParticleType: Dark Photon
Daughters: 0
ParticleType: Dark Photon
Daughters: 0
No Jets 
ParticleType: Dark Photon
Daughters: 0
ParticleType: Dark Photon
Daughters: 0
ParticleType: Dark Photon
Daughters: 0
ParticleType: Dark Photon
Daughters: 0
ParticleType: Dark Photon
Daughters: 0
ParticleType: Dark Photon
Daughters: 0
No Jets 
ParticleType: Dark Photon
Daughters: 0
ParticleType: Dark Photon
Daughters: 0
ParticleType: Dark Photon
Daughters: 0
ParticleType: Dark Photon
Daughters: 0
ParticleType: Dark Photon
Daughters: 0
ParticleType: Dark Photon
Daughters: 0
No Jets 
ParticleType: Dark Photon
Daughters: 0
ParticleType: Dark Photon
Daughters: 0
ParticleType: Dark Photon
Daughters: 0
ParticleType: Dark Photon
Daughters: 0
ParticleType: Dark Photon
Daughters: 0
ParticleType: Dark Photon
Daughters: 0
Jets Detected 
ParticleType: Dark Photon
Daughters: 0
ParticleType: Dark Photon
Daughters: 0
ParticleType: Dark Photon
Daughters: 0
ParticleType: Dark Photon
Daughters: 0
No Jets 
ParticleType: Dark Photon
Daughters: 0
ParticleType: Dark Photon
Daughters: 0
ParticleType: Dark Photon
Daughters: 0
ParticleType: Dark Photon
Daughters: 0
ParticleType: Dark Photon
Daughters: 0
ParticleType: Dark Photon
Daughters: 0
No Jets 
ParticleType: Dark Photon
Daughters: 0
ParticleType: Dark Photon
Daughters: 0
ParticleType: Dark Photon
Daughters: 0
ParticleType: Dark Photon
Daughters: 0
Jets Detected 
ParticleType: Dark Photon
Daughters: 0
ParticleType: Dark Photon
Daughters: 0
ParticleType: Dark Photon
Daughters: 0
ParticleType: Dark Photon
Daughters: 0
No Jets 
ParticleType: Dark Photon
Daughters: 0
ParticleType: Dark Photon
Daughters: 0
ParticleType: Dark Photon
Daughters: 0
ParticleType: Dark Photon
Daughters: 0
ParticleType: Dark Photon
Daughters: 0
ParticleType: Dark Photon
Daughters: 0
No Jets 
ParticleType: Dark Photon
Daughters: 0
ParticleType: Dark Photon
Daughters: 0
ParticleType: Dark Photon
Daughters: 0
ParticleType: Dark Photon
Daughters: 0
Jets Detected 
ParticleType: Dark Photon
Daughters: 0
ParticleType: Dark Photon
Daughters: 0
ParticleType: Dark Photon
Daughters: 0
ParticleType: Dark Photon
Daughters: 0
Jets Detected 
ParticleType: Dark Photon
Daughters: 0
ParticleType: Dark Photon
Daughters: 0
ParticleType: Dark Photon
Daughters: 0
ParticleType: Dark Photon
Daughters: 0
Jets Detected 
ParticleType: Dark Photon
Daughters: 0
ParticleType: Dark Photon
Daughters: 0
ParticleType: Dark Photon
Daughters: 0
ParticleType: Dark Photon
Daughters: 0
ParticleType: Dark Photon
Daughters: 0
ParticleType: Dark Photon
Daughters: 0
No Jets 
ParticleType: Dark Photon
Daughters: 0
ParticleType: Dark Photon
Daughters: 0
ParticleType: Dark Photon
Daughters: 0
ParticleType: Dark Photon
Daughters: 0
No Jets 
ParticleType: Dark Photon
Daughters: 0
ParticleType: Dark Photon
Daughters: 0
ParticleType: Dark Photon
Daughters: 0
ParticleType: Dark Photon
Daughters: 0
No Jets 
ParticleType: Dark Photon
Daughters: 0
ParticleType: Dark Photon
Daughters: 0
ParticleType: Dark Photon
Daughters: 0
ParticleType: Dark Photon
Daughters: 0
ParticleType: Dark Photon
Daughters: 0
ParticleType: Dark Photon
Daughters: 0
No Jets 
ParticleType: Dark Photon
Daughters: 0
ParticleType: Dark Photon
Daughters: 0
ParticleType: Dark Photon
Daughters: 0
ParticleType: Dark Photon
Daughters: 0
ParticleType: Dark Photon
Daughters: 0
ParticleType: Dark Photon
Daughters: 0
No Jets 
ParticleType: Dark Photon
Daughters: 0
ParticleType: Dark Photon
Daughters: 0
ParticleType: Dark Photon
Daughters: 0
ParticleType: Dark Photon
Daughters: 0
No Jets 
ParticleType: Dark Photon
Daughters: 0
ParticleType: Dark Photon
Daughters: 0
ParticleType: Dark Photon
Daughters: 0
ParticleType: Dark Photon
Daughters: 0
ParticleType: Dark Photon
Daughters: 0
ParticleType: Dark Photon
Daughters: 0
Jets Detected 
ParticleType: Dark Photon
Daughters: 0
ParticleType: Dark Photon
Daughters: 0
ParticleType: Dark Photon
Daughters: 0
ParticleType: Dark Photon
Daughters: 0
ParticleType: Dark Photon
Daughters: 0
ParticleType: Dark Photon
Daughters: 0
ParticleType: Dark Photon
Daughters: 0
ParticleType: Dark Photon
Daughters: 0
No Jets 
ParticleType: Dark Photon
Daughters: 0
ParticleType: Dark Photon
Daughters: 0
ParticleType: Dark Photon
Daughters: 0
ParticleType: Dark Photon
Daughters: 0
ParticleType: Dark Photon
Daughters: 0
ParticleType: Dark Photon
Daughters: 0
ParticleType: Dark Photon
Daughters: 0
ParticleType: Dark Photon
Daughters: 0
No Jets 
ParticleType: Dark Photon
Daughters: 0
ParticleType: Dark Photon
Daughters: 0
ParticleType: Dark Photon
Daughters: 0
ParticleType: Dark Photon
Daughters: 0
ParticleType: Dark Photon
Daughters: 0
ParticleType: Dark Photon
Daughters: 0
Jets Detected 
ParticleType: Dark Photon
Daughters: 0
ParticleType: Dark Photon
Daughters: 0
ParticleType: Dark Photon
Daughters: 0
ParticleType: Dark Photon
Daughters: 0
ParticleType: Dark Photon
Daughters: 0
ParticleType: Dark Photon
Daughters: 0
ParticleType: Dark Photon
Daughters: 0
ParticleType: Dark Photon
Daughters: 0
Jets Detected 
ParticleType: Dark Photon
Daughters: 0
ParticleType: Dark Photon
Daughters: 0
ParticleType: Dark Photon
Daughters: 0
ParticleType: Dark Photon
Daughters: 0
ParticleType: Dark Photon
Daughters: 0
ParticleType: Dark Photon
Daughters: 0
No Jets 
ParticleType: Dark Photon
Daughters: 0
ParticleType: Dark Photon
Daughters: 0
No Jets 
ParticleType: Dark Photon
Daughters: 0
ParticleType: Dark Photon
Daughters: 0
ParticleType: Dark Photon
Daughters: 0
ParticleType: Dark Photon
Daughters: 0
ParticleType: Dark Photon
Daughters: 0
ParticleType: Dark Photon
Daughters: 0
ParticleType: Dark Photon
Daughters: 0
ParticleType: Dark Photon
Daughters: 0
Jets Detected 
ParticleType: Dark Photon
Daughters: 0
ParticleType: Dark Photon
Daughters: 0
ParticleType: Dark Photon
Daughters: 0
ParticleType: Dark Photon
Daughters: 0
ParticleType: Dark Photon
Daughters: 0
ParticleType: Dark Photon
Daughters: 0
No Jets 
ParticleType: Dark Photon
Daughters: 0
ParticleType: Dark Photon
Daughters: 0
ParticleType: Dark Photon
Daughters: 0
ParticleType: Dark Photon
Daughters: 0
ParticleType: Dark Photon
Daughters: 0
ParticleType: Dark Photon
Daughters: 0
ParticleType: Dark Photon
Daughters: 0
ParticleType: Dark Photon
Daughters: 0
Jets Detected 
ParticleType: Dark Photon
Daughters: 0
ParticleType: Dark Photon
Daughters: 0
ParticleType: Dark Photon
Daughters: 0
ParticleType: Dark Photon
Daughters: 0
ParticleType: Dark Photon
Daughters: 0
ParticleType: Dark Photon
Daughters: 0
Jets Detected 
ParticleType: Dark Photon
Daughters: 0
ParticleType: Dark Photon
Daughters: 0
Jets Detected 
ParticleType: Dark Photon
Daughters: 0
ParticleType: Dark Photon
Daughters: 0
ParticleType: Dark Photon
Daughters: 0
ParticleType: Dark Photon
Daughters: 0
ParticleType: Dark Photon
Daughters: 0
ParticleType: Dark Photon
Daughters: 0
No Jets 
ParticleType: Dark Photon
Daughters: 0
ParticleType: Dark Photon
Daughters: 0
ParticleType: Dark Photon
Daughters: 0
ParticleType: Dark Photon
Daughters: 0
No Jets 
ParticleType: Dark Photon
Daughters: 0
ParticleType: Dark Photon
Daughters: 0
ParticleType: Dark Photon
Daughters: 0
ParticleType: Dark Photon
Daughters: 0
ParticleType: Dark Photon
Daughters: 0
ParticleType: Dark Photon
Daughters: 0
Jets Detected 
ParticleType: Dark Photon
Daughters: 0
ParticleType: Dark Photon
Daughters: 0
ParticleType: Dark Photon
Daughters: 0
ParticleType: Dark Photon
Daughters: 0
ParticleType: Dark Photon
Daughters: 0
ParticleType: Dark Photon
Daughters: 0
No Jets 
ParticleType: Dark Photon
Daughters: 0
ParticleType: Dark Photon
Daughters: 0
ParticleType: Dark Photon
Daughters: 0
ParticleType: Dark Photon
Daughters: 0
ParticleType: Dark Photon
Daughters: 0
ParticleType: Dark Photon
Daughters: 0
ParticleType: Dark Photon
Daughters: 0
ParticleType: Dark Photon
Daughters: 0
No Jets 
ParticleType: Dark Photon
Daughters: 0
ParticleType: Dark Photon
Daughters: 0
ParticleType: Dark Photon
Daughters: 0
ParticleType: Dark Photon
Daughters: 0
ParticleType: Dark Photon
Daughters: 0
ParticleType: Dark Photon
Daughters: 0
No Jets 
ParticleType: Dark Photon
Daughters: 0
ParticleType: Dark Photon
Daughters: 0
ParticleType: Dark Photon
Daughters: 0
ParticleType: Dark Photon
Daughters: 0
Jets Detected 
ParticleType: Dark Photon
Daughters: 0
ParticleType: Dark Photon
Daughters: 0
ParticleType: Dark Photon
Daughters: 0
ParticleType: Dark Photon
Daughters: 0
ParticleType: Dark Photon
Daughters: 0
ParticleType: Dark Photon
Daughters: 0
ParticleType: Dark Photon
Daughters: 0
ParticleType: Dark Photon
Daughters: 0
No Jets 
ParticleType: Dark Photon
Daughters: 0
ParticleType: Dark Photon
Daughters: 0
Jets Detected 
ParticleType: Dark Photon
Daughters: 0
ParticleType: Dark Photon
Daughters: 0
ParticleType: Dark Photon
Daughters: 0
ParticleType: Dark Photon
Daughters: 0
ParticleType: Dark Photon
Daughters: 0
ParticleType: Dark Photon
Daughters: 0
Jets Detected 
ParticleType: Dark Photon
Daughters: 0
ParticleType: Dark Photon
Daughters: 0
Jets Detected 
ParticleType: Dark Photon
Daughters: 0
ParticleType: Dark Photon
Daughters: 0
ParticleType: Dark Photon
Daughters: 0
ParticleType: Dark Photon
Daughters: 0
ParticleType: Dark Photon
Daughters: 0
ParticleType: Dark Photon
Daughters: 0
ParticleType: Dark Photon
Daughters: 0
ParticleType: Dark Photon
Daughters: 0
Jets Detected 
ParticleType: Dark Photon
Daughters: 0
ParticleType: Dark Photon
Daughters: 0
ParticleType: Dark Photon
Daughters: 0
ParticleType: Dark Photon
Daughters: 0
No Jets 
ParticleType: Dark Photon
Daughters: 0
ParticleType: Dark Photon
Daughters: 0
ParticleType: Dark Photon
Daughters: 0
ParticleType: Dark Photon
Daughters: 0
Jets Detected 
ParticleType: Dark Photon
Daughters: 0
ParticleType: Dark Photon
Daughters: 0
ParticleType: Dark Photon
Daughters: 0
ParticleType: Dark Photon
Daughters: 0
Jets Detected 
ParticleType: Dark Photon
Daughters: 0
ParticleType: Dark Photon
Daughters: 0
ParticleType: Dark Photon
Daughters: 0
ParticleType: Dark Photon
Daughters: 0
ParticleType: Dark Photon
Daughters: 0
ParticleType: Dark Photon
Daughters: 0
Jets Detected 
ParticleType: Dark Photon
Daughters: 0
ParticleType: Dark Photon
Daughters: 0
ParticleType: Dark Photon
Daughters: 0
ParticleType: Dark Photon
Daughters: 0
Jets Detected 
ParticleType: Dark Photon
Daughters: 0
ParticleType: Dark Photon
Daughters: 0
ParticleType: Dark Photon
Daughters: 0
ParticleType: Dark Photon
Daughters: 0
ParticleType: Dark Photon
Daughters: 0
ParticleType: Dark Photon
Daughters: 0
Jets Detected 
ParticleType: Dark Photon
Daughters: 0
ParticleType: Dark Photon
Daughters: 0
ParticleType: Dark Photon
Daughters: 0
ParticleType: Dark Photon
Daughters: 0
ParticleType: Dark Photon
Daughters: 0
ParticleType: Dark Photon
Daughters: 0
ParticleType: Dark Photon
Daughters: 0
ParticleType: Dark Photon
Daughters: 0
Jets Detected 
ParticleType: Dark Photon
Daughters: 0
ParticleType: Dark Photon
Daughters: 0
ParticleType: Dark Photon
Daughters: 0
ParticleType: Dark Photon
Daughters: 0
ParticleType: Dark Photon
Daughters: 0
ParticleType: Dark Photon
Daughters: 0
ParticleType: Dark Photon
Daughters: 0
ParticleType: Dark Photon
Daughters: 0
Jets Detected 
ParticleType: Dark Photon
Daughters: 0
ParticleType: Dark Photon
Daughters: 0
ParticleType: Dark Photon
Daughters: 0
ParticleType: Dark Photon
Daughters: 0
ParticleType: Dark Photon
Daughters: 0
ParticleType: Dark Photon
Daughters: 0
ParticleType: Dark Photon
Daughters: 0
ParticleType: Dark Photon
Daughters: 0
Jets Detected 
ParticleType: Dark Photon
Daughters: 0
ParticleType: Dark Photon
Daughters: 0
ParticleType: Dark Photon
Daughters: 0
ParticleType: Dark Photon
Daughters: 0
ParticleType: Dark Photon
Daughters: 0
ParticleType: Dark Photon
Daughters: 0
No Jets 
ParticleType: Dark Photon
Daughters: 0
ParticleType: Dark Photon
Daughters: 0
No Jets 
ParticleType: Dark Photon
Daughters: 0
ParticleType: Dark Photon
Daughters: 0
ParticleType: Dark Photon
Daughters: 0
ParticleType: Dark Photon
Daughters: 0
ParticleType: Dark Photon
Daughters: 0
ParticleType: Dark Photon
Daughters: 0
ParticleType: Dark Photon
Daughters: 0
ParticleType: Dark Photon
Daughters: 0
Jets Detected 
ParticleType: Dark Photon
Daughters: 0
ParticleType: Dark Photon
Daughters: 0
ParticleType: Dark Photon
Daughters: 0
ParticleType: Dark Photon
Daughters: 0
ParticleType: Dark Photon
Daughters: 0
ParticleType: Dark Photon
Daughters: 0
ParticleType: Dark Photon
Daughters: 0
ParticleType: Dark Photon
Daughters: 0
No Jets 
ParticleType: Dark Photon
Daughters: 0
ParticleType: Dark Photon
Daughters: 0
ParticleType: Dark Photon
Daughters: 0
ParticleType: Dark Photon
Daughters: 0
Jets Detected 
ParticleType: Dark Photon
Daughters: 0
ParticleType: Dark Photon
Daughters: 0
ParticleType: Dark Photon
Daughters: 0
ParticleType: Dark Photon
Daughters: 0
ParticleType: Dark Photon
Daughters: 0
ParticleType: Dark Photon
Daughters: 0
No Jets 
ParticleType: Dark Photon
Daughters: 0
ParticleType: Dark Photon
Daughters: 0
Jets Detected 
ParticleType: Dark Photon
Daughters: 0
ParticleType: Dark Photon
Daughters: 0
ParticleType: Dark Photon
Daughters: 0
ParticleType: Dark Photon
Daughters: 0
ParticleType: Dark Photon
Daughters: 0
ParticleType: Dark Photon
Daughters: 0
Jets Detected 
ParticleType: Dark Photon
Daughters: 0
ParticleType: Dark Photon
Daughters: 0
ParticleType: Dark Photon
Daughters: 0
ParticleType: Dark Photon
Daughters: 0
ParticleType: Dark Photon
Daughters: 0
ParticleType: Dark Photon
Daughters: 0
ParticleType: Dark Photon
Daughters: 0
ParticleType: Dark Photon
Daughters: 0
Jets Detected 
ParticleType: Dark Photon
Daughters: 0
ParticleType: Dark Photon
Daughters: 0
ParticleType: Dark Photon
Daughters: 0
ParticleType: Dark Photon
Daughters: 0
ParticleType: Dark Photon
Daughters: 0
ParticleType: Dark Photon
Daughters: 0
ParticleType: Dark Photon
Daughters: 0
ParticleType: Dark Photon
Daughters: 0
No Jets 
ParticleType: Dark Photon
Daughters: 0
ParticleType: Dark Photon
Daughters: 0
ParticleType: Dark Photon
Daughters: 0
ParticleType: Dark Photon
Daughters: 0
ParticleType: Dark Photon
Daughters: 0
ParticleType: Dark Photon
Daughters: 0
ParticleType: Dark Photon
Daughters: 0
ParticleType: Dark Photon
Daughters: 0
Jets Detected 
ParticleType: Dark Photon
Daughters: 0
ParticleType: Dark Photon
Daughters: 0
ParticleType: Dark Photon
Daughters: 0
ParticleType: Dark Photon
Daughters: 0
Jets Detected 
ParticleType: Dark Photon
Daughters: 0
ParticleType: Dark Photon
Daughters: 0
ParticleType: Dark Photon
Daughters: 0
ParticleType: Dark Photon
Daughters: 0
ParticleType: Dark Photon
Daughters: 0
ParticleType: Dark Photon
Daughters: 0
No Jets 
ParticleType: Dark Photon
Daughters: 0
ParticleType: Dark Photon
Daughters: 0
ParticleType: Dark Photon
Daughters: 0
ParticleType: Dark Photon
Daughters: 0
No Jets 
ParticleType: Dark Photon
Daughters: 0
ParticleType: Dark Photon
Daughters: 0
ParticleType: Dark Photon
Daughters: 0
ParticleType: Dark Photon
Daughters: 0
Jets Detected 
ParticleType: Dark Photon
Daughters: 0
ParticleType: Dark Photon
Daughters: 0
ParticleType: Dark Photon
Daughters: 0
ParticleType: Dark Photon
Daughters: 0
ParticleType: Dark Photon
Daughters: 0
ParticleType: Dark Photon
Daughters: 0
No Jets 
ParticleType: Dark Photon
Daughters: 0
ParticleType: Dark Photon
Daughters: 0
ParticleType: Dark Photon
Daughters: 0
ParticleType: Dark Photon
Daughters: 0
No Jets 
ParticleType: Dark Photon
Daughters: 0
ParticleType: Dark Photon
Daughters: 0
No Jets 
ParticleType: Dark Photon
Daughters: 0
ParticleType: Dark Photon
Daughters: 0
No Jets 
ParticleType: Dark Photon
Daughters: 0
ParticleType: Dark Photon
Daughters: 0
ParticleType: Dark Photon
Daughters: 0
ParticleType: Dark Photon
Daughters: 0
ParticleType: Dark Photon
Daughters: 0
ParticleType: Dark Photon
Daughters: 0
ParticleType: Dark Photon
Daughters: 0
ParticleType: Dark Photon
Daughters: 0
No Jets 
ParticleType: Dark Photon
Daughters: 0
ParticleType: Dark Photon
Daughters: 0
ParticleType: Dark Photon
Daughters: 0
ParticleType: Dark Photon
Daughters: 0
ParticleType: Dark Photon
Daughters: 0
ParticleType: Dark Photon
Daughters: 0
No Jets 
ParticleType: Dark Photon
Daughters: 0
ParticleType: Dark Photon
Daughters: 0
ParticleType: Dark Photon
Daughters: 0
ParticleType: Dark Photon
Daughters: 0
ParticleType: Dark Photon
Daughters: 0
ParticleType: Dark Photon
Daughters: 0
No Jets 
ParticleType: Dark Photon
Daughters: 0
ParticleType: Dark Photon
Daughters: 0
ParticleType: Dark Photon
Daughters: 0
ParticleType: Dark Photon
Daughters: 0
ParticleType: Dark Photon
Daughters: 0
ParticleType: Dark Photon
Daughters: 0
Jets Detected 
ParticleType: Dark Photon
Daughters: 0
ParticleType: Dark Photon
Daughters: 0
ParticleType: Dark Photon
Daughters: 0
ParticleType: Dark Photon
Daughters: 0
Jets Detected 
ParticleType: Dark Photon
Daughters: 0
ParticleType: Dark Photon
Daughters: 0
ParticleType: Dark Photon
Daughters: 0
ParticleType: Dark Photon
Daughters: 0
No Jets 
Jets Detected 
ParticleType: Dark Photon
Daughters: 0
ParticleType: Dark Photon
Daughters: 0
ParticleType: Dark Photon
Daughters: 0
ParticleType: Dark Photon
Daughters: 0
ParticleType: Dark Photon
Daughters: 0
ParticleType: Dark Photon
Daughters: 0
Jets Detected 
ParticleType: Dark Photon
Daughters: 0
ParticleType: Dark Photon
Daughters: 0
ParticleType: Dark Photon
Daughters: 0
ParticleType: Dark Photon
Daughters: 0
ParticleType: Dark Photon
Daughters: 0
ParticleType: Dark Photon
Daughters: 0
ParticleType: Dark Photon
Daughters: 0
ParticleType: Dark Photon
Daughters: 0
No Jets 
ParticleType: Dark Photon
Daughters: 0
ParticleType: Dark Photon
Daughters: 0
ParticleType: Dark Photon
Daughters: 0
ParticleType: Dark Photon
Daughters: 0
ParticleType: Dark Photon
Daughters: 0
ParticleType: Dark Photon
Daughters: 0
ParticleType: Dark Photon
Daughters: 0
ParticleType: Dark Photon
Daughters: 0
Jets Detected 
ParticleType: Dark Photon
Daughters: 0
ParticleType: Dark Photon
Daughters: 0
ParticleType: Dark Photon
Daughters: 0
ParticleType: Dark Photon
Daughters: 0
ParticleType: Dark Photon
Daughters: 0
ParticleType: Dark Photon
Daughters: 0
ParticleType: Dark Photon
Daughters: 0
ParticleType: Dark Photon
Daughters: 0
Jets Detected 
ParticleType: Dark Photon
Daughters: 0
ParticleType: Dark Photon
Daughters: 0
ParticleType: Dark Photon
Daughters: 0
ParticleType: Dark Photon
Daughters: 0
ParticleType: Dark Photon
Daughters: 0
ParticleType: Dark Photon
Daughters: 0
ParticleType: Dark Photon
Daughters: 0
ParticleType: Dark Photon
Daughters: 0
Jets Detected 
ParticleType: Dark Photon
Daughters: 0
ParticleType: Dark Photon
Daughters: 0
ParticleType: Dark Photon
Daughters: 0
ParticleType: Dark Photon
Daughters: 0
ParticleType: Dark Photon
Daughters: 0
ParticleType: Dark Photon
Daughters: 0
ParticleType: Dark Photon
Daughters: 0
ParticleType: Dark Photon
Daughters: 0
No Jets 
ParticleType: Dark Photon
Daughters: 0
ParticleType: Dark Photon
Daughters: 0
ParticleType: Dark Photon
Daughters: 0
ParticleType: Dark Photon
Daughters: 0
ParticleType: Dark Photon
Daughters: 0
ParticleType: Dark Photon
Daughters: 0
No Jets 
ParticleType: Dark Photon
Daughters: 0
ParticleType: Dark Photon
Daughters: 0
ParticleType: Dark Photon
Daughters: 0
ParticleType: Dark Photon
Daughters: 0
ParticleType: Dark Photon
Daughters: 0
ParticleType: Dark Photon
Daughters: 0
No Jets 
ParticleType: Dark Photon
Daughters: 0
ParticleType: Dark Photon
Daughters: 0
ParticleType: Dark Photon
Daughters: 0
ParticleType: Dark Photon
Daughters: 0
Jets Detected 
ParticleType: Dark Photon
Daughters: 0
ParticleType: Dark Photon
Daughters: 0
ParticleType: Dark Photon
Daughters: 0
ParticleType: Dark Photon
Daughters: 0
No Jets 
ParticleType: Dark Photon
Daughters: 0
ParticleType: Dark Photon
Daughters: 0
ParticleType: Dark Photon
Daughters: 0
ParticleType: Dark Photon
Daughters: 0
No Jets 
ParticleType: Dark Photon
Daughters: 0
ParticleType: Dark Photon
Daughters: 0
ParticleType: Dark Photon
Daughters: 0
ParticleType: Dark Photon
Daughters: 0
No Jets 
ParticleType: Dark Photon
Daughters: 0
ParticleType: Dark Photon
Daughters: 0
ParticleType: Dark Photon
Daughters: 0
ParticleType: Dark Photon
Daughters: 0
ParticleType: Dark Photon
Daughters: 0
ParticleType: Dark Photon
Daughters: 0
No Jets 
ParticleType: Dark Photon
Daughters: 0
ParticleType: Dark Photon
Daughters: 0
ParticleType: Dark Photon
Daughters: 0
ParticleType: Dark Photon
Daughters: 0
No Jets 
ParticleType: Dark Photon
Daughters: 0
ParticleType: Dark Photon
Daughters: 0
ParticleType: Dark Photon
Daughters: 0
ParticleType: Dark Photon
Daughters: 0
ParticleType: Dark Photon
Daughters: 0
ParticleType: Dark Photon
Daughters: 0
Jets Detected 
ParticleType: Dark Photon
Daughters: 0
ParticleType: Dark Photon
Daughters: 0
ParticleType: Dark Photon
Daughters: 0
ParticleType: Dark Photon
Daughters: 0
Jets Detected 
ParticleType: Dark Photon
Daughters: 0
ParticleType: Dark Photon
Daughters: 0
ParticleType: Dark Photon
Daughters: 0
ParticleType: Dark Photon
Daughters: 0
ParticleType: Dark Photon
Daughters: 0
ParticleType: Dark Photon
Daughters: 0
ParticleType: Dark Photon
Daughters: 0
ParticleType: Dark Photon
Daughters: 0
Jets Detected 
ParticleType: Dark Photon
Daughters: 0
ParticleType: Dark Photon
Daughters: 0
ParticleType: Dark Photon
Daughters: 0
ParticleType: Dark Photon
Daughters: 0
Jets Detected 
ParticleType: Dark Photon
Daughters: 0
ParticleType: Dark Photon
Daughters: 0
ParticleType: Dark Photon
Daughters: 0
ParticleType: Dark Photon
Daughters: 0
ParticleType: Dark Photon
Daughters: 0
ParticleType: Dark Photon
Daughters: 0
Jets Detected 
ParticleType: Dark Photon
Daughters: 0
ParticleType: Dark Photon
Daughters: 0
ParticleType: Dark Photon
Daughters: 0
ParticleType: Dark Photon
Daughters: 0
No Jets 
ParticleType: Dark Photon
Daughters: 0
ParticleType: Dark Photon
Daughters: 0
ParticleType: Dark Photon
Daughters: 0
ParticleType: Dark Photon
Daughters: 0
ParticleType: Dark Photon
Daughters: 0
ParticleType: Dark Photon
Daughters: 0
Jets Detected 
ParticleType: Dark Photon
Daughters: 0
ParticleType: Dark Photon
Daughters: 0
No Jets 
ParticleType: Dark Photon
Daughters: 0
ParticleType: Dark Photon
Daughters: 0
ParticleType: Dark Photon
Daughters: 0
ParticleType: Dark Photon
Daughters: 0
Jets Detected 
ParticleType: Dark Photon
Daughters: 0
ParticleType: Dark Photon
Daughters: 0
ParticleType: Dark Photon
Daughters: 0
ParticleType: Dark Photon
Daughters: 0
ParticleType: Dark Photon
Daughters: 0
ParticleType: Dark Photon
Daughters: 0
Jets Detected 
ParticleType: Dark Photon
Daughters: 0
ParticleType: Dark Photon
Daughters: 0
ParticleType: Dark Photon
Daughters: 0
ParticleType: Dark Photon
Daughters: 0
ParticleType: Dark Photon
Daughters: 0
ParticleType: Dark Photon
Daughters: 0
ParticleType: Dark Photon
Daughters: 0
ParticleType: Dark Photon
Daughters: 0
Jets Detected 
ParticleType: Dark Photon
Daughters: 0
ParticleType: Dark Photon
Daughters: 0
ParticleType: Dark Photon
Daughters: 0
ParticleType: Dark Photon
Daughters: 0
ParticleType: Dark Photon
Daughters: 0
ParticleType: Dark Photon
Daughters: 0
Jets Detected 
ParticleType: Dark Photon
Daughters: 0
ParticleType: Dark Photon
Daughters: 0
ParticleType: Dark Photon
Daughters: 0
ParticleType: Dark Photon
Daughters: 0
ParticleType: Dark Photon
Daughters: 0
ParticleType: Dark Photon
Daughters: 0
ParticleType: Dark Photon
Daughters: 0
ParticleType: Dark Photon
Daughters: 0
Jets Detected 
ParticleType: Dark Photon
Daughters: 0
ParticleType: Dark Photon
Daughters: 0
ParticleType: Dark Photon
Daughters: 0
ParticleType: Dark Photon
Daughters: 0
ParticleType: Dark Photon
Daughters: 0
ParticleType: Dark Photon
Daughters: 0
No Jets 
ParticleType: Dark Photon
Daughters: 0
ParticleType: Dark Photon
Daughters: 0
ParticleType: Dark Photon
Daughters: 0
ParticleType: Dark Photon
Daughters: 0
Jets Detected 
ParticleType: Dark Photon
Daughters: 0
ParticleType: Dark Photon
Daughters: 0
ParticleType: Dark Photon
Daughters: 0
ParticleType: Dark Photon
Daughters: 0
ParticleType: Dark Photon
Daughters: 0
ParticleType: Dark Photon
Daughters: 0
ParticleType: Dark Photon
Daughters: 0
ParticleType: Dark Photon
Daughters: 0
No Jets 
ParticleType: Dark Photon
Daughters: 0
ParticleType: Dark Photon
Daughters: 0
ParticleType: Dark Photon
Daughters: 0
ParticleType: Dark Photon
Daughters: 0
ParticleType: Dark Photon
Daughters: 0
ParticleType: Dark Photon
Daughters: 0
No Jets 
ParticleType: Dark Photon
Daughters: 0
ParticleType: Dark Photon
Daughters: 0
ParticleType: Dark Photon
Daughters: 0
ParticleType: Dark Photon
Daughters: 0
ParticleType: Dark Photon
Daughters: 0
ParticleType: Dark Photon
Daughters: 0
ParticleType: Dark Photon
Daughters: 0
ParticleType: Dark Photon
Daughters: 0
Jets Detected 
ParticleType: Dark Photon
Daughters: 0
ParticleType: Dark Photon
Daughters: 0
ParticleType: Dark Photon
Daughters: 0
ParticleType: Dark Photon
Daughters: 0
ParticleType: Dark Photon
Daughters: 0
ParticleType: Dark Photon
Daughters: 0
Jets Detected 
ParticleType: Dark Photon
Daughters: 0
ParticleType: Dark Photon
Daughters: 0
ParticleType: Dark Photon
Daughters: 0
ParticleType: Dark Photon
Daughters: 0
ParticleType: Dark Photon
Daughters: 0
ParticleType: Dark Photon
Daughters: 0
ParticleType: Dark Photon
Daughters: 0
ParticleType: Dark Photon
Daughters: 0
Jets Detected 
ParticleType: Dark Photon
Daughters: 0
ParticleType: Dark Photon
Daughters: 0
ParticleType: Dark Photon
Daughters: 0
ParticleType: Dark Photon
Daughters: 0
ParticleType: Dark Photon
Daughters: 0
ParticleType: Dark Photon
Daughters: 0
ParticleType: Dark Photon
Daughters: 0
ParticleType: Dark Photon
Daughters: 0
No Jets 
ParticleType: Dark Photon
Daughters: 0
ParticleType: Dark Photon
Daughters: 0
ParticleType: Dark Photon
Daughters: 0
ParticleType: Dark Photon
Daughters: 0
No Jets 
ParticleType: Dark Photon
Daughters: 0
ParticleType: Dark Photon
Daughters: 0
ParticleType: Dark Photon
Daughters: 0
ParticleType: Dark Photon
Daughters: 0
ParticleType: Dark Photon
Daughters: 0
ParticleType: Dark Photon
Daughters: 0
No Jets 
ParticleType: Dark Photon
Daughters: 0
ParticleType: Dark Photon
Daughters: 0
ParticleType: Dark Photon
Daughters: 0
ParticleType: Dark Photon
Daughters: 0
ParticleType: Dark Photon
Daughters: 0
ParticleType: Dark Photon
Daughters: 0
No Jets 
ParticleType: Dark Photon
Daughters: 0
ParticleType: Dark Photon
Daughters: 0
ParticleType: Dark Photon
Daughters: 0
ParticleType: Dark Photon
Daughters: 0
Jets Detected 
ParticleType: Dark Photon
Daughters: 0
ParticleType: Dark Photon
Daughters: 0
ParticleType: Dark Photon
Daughters: 0
ParticleType: Dark Photon
Daughters: 0
ParticleType: Dark Photon
Daughters: 0
ParticleType: Dark Photon
Daughters: 0
ParticleType: Dark Photon
Daughters: 0
ParticleType: Dark Photon
Daughters: 0
Jets Detected 
ParticleType: Dark Photon
Daughters: 0
ParticleType: Dark Photon
Daughters: 0
ParticleType: Dark Photon
Daughters: 0
ParticleType: Dark Photon
Daughters: 0
ParticleType: Dark Photon
Daughters: 0
ParticleType: Dark Photon
Daughters: 0
ParticleType: Dark Photon
Daughters: 0
ParticleType: Dark Photon
Daughters: 0
Jets Detected 
ParticleType: Dark Photon
Daughters: 0
ParticleType: Dark Photon
Daughters: 0
ParticleType: Dark Photon
Daughters: 0
ParticleType: Dark Photon
Daughters: 0
ParticleType: Dark Photon
Daughters: 0
ParticleType: Dark Photon
Daughters: 0
No Jets 
ParticleType: Dark Photon
Daughters: 0
ParticleType: Dark Photon
Daughters: 0
ParticleType: Dark Photon
Daughters: 0
ParticleType: Dark Photon
Daughters: 0
ParticleType: Dark Photon
Daughters: 0
ParticleType: Dark Photon
Daughters: 0
Jets Detected 
ParticleType: Dark Photon
Daughters: 0
ParticleType: Dark Photon
Daughters: 0
ParticleType: Dark Photon
Daughters: 0
ParticleType: Dark Photon
Daughters: 0
ParticleType: Dark Photon
Daughters: 0
ParticleType: Dark Photon
Daughters: 0
Jets Detected 
ParticleType: Dark Photon
Daughters: 0
ParticleType: Dark Photon
Daughters: 0
ParticleType: Dark Photon
Daughters: 0
ParticleType: Dark Photon
Daughters: 0
ParticleType: Dark Photon
Daughters: 0
ParticleType: Dark Photon
Daughters: 0
Jets Detected 
ParticleType: Dark Photon
Daughters: 0
ParticleType: Dark Photon
Daughters: 0
ParticleType: Dark Photon
Daughters: 0
ParticleType: Dark Photon
Daughters: 0
ParticleType: Dark Photon
Daughters: 0
ParticleType: Dark Photon
Daughters: 0
ParticleType: Dark Photon
Daughters: 0
ParticleType: Dark Photon
Daughters: 0
No Jets 
ParticleType: Dark Photon
Daughters: 0
ParticleType: Dark Photon
Daughters: 0
ParticleType: Dark Photon
Daughters: 0
ParticleType: Dark Photon
Daughters: 0
Jets Detected 
ParticleType: Dark Photon
Daughters: 0
ParticleType: Dark Photon
Daughters: 0
ParticleType: Dark Photon
Daughters: 0
ParticleType: Dark Photon
Daughters: 0
ParticleType: Dark Photon
Daughters: 0
ParticleType: Dark Photon
Daughters: 0
No Jets 
ParticleType: Dark Photon
Daughters: 0
ParticleType: Dark Photon
Daughters: 0
ParticleType: Dark Photon
Daughters: 0
ParticleType: Dark Photon
Daughters: 0
ParticleType: Dark Photon
Daughters: 0
ParticleType: Dark Photon
Daughters: 0
ParticleType: Dark Photon
Daughters: 0
ParticleType: Dark Photon
Daughters: 0
No Jets 
ParticleType: Dark Photon
Daughters: 0
ParticleType: Dark Photon
Daughters: 0
No Jets 
ParticleType: Dark Photon
Daughters: 0
ParticleType: Dark Photon
Daughters: 0
ParticleType: Dark Photon
Daughters: 0
ParticleType: Dark Photon
Daughters: 0
ParticleType: Dark Photon
Daughters: 0
ParticleType: Dark Photon
Daughters: 0
Jets Detected 
ParticleType: Dark Photon
Daughters: 0
ParticleType: Dark Photon
Daughters: 0
ParticleType: Dark Photon
Daughters: 0
ParticleType: Dark Photon
Daughters: 0
ParticleType: Dark Photon
Daughters: 0
ParticleType: Dark Photon
Daughters: 0
ParticleType: Dark Photon
Daughters: 0
ParticleType: Dark Photon
Daughters: 0
Jets Detected 
ParticleType: Dark Photon
Daughters: 0
ParticleType: Dark Photon
Daughters: 0
ParticleType: Dark Photon
Daughters: 0
ParticleType: Dark Photon
Daughters: 0
ParticleType: Dark Photon
Daughters: 0
ParticleType: Dark Photon
Daughters: 0
No Jets 
ParticleType: Dark Photon
Daughters: 0
ParticleType: Dark Photon
Daughters: 0
ParticleType: Dark Photon
Daughters: 0
ParticleType: Dark Photon
Daughters: 0
ParticleType: Dark Photon
Daughters: 0
ParticleType: Dark Photon
Daughters: 0
ParticleType: Dark Photon
Daughters: 0
ParticleType: Dark Photon
Daughters: 0
Jets Detected 
ParticleType: Dark Photon
Daughters: 0
ParticleType: Dark Photon
Daughters: 0
ParticleType: Dark Photon
Daughters: 0
ParticleType: Dark Photon
Daughters: 0
Jets Detected 
ParticleType: Dark Photon
Daughters: 0
ParticleType: Dark Photon
Daughters: 0
ParticleType: Dark Photon
Daughters: 0
ParticleType: Dark Photon
Daughters: 0
ParticleType: Dark Photon
Daughters: 0
ParticleType: Dark Photon
Daughters: 0
No Jets 
ParticleType: Dark Photon
Daughters: 0
ParticleType: Dark Photon
Daughters: 0
ParticleType: Dark Photon
Daughters: 0
ParticleType: Dark Photon
Daughters: 0
No Jets 
ParticleType: Dark Photon
Daughters: 0
ParticleType: Dark Photon
Daughters: 0
ParticleType: Dark Photon
Daughters: 0
ParticleType: Dark Photon
Daughters: 0
ParticleType: Dark Photon
Daughters: 0
ParticleType: Dark Photon
Daughters: 0
No Jets 
ParticleType: Dark Photon
Daughters: 0
ParticleType: Dark Photon
Daughters: 0
ParticleType: Dark Photon
Daughters: 0
ParticleType: Dark Photon
Daughters: 0
ParticleType: Dark Photon
Daughters: 0
ParticleType: Dark Photon
Daughters: 0
No Jets 
ParticleType: Dark Photon
Daughters: 0
ParticleType: Dark Photon
Daughters: 0
ParticleType: Dark Photon
Daughters: 0
ParticleType: Dark Photon
Daughters: 0
No Jets 
ParticleType: Dark Photon
Daughters: 0
ParticleType: Dark Photon
Daughters: 0
ParticleType: Dark Photon
Daughters: 0
ParticleType: Dark Photon
Daughters: 0
ParticleType: Dark Photon
Daughters: 0
ParticleType: Dark Photon
Daughters: 0
Jets Detected 
ParticleType: Dark Photon
Daughters: 0
ParticleType: Dark Photon
Daughters: 0
ParticleType: Dark Photon
Daughters: 0
ParticleType: Dark Photon
Daughters: 0
ParticleType: Dark Photon
Daughters: 0
ParticleType: Dark Photon
Daughters: 0
Jets Detected 
ParticleType: Dark Photon
Daughters: 0
ParticleType: Dark Photon
Daughters: 0
ParticleType: Dark Photon
Daughters: 0
ParticleType: Dark Photon
Daughters: 0
ParticleType: Dark Photon
Daughters: 0
ParticleType: Dark Photon
Daughters: 0
ParticleType: Dark Photon
Daughters: 0
ParticleType: Dark Photon
Daughters: 0
No Jets 
ParticleType: Dark Photon
Daughters: 0
ParticleType: Dark Photon
Daughters: 0
ParticleType: Dark Photon
Daughters: 0
ParticleType: Dark Photon
Daughters: 0
ParticleType: Dark Photon
Daughters: 0
ParticleType: Dark Photon
Daughters: 0
No Jets 
ParticleType: Dark Photon
Daughters: 0
ParticleType: Dark Photon
Daughters: 0
Jets Detected 
ParticleType: Dark Photon
Daughters: 0
ParticleType: Dark Photon
Daughters: 0
ParticleType: Dark Photon
Daughters: 0
ParticleType: Dark Photon
Daughters: 0
No Jets 
ParticleType: Dark Photon
Daughters: 0
ParticleType: Dark Photon
Daughters: 0
ParticleType: Dark Photon
Daughters: 0
ParticleType: Dark Photon
Daughters: 0
ParticleType: Dark Photon
Daughters: 0
ParticleType: Dark Photon
Daughters: 0
Jets Detected 
ParticleType: Dark Photon
Daughters: 0
ParticleType: Dark Photon
Daughters: 0
ParticleType: Dark Photon
Daughters: 0
ParticleType: Dark Photon
Daughters: 0
Jets Detected 
ParticleType: Dark Photon
Daughters: 0
ParticleType: Dark Photon
Daughters: 0
ParticleType: Dark Photon
Daughters: 0
ParticleType: Dark Photon
Daughters: 0
ParticleType: Dark Photon
Daughters: 0
ParticleType: Dark Photon
Daughters: 0
Jets Detected 
ParticleType: Dark Photon
Daughters: 0
ParticleType: Dark Photon
Daughters: 0
ParticleType: Dark Photon
Daughters: 0
ParticleType: Dark Photon
Daughters: 0
Jets Detected 
ParticleType: Dark Photon
Daughters: 0
ParticleType: Dark Photon
Daughters: 0
ParticleType: Dark Photon
Daughters: 0
ParticleType: Dark Photon
Daughters: 0
No Jets 
ParticleType: Dark Photon
Daughters: 0
ParticleType: Dark Photon
Daughters: 0
ParticleType: Dark Photon
Daughters: 0
ParticleType: Dark Photon
Daughters: 0
ParticleType: Dark Photon
Daughters: 0
ParticleType: Dark Photon
Daughters: 0
No Jets 
ParticleType: Dark Photon
Daughters: 0
ParticleType: Dark Photon
Daughters: 0
ParticleType: Dark Photon
Daughters: 0
ParticleType: Dark Photon
Daughters: 0
Jets Detected 
ParticleType: Dark Photon
Daughters: 0
ParticleType: Dark Photon
Daughters: 0
ParticleType: Dark Photon
Daughters: 0
ParticleType: Dark Photon
Daughters: 0
ParticleType: Dark Photon
Daughters: 0
ParticleType: Dark Photon
Daughters: 0
Jets Detected 
ParticleType: Dark Photon
Daughters: 0
ParticleType: Dark Photon
Daughters: 0
ParticleType: Dark Photon
Daughters: 0
ParticleType: Dark Photon
Daughters: 0
ParticleType: Dark Photon
Daughters: 0
ParticleType: Dark Photon
Daughters: 0
No Jets 
ParticleType: Dark Photon
Daughters: 0
ParticleType: Dark Photon
Daughters: 0
ParticleType: Dark Photon
Daughters: 0
ParticleType: Dark Photon
Daughters: 0
ParticleType: Dark Photon
Daughters: 0
ParticleType: Dark Photon
Daughters: 0
No Jets 
ParticleType: Dark Photon
Daughters: 0
ParticleType: Dark Photon
Daughters: 0
ParticleType: Dark Photon
Daughters: 0
ParticleType: Dark Photon
Daughters: 0
No Jets 
ParticleType: Dark Photon
Daughters: 0
ParticleType: Dark Photon
Daughters: 0
ParticleType: Dark Photon
Daughters: 0
ParticleType: Dark Photon
Daughters: 0
ParticleType: Dark Photon
Daughters: 0
ParticleType: Dark Photon
Daughters: 0
ParticleType: Dark Photon
Daughters: 0
ParticleType: Dark Photon
Daughters: 0
Jets Detected 
ParticleType: Dark Photon
Daughters: 0
ParticleType: Dark Photon
Daughters: 0
ParticleType: Dark Photon
Daughters: 0
ParticleType: Dark Photon
Daughters: 0
ParticleType: Dark Photon
Daughters: 0
ParticleType: Dark Photon
Daughters: 0
No Jets 
ParticleType: Dark Photon
Daughters: 0
ParticleType: Dark Photon
Daughters: 0
ParticleType: Dark Photon
Daughters: 0
ParticleType: Dark Photon
Daughters: 0
No Jets 
ParticleType: Dark Photon
Daughters: 0
ParticleType: Dark Photon
Daughters: 0
ParticleType: Dark Photon
Daughters: 0
ParticleType: Dark Photon
Daughters: 0
ParticleType: Dark Photon
Daughters: 0
ParticleType: Dark Photon
Daughters: 0
Jets Detected 
ParticleType: Dark Photon
Daughters: 0
ParticleType: Dark Photon
Daughters: 0
ParticleType: Dark Photon
Daughters: 0
ParticleType: Dark Photon
Daughters: 0
No Jets 
ParticleType: Dark Photon
Daughters: 0
ParticleType: Dark Photon
Daughters: 0
ParticleType: Dark Photon
Daughters: 0
ParticleType: Dark Photon
Daughters: 0
ParticleType: Dark Photon
Daughters: 0
ParticleType: Dark Photon
Daughters: 0
Jets Detected 
ParticleType: Dark Photon
Daughters: 0
ParticleType: Dark Photon
Daughters: 0
ParticleType: Dark Photon
Daughters: 0
ParticleType: Dark Photon
Daughters: 0
ParticleType: Dark Photon
Daughters: 0
ParticleType: Dark Photon
Daughters: 0
Jets Detected 
ParticleType: Dark Photon
Daughters: 0
ParticleType: Dark Photon
Daughters: 0
ParticleType: Dark Photon
Daughters: 0
ParticleType: Dark Photon
Daughters: 0
ParticleType: Dark Photon
Daughters: 0
ParticleType: Dark Photon
Daughters: 0
ParticleType: Dark Photon
Daughters: 0
ParticleType: Dark Photon
Daughters: 0
Jets Detected 
ParticleType: Dark Photon
Daughters: 0
ParticleType: Dark Photon
Daughters: 0
ParticleType: Dark Photon
Daughters: 0
ParticleType: Dark Photon
Daughters: 0
No Jets 
ParticleType: Dark Photon
Daughters: 0
ParticleType: Dark Photon
Daughters: 0
ParticleType: Dark Photon
Daughters: 0
ParticleType: Dark Photon
Daughters: 0
No Jets 
ParticleType: Dark Photon
Daughters: 0
ParticleType: Dark Photon
Daughters: 0
ParticleType: Dark Photon
Daughters: 0
ParticleType: Dark Photon
Daughters: 0
No Jets 
ParticleType: Dark Photon
Daughters: 0
ParticleType: Dark Photon
Daughters: 0
ParticleType: Dark Photon
Daughters: 0
ParticleType: Dark Photon
Daughters: 0
ParticleType: Dark Photon
Daughters: 0
ParticleType: Dark Photon
Daughters: 0
ParticleType: Dark Photon
Daughters: 0
ParticleType: Dark Photon
Daughters: 0
No Jets 
ParticleType: Dark Photon
Daughters: 0
ParticleType: Dark Photon
Daughters: 0
ParticleType: Dark Photon
Daughters: 0
ParticleType: Dark Photon
Daughters: 0
ParticleType: Dark Photon
Daughters: 0
ParticleType: Dark Photon
Daughters: 0
No Jets 
ParticleType: Dark Photon
Daughters: 0
ParticleType: Dark Photon
Daughters: 0
ParticleType: Dark Photon
Daughters: 0
ParticleType: Dark Photon
Daughters: 0
ParticleType: Dark Photon
Daughters: 0
ParticleType: Dark Photon
Daughters: 0
No Jets 
ParticleType: Dark Photon
Daughters: 0
ParticleType: Dark Photon
Daughters: 0
ParticleType: Dark Photon
Daughters: 0
ParticleType: Dark Photon
Daughters: 0
No Jets 
ParticleType: Dark Photon
Daughters: 0
ParticleType: Dark Photon
Daughters: 0
ParticleType: Dark Photon
Daughters: 0
ParticleType: Dark Photon
Daughters: 0
Jets Detected 
ParticleType: Dark Photon
Daughters: 0
ParticleType: Dark Photon
Daughters: 0
ParticleType: Dark Photon
Daughters: 0
ParticleType: Dark Photon
Daughters: 0
ParticleType: Dark Photon
Daughters: 0
ParticleType: Dark Photon
Daughters: 0
No Jets 
ParticleType: Dark Photon
Daughters: 0
ParticleType: Dark Photon
Daughters: 0
ParticleType: Dark Photon
Daughters: 0
ParticleType: Dark Photon
Daughters: 0
Jets Detected 
ParticleType: Dark Photon
Daughters: 0
ParticleType: Dark Photon
Daughters: 0
ParticleType: Dark Photon
Daughters: 0
ParticleType: Dark Photon
Daughters: 0
ParticleType: Dark Photon
Daughters: 0
ParticleType: Dark Photon
Daughters: 0
Jets Detected 
ParticleType: Dark Photon
Daughters: 0
ParticleType: Dark Photon
Daughters: 0
ParticleType: Dark Photon
Daughters: 0
ParticleType: Dark Photon
Daughters: 0
ParticleType: Dark Photon
Daughters: 0
ParticleType: Dark Photon
Daughters: 0
No Jets 
ParticleType: Dark Photon
Daughters: 0
ParticleType: Dark Photon
Daughters: 0
ParticleType: Dark Photon
Daughters: 0
ParticleType: Dark Photon
Daughters: 0
ParticleType: Dark Photon
Daughters: 0
ParticleType: Dark Photon
Daughters: 0
ParticleType: Dark Photon
Daughters: 0
ParticleType: Dark Photon
Daughters: 0
Jets Detected 
ParticleType: Dark Photon
Daughters: 0
ParticleType: Dark Photon
Daughters: 0
ParticleType: Dark Photon
Daughters: 0
ParticleType: Dark Photon
Daughters: 0
ParticleType: Dark Photon
Daughters: 0
ParticleType: Dark Photon
Daughters: 0
Jets Detected 
ParticleType: Dark Photon
Daughters: 0
ParticleType: Dark Photon
Daughters: 0
ParticleType: Dark Photon
Daughters: 0
ParticleType: Dark Photon
Daughters: 0
ParticleType: Dark Photon
Daughters: 0
ParticleType: Dark Photon
Daughters: 0
ParticleType: Dark Photon
Daughters: 0
ParticleType: Dark Photon
Daughters: 0
Jets Detected 
ParticleType: Dark Photon
Daughters: 0
ParticleType: Dark Photon
Daughters: 0
No Jets 
ParticleType: Dark Photon
Daughters: 0
ParticleType: Dark Photon
Daughters: 0
ParticleType: Dark Photon
Daughters: 0
ParticleType: Dark Photon
Daughters: 0
ParticleType: Dark Photon
Daughters: 0
ParticleType: Dark Photon
Daughters: 0
Jets Detected 
ParticleType: Dark Photon
Daughters: 0
ParticleType: Dark Photon
Daughters: 0
ParticleType: Dark Photon
Daughters: 0
ParticleType: Dark Photon
Daughters: 0
ParticleType: Dark Photon
Daughters: 0
ParticleType: Dark Photon
Daughters: 0
ParticleType: Dark Photon
Daughters: 0
ParticleType: Dark Photon
Daughters: 0
No Jets 
ParticleType: Dark Photon
Daughters: 0
ParticleType: Dark Photon
Daughters: 0
ParticleType: Dark Photon
Daughters: 0
ParticleType: Dark Photon
Daughters: 0
No Jets 
ParticleType: Dark Photon
Daughters: 0
ParticleType: Dark Photon
Daughters: 0
ParticleType: Dark Photon
Daughters: 0
ParticleType: Dark Photon
Daughters: 0
ParticleType: Dark Photon
Daughters: 0
ParticleType: Dark Photon
Daughters: 0
Jets Detected 
ParticleType: Dark Photon
Daughters: 0
ParticleType: Dark Photon
Daughters: 0
ParticleType: Dark Photon
Daughters: 0
ParticleType: Dark Photon
Daughters: 0
No Jets 
ParticleType: Dark Photon
Daughters: 0
ParticleType: Dark Photon
Daughters: 0
ParticleType: Dark Photon
Daughters: 0
ParticleType: Dark Photon
Daughters: 0
No Jets 
ParticleType: Dark Photon
Daughters: 0
ParticleType: Dark Photon
Daughters: 0
Jets Detected 
ParticleType: Dark Photon
Daughters: 0
ParticleType: Dark Photon
Daughters: 0
ParticleType: Dark Photon
Daughters: 0
ParticleType: Dark Photon
Daughters: 0
Jets Detected 
ParticleType: Dark Photon
Daughters: 0
ParticleType: Dark Photon
Daughters: 0
ParticleType: Dark Photon
Daughters: 0
ParticleType: Dark Photon
Daughters: 0
ParticleType: Dark Photon
Daughters: 0
ParticleType: Dark Photon
Daughters: 0
Jets Detected 
ParticleType: Dark Photon
Daughters: 0
ParticleType: Dark Photon
Daughters: 0
ParticleType: Dark Photon
Daughters: 0
ParticleType: Dark Photon
Daughters: 0
ParticleType: Dark Photon
Daughters: 0
ParticleType: Dark Photon
Daughters: 0
ParticleType: Dark Photon
Daughters: 0
ParticleType: Dark Photon
Daughters: 0
Jets Detected 
ParticleType: Dark Photon
Daughters: 0
ParticleType: Dark Photon
Daughters: 0
ParticleType: Dark Photon
Daughters: 0
ParticleType: Dark Photon
Daughters: 0
No Jets 
ParticleType: Dark Photon
Daughters: 0
ParticleType: Dark Photon
Daughters: 0
ParticleType: Dark Photon
Daughters: 0
ParticleType: Dark Photon
Daughters: 0
ParticleType: Dark Photon
Daughters: 0
ParticleType: Dark Photon
Daughters: 0
ParticleType: Dark Photon
Daughters: 0
ParticleType: Dark Photon
Daughters: 0
No Jets 
ParticleType: Dark Photon
Daughters: 0
ParticleType: Dark Photon
Daughters: 0
ParticleType: Dark Photon
Daughters: 0
ParticleType: Dark Photon
Daughters: 0
ParticleType: Dark Photon
Daughters: 0
ParticleType: Dark Photon
Daughters: 0
Jets Detected 
ParticleType: Dark Photon
Daughters: 0
ParticleType: Dark Photon
Daughters: 0
ParticleType: Dark Photon
Daughters: 0
ParticleType: Dark Photon
Daughters: 0
Jets Detected 
ParticleType: Dark Photon
Daughters: 0
ParticleType: Dark Photon
Daughters: 0
ParticleType: Dark Photon
Daughters: 0
ParticleType: Dark Photon
Daughters: 0
No Jets 
ParticleType: Dark Photon
Daughters: 0
ParticleType: Dark Photon
Daughters: 0
ParticleType: Dark Photon
Daughters: 0
ParticleType: Dark Photon
Daughters: 0
Jets Detected 
ParticleType: Dark Photon
Daughters: 0
ParticleType: Dark Photon
Daughters: 0
ParticleType: Dark Photon
Daughters: 0
ParticleType: Dark Photon
Daughters: 0
ParticleType: Dark Photon
Daughters: 0
ParticleType: Dark Photon
Daughters: 0
Jets Detected 
ParticleType: Dark Photon
Daughters: 0
ParticleType: Dark Photon
Daughters: 0
ParticleType: Dark Photon
Daughters: 0
ParticleType: Dark Photon
Daughters: 0
ParticleType: Dark Photon
Daughters: 0
ParticleType: Dark Photon
Daughters: 0
ParticleType: Dark Photon
Daughters: 0
ParticleType: Dark Photon
Daughters: 0
Jets Detected 
ParticleType: Dark Photon
Daughters: 0
ParticleType: Dark Photon
Daughters: 0
ParticleType: Dark Photon
Daughters: 0
ParticleType: Dark Photon
Daughters: 0
No Jets 
ParticleType: Dark Photon
Daughters: 0
ParticleType: Dark Photon
Daughters: 0
ParticleType: Dark Photon
Daughters: 0
ParticleType: Dark Photon
Daughters: 0
No Jets 
ParticleType: Dark Photon
Daughters: 0
ParticleType: Dark Photon
Daughters: 0
ParticleType: Dark Photon
Daughters: 0
ParticleType: Dark Photon
Daughters: 0
Jets Detected 
ParticleType: Dark Photon
Daughters: 0
ParticleType: Dark Photon
Daughters: 0
ParticleType: Dark Photon
Daughters: 0
ParticleType: Dark Photon
Daughters: 0
ParticleType: Dark Photon
Daughters: 0
ParticleType: Dark Photon
Daughters: 0
No Jets 
ParticleType: Dark Photon
Daughters: 0
ParticleType: Dark Photon
Daughters: 0
ParticleType: Dark Photon
Daughters: 0
ParticleType: Dark Photon
Daughters: 0
Jets Detected 
ParticleType: Dark Photon
Daughters: 0
ParticleType: Dark Photon
Daughters: 0
ParticleType: Dark Photon
Daughters: 0
ParticleType: Dark Photon
Daughters: 0
ParticleType: Dark Photon
Daughters: 0
ParticleType: Dark Photon
Daughters: 0
No Jets 
ParticleType: Dark Photon
Daughters: 0
ParticleType: Dark Photon
Daughters: 0
ParticleType: Dark Photon
Daughters: 0
ParticleType: Dark Photon
Daughters: 0
ParticleType: Dark Photon
Daughters: 0
ParticleType: Dark Photon
Daughters: 0
ParticleType: Dark Photon
Daughters: 0
ParticleType: Dark Photon
Daughters: 0
No Jets 
ParticleType: Dark Photon
Daughters: 0
ParticleType: Dark Photon
Daughters: 0
ParticleType: Dark Photon
Daughters: 0
ParticleType: Dark Photon
Daughters: 0
ParticleType: Dark Photon
Daughters: 0
ParticleType: Dark Photon
Daughters: 0
ParticleType: Dark Photon
Daughters: 0
ParticleType: Dark Photon
Daughters: 0
No Jets 
ParticleType: Dark Photon
Daughters: 0
ParticleType: Dark Photon
Daughters: 0
ParticleType: Dark Photon
Daughters: 0
ParticleType: Dark Photon
Daughters: 0
ParticleType: Dark Photon
Daughters: 0
ParticleType: Dark Photon
Daughters: 0
ParticleType: Dark Photon
Daughters: 0
ParticleType: Dark Photon
Daughters: 0
No Jets 
ParticleType: Dark Photon
Daughters: 0
ParticleType: Dark Photon
Daughters: 0
ParticleType: Dark Photon
Daughters: 0
ParticleType: Dark Photon
Daughters: 0
ParticleType: Dark Photon
Daughters: 0
ParticleType: Dark Photon
Daughters: 0
ParticleType: Dark Photon
Daughters: 0
ParticleType: Dark Photon
Daughters: 0
No Jets 
ParticleType: Dark Photon
Daughters: 0
ParticleType: Dark Photon
Daughters: 0
ParticleType: Dark Photon
Daughters: 0
ParticleType: Dark Photon
Daughters: 0
No Jets 
ParticleType: Dark Photon
Daughters: 0
ParticleType: Dark Photon
Daughters: 0
ParticleType: Dark Photon
Daughters: 0
ParticleType: Dark Photon
Daughters: 0
ParticleType: Dark Photon
Daughters: 0
ParticleType: Dark Photon
Daughters: 0
ParticleType: Dark Photon
Daughters: 0
ParticleType: Dark Photon
Daughters: 0
No Jets 
ParticleType: Dark Photon
Daughters: 0
ParticleType: Dark Photon
Daughters: 0
ParticleType: Dark Photon
Daughters: 0
ParticleType: Dark Photon
Daughters: 0
ParticleType: Dark Photon
Daughters: 0
ParticleType: Dark Photon
Daughters: 0
Jets Detected 
ParticleType: Dark Photon
Daughters: 0
ParticleType: Dark Photon
Daughters: 0
ParticleType: Dark Photon
Daughters: 0
ParticleType: Dark Photon
Daughters: 0
ParticleType: Dark Photon
Daughters: 0
ParticleType: Dark Photon
Daughters: 0
Jets Detected 
ParticleType: Dark Photon
Daughters: 0
ParticleType: Dark Photon
Daughters: 0
ParticleType: Dark Photon
Daughters: 0
ParticleType: Dark Photon
Daughters: 0
Jets Detected 
ParticleType: Dark Photon
Daughters: 0
ParticleType: Dark Photon
Daughters: 0
ParticleType: Dark Photon
Daughters: 0
ParticleType: Dark Photon
Daughters: 0
ParticleType: Dark Photon
Daughters: 0
ParticleType: Dark Photon
Daughters: 0
No Jets 
ParticleType: Dark Photon
Daughters: 0
ParticleType: Dark Photon
Daughters: 0
ParticleType: Dark Photon
Daughters: 0
ParticleType: Dark Photon
Daughters: 0
ParticleType: Dark Photon
Daughters: 0
ParticleType: Dark Photon
Daughters: 0
Jets Detected 
ParticleType: Dark Photon
Daughters: 0
ParticleType: Dark Photon
Daughters: 0
ParticleType: Dark Photon
Daughters: 0
ParticleType: Dark Photon
Daughters: 0
ParticleType: Dark Photon
Daughters: 0
ParticleType: Dark Photon
Daughters: 0
ParticleType: Dark Photon
Daughters: 0
ParticleType: Dark Photon
Daughters: 0
Jets Detected 
ParticleType: Dark Photon
Daughters: 0
ParticleType: Dark Photon
Daughters: 0
ParticleType: Dark Photon
Daughters: 0
ParticleType: Dark Photon
Daughters: 0
ParticleType: Dark Photon
Daughters: 0
ParticleType: Dark Photon
Daughters: 0
Jets Detected 
ParticleType: Dark Photon
Daughters: 0
ParticleType: Dark Photon
Daughters: 0
ParticleType: Dark Photon
Daughters: 0
ParticleType: Dark Photon
Daughters: 0
ParticleType: Dark Photon
Daughters: 0
ParticleType: Dark Photon
Daughters: 0
Jets Detected 
ParticleType: Dark Photon
Daughters: 0
ParticleType: Dark Photon
Daughters: 0
ParticleType: Dark Photon
Daughters: 0
ParticleType: Dark Photon
Daughters: 0
No Jets 
ParticleType: Dark Photon
Daughters: 0
ParticleType: Dark Photon
Daughters: 0
ParticleType: Dark Photon
Daughters: 0
ParticleType: Dark Photon
Daughters: 0
Jets Detected 
ParticleType: Dark Photon
Daughters: 0
ParticleType: Dark Photon
Daughters: 0
ParticleType: Dark Photon
Daughters: 0
ParticleType: Dark Photon
Daughters: 0
ParticleType: Dark Photon
Daughters: 0
ParticleType: Dark Photon
Daughters: 0
No Jets 
ParticleType: Dark Photon
Daughters: 0
ParticleType: Dark Photon
Daughters: 0
ParticleType: Dark Photon
Daughters: 0
ParticleType: Dark Photon
Daughters: 0
ParticleType: Dark Photon
Daughters: 0
ParticleType: Dark Photon
Daughters: 0
ParticleType: Dark Photon
Daughters: 0
ParticleType: Dark Photon
Daughters: 0
No Jets 
ParticleType: Dark Photon
Daughters: 0
ParticleType: Dark Photon
Daughters: 0
ParticleType: Dark Photon
Daughters: 0
ParticleType: Dark Photon
Daughters: 0
Jets Detected 
ParticleType: Dark Photon
Daughters: 0
ParticleType: Dark Photon
Daughters: 0
ParticleType: Dark Photon
Daughters: 0
ParticleType: Dark Photon
Daughters: 0
ParticleType: Dark Photon
Daughters: 0
ParticleType: Dark Photon
Daughters: 0
ParticleType: Dark Photon
Daughters: 0
ParticleType: Dark Photon
Daughters: 0
Jets Detected 
ParticleType: Dark Photon
Daughters: 0
ParticleType: Dark Photon
Daughters: 0
ParticleType: Dark Photon
Daughters: 0
ParticleType: Dark Photon
Daughters: 0
ParticleType: Dark Photon
Daughters: 0
ParticleType: Dark Photon
Daughters: 0
No Jets 
ParticleType: Dark Photon
Daughters: 0
ParticleType: Dark Photon
Daughters: 0
ParticleType: Dark Photon
Daughters: 0
ParticleType: Dark Photon
Daughters: 0
No Jets 
ParticleType: Dark Photon
Daughters: 0
ParticleType: Dark Photon
Daughters: 0
ParticleType: Dark Photon
Daughters: 0
ParticleType: Dark Photon
Daughters: 0
ParticleType: Dark Photon
Daughters: 0
ParticleType: Dark Photon
Daughters: 0
No Jets 
ParticleType: Dark Photon
Daughters: 0
ParticleType: Dark Photon
Daughters: 0
ParticleType: Dark Photon
Daughters: 0
ParticleType: Dark Photon
Daughters: 0
No Jets 
ParticleType: Dark Photon
Daughters: 0
ParticleType: Dark Photon
Daughters: 0
Jets Detected 
ParticleType: Dark Photon
Daughters: 0
ParticleType: Dark Photon
Daughters: 0
ParticleType: Dark Photon
Daughters: 0
ParticleType: Dark Photon
Daughters: 0
ParticleType: Dark Photon
Daughters: 0
ParticleType: Dark Photon
Daughters: 0
ParticleType: Dark Photon
Daughters: 0
ParticleType: Dark Photon
Daughters: 0
No Jets 
ParticleType: Dark Photon
Daughters: 0
ParticleType: Dark Photon
Daughters: 0
ParticleType: Dark Photon
Daughters: 0
ParticleType: Dark Photon
Daughters: 0
ParticleType: Dark Photon
Daughters: 0
ParticleType: Dark Photon
Daughters: 0
ParticleType: Dark Photon
Daughters: 0
ParticleType: Dark Photon
Daughters: 0
Jets Detected 
ParticleType: Dark Photon
Daughters: 0
ParticleType: Dark Photon
Daughters: 0
ParticleType: Dark Photon
Daughters: 0
ParticleType: Dark Photon
Daughters: 0
No Jets 
ParticleType: Dark Photon
Daughters: 0
ParticleType: Dark Photon
Daughters: 0
ParticleType: Dark Photon
Daughters: 0
ParticleType: Dark Photon
Daughters: 0
ParticleType: Dark Photon
Daughters: 0
ParticleType: Dark Photon
Daughters: 0
Jets Detected 
ParticleType: Dark Photon
Daughters: 0
ParticleType: Dark Photon
Daughters: 0
ParticleType: Dark Photon
Daughters: 0
ParticleType: Dark Photon
Daughters: 0
ParticleType: Dark Photon
Daughters: 0
ParticleType: Dark Photon
Daughters: 0
Jets Detected 
ParticleType: Dark Photon
Daughters: 0
ParticleType: Dark Photon
Daughters: 0
ParticleType: Dark Photon
Daughters: 0
ParticleType: Dark Photon
Daughters: 0
ParticleType: Dark Photon
Daughters: 0
ParticleType: Dark Photon
Daughters: 0
ParticleType: Dark Photon
Daughters: 0
ParticleType: Dark Photon
Daughters: 0
Jets Detected 
ParticleType: Dark Photon
Daughters: 0
ParticleType: Dark Photon
Daughters: 0
ParticleType: Dark Photon
Daughters: 0
ParticleType: Dark Photon
Daughters: 0
ParticleType: Dark Photon
Daughters: 0
ParticleType: Dark Photon
Daughters: 0
Jets Detected 
ParticleType: Dark Photon
Daughters: 0
ParticleType: Dark Photon
Daughters: 0
ParticleType: Dark Photon
Daughters: 0
ParticleType: Dark Photon
Daughters: 0
ParticleType: Dark Photon
Daughters: 0
ParticleType: Dark Photon
Daughters: 0
No Jets 
ParticleType: Dark Photon
Daughters: 0
ParticleType: Dark Photon
Daughters: 0
ParticleType: Dark Photon
Daughters: 0
ParticleType: Dark Photon
Daughters: 0
ParticleType: Dark Photon
Daughters: 0
ParticleType: Dark Photon
Daughters: 0
ParticleType: Dark Photon
Daughters: 0
ParticleType: Dark Photon
Daughters: 0
No Jets 
ParticleType: Dark Photon
Daughters: 0
ParticleType: Dark Photon
Daughters: 0
ParticleType: Dark Photon
Daughters: 0
ParticleType: Dark Photon
Daughters: 0
ParticleType: Dark Photon
Daughters: 0
ParticleType: Dark Photon
Daughters: 0
No Jets 
ParticleType: Dark Photon
Daughters: 0
ParticleType: Dark Photon
Daughters: 0
Jets Detected 
ParticleType: Dark Photon
Daughters: 0
ParticleType: Dark Photon
Daughters: 0
ParticleType: Dark Photon
Daughters: 0
ParticleType: Dark Photon
Daughters: 0
No Jets 
ParticleType: Dark Photon
Daughters: 0
ParticleType: Dark Photon
Daughters: 0
ParticleType: Dark Photon
Daughters: 0
ParticleType: Dark Photon
Daughters: 0
ParticleType: Dark Photon
Daughters: 0
ParticleType: Dark Photon
Daughters: 0
Jets Detected 
ParticleType: Dark Photon
Daughters: 0
ParticleType: Dark Photon
Daughters: 0
ParticleType: Dark Photon
Daughters: 0
ParticleType: Dark Photon
Daughters: 0
ParticleType: Dark Photon
Daughters: 0
ParticleType: Dark Photon
Daughters: 0
Jets Detected 
ParticleType: Dark Photon
Daughters: 0
ParticleType: Dark Photon
Daughters: 0
ParticleType: Dark Photon
Daughters: 0
ParticleType: Dark Photon
Daughters: 0
ParticleType: Dark Photon
Daughters: 0
ParticleType: Dark Photon
Daughters: 0
ParticleType: Dark Photon
Daughters: 0
ParticleType: Dark Photon
Daughters: 0
Jets Detected 
ParticleType: Dark Photon
Daughters: 0
ParticleType: Dark Photon
Daughters: 0
ParticleType: Dark Photon
Daughters: 0
ParticleType: Dark Photon
Daughters: 0
ParticleType: Dark Photon
Daughters: 0
ParticleType: Dark Photon
Daughters: 0
No Jets 
ParticleType: Dark Photon
Daughters: 0
ParticleType: Dark Photon
Daughters: 0
ParticleType: Dark Photon
Daughters: 0
ParticleType: Dark Photon
Daughters: 0
ParticleType: Dark Photon
Daughters: 0
ParticleType: Dark Photon
Daughters: 0
Jets Detected 
ParticleType: Dark Photon
Daughters: 0
ParticleType: Dark Photon
Daughters: 0
ParticleType: Dark Photon
Daughters: 0
ParticleType: Dark Photon
Daughters: 0
ParticleType: Dark Photon
Daughters: 0
ParticleType: Dark Photon
Daughters: 0
Jets Detected 
ParticleType: Dark Photon
Daughters: 0
ParticleType: Dark Photon
Daughters: 0
ParticleType: Dark Photon
Daughters: 0
ParticleType: Dark Photon
Daughters: 0
ParticleType: Dark Photon
Daughters: 0
ParticleType: Dark Photon
Daughters: 0
ParticleType: Dark Photon
Daughters: 0
ParticleType: Dark Photon
Daughters: 0
No Jets 
ParticleType: Dark Photon
Daughters: 0
ParticleType: Dark Photon
Daughters: 0
ParticleType: Dark Photon
Daughters: 0
ParticleType: Dark Photon
Daughters: 0
ParticleType: Dark Photon
Daughters: 0
ParticleType: Dark Photon
Daughters: 0
No Jets 
ParticleType: Dark Photon
Daughters: 0
ParticleType: Dark Photon
Daughters: 0
ParticleType: Dark Photon
Daughters: 0
ParticleType: Dark Photon
Daughters: 0
Jets Detected 
ParticleType: Dark Photon
Daughters: 0
ParticleType: Dark Photon
Daughters: 0
ParticleType: Dark Photon
Daughters: 0
ParticleType: Dark Photon
Daughters: 0
Jets Detected 
ParticleType: Dark Photon
Daughters: 0
ParticleType: Dark Photon
Daughters: 0
ParticleType: Dark Photon
Daughters: 0
ParticleType: Dark Photon
Daughters: 0
Jets Detected 
ParticleType: Dark Photon
Daughters: 0
ParticleType: Dark Photon
Daughters: 0
ParticleType: Dark Photon
Daughters: 0
ParticleType: Dark Photon
Daughters: 0
ParticleType: Dark Photon
Daughters: 0
ParticleType: Dark Photon
Daughters: 0
ParticleType: Dark Photon
Daughters: 0
ParticleType: Dark Photon
Daughters: 0
Jets Detected 
ParticleType: Dark Photon
Daughters: 0
ParticleType: Dark Photon
Daughters: 0
ParticleType: Dark Photon
Daughters: 0
ParticleType: Dark Photon
Daughters: 0
ParticleType: Dark Photon
Daughters: 0
ParticleType: Dark Photon
Daughters: 0
ParticleType: Dark Photon
Daughters: 0
ParticleType: Dark Photon
Daughters: 0
No Jets 
ParticleType: Dark Photon
Daughters: 0
ParticleType: Dark Photon
Daughters: 0
ParticleType: Dark Photon
Daughters: 0
ParticleType: Dark Photon
Daughters: 0
ParticleType: Dark Photon
Daughters: 0
ParticleType: Dark Photon
Daughters: 0
Jets Detected 
ParticleType: Dark Photon
Daughters: 0
ParticleType: Dark Photon
Daughters: 0
ParticleType: Dark Photon
Daughters: 0
ParticleType: Dark Photon
Daughters: 0
ParticleType: Dark Photon
Daughters: 0
ParticleType: Dark Photon
Daughters: 0
Jets Detected 
ParticleType: Dark Photon
Daughters: 0
ParticleType: Dark Photon
Daughters: 0
ParticleType: Dark Photon
Daughters: 0
ParticleType: Dark Photon
Daughters: 0
ParticleType: Dark Photon
Daughters: 0
ParticleType: Dark Photon
Daughters: 0
Jets Detected 
ParticleType: Dark Photon
Daughters: 0
ParticleType: Dark Photon
Daughters: 0
ParticleType: Dark Photon
Daughters: 0
ParticleType: Dark Photon
Daughters: 0
No Jets 
ParticleType: Dark Photon
Daughters: 0
ParticleType: Dark Photon
Daughters: 0
ParticleType: Dark Photon
Daughters: 0
ParticleType: Dark Photon
Daughters: 0
Jets Detected 
ParticleType: Dark Photon
Daughters: 0
ParticleType: Dark Photon
Daughters: 0
ParticleType: Dark Photon
Daughters: 0
ParticleType: Dark Photon
Daughters: 0
ParticleType: Dark Photon
Daughters: 0
ParticleType: Dark Photon
Daughters: 0
No Jets 
ParticleType: Dark Photon
Daughters: 0
ParticleType: Dark Photon
Daughters: 0
ParticleType: Dark Photon
Daughters: 0
ParticleType: Dark Photon
Daughters: 0
No Jets 
ParticleType: Dark Photon
Daughters: 0
ParticleType: Dark Photon
Daughters: 0
ParticleType: Dark Photon
Daughters: 0
ParticleType: Dark Photon
Daughters: 0
No Jets 
ParticleType: Dark Photon
Daughters: 0
ParticleType: Dark Photon
Daughters: 0
Jets Detected 
ParticleType: Dark Photon
Daughters: 0
ParticleType: Dark Photon
Daughters: 0
ParticleType: Dark Photon
Daughters: 0
ParticleType: Dark Photon
Daughters: 0
ParticleType: Dark Photon
Daughters: 0
ParticleType: Dark Photon
Daughters: 0
No Jets 
ParticleType: Dark Photon
Daughters: 0
ParticleType: Dark Photon
Daughters: 0
ParticleType: Dark Photon
Daughters: 0
ParticleType: Dark Photon
Daughters: 0
Jets Detected 
ParticleType: Dark Photon
Daughters: 0
ParticleType: Dark Photon
Daughters: 0
ParticleType: Dark Photon
Daughters: 0
ParticleType: Dark Photon
Daughters: 0
ParticleType: Dark Photon
Daughters: 0
ParticleType: Dark Photon
Daughters: 0
No Jets 
ParticleType: Dark Photon
Daughters: 0
ParticleType: Dark Photon
Daughters: 0
No Jets 
ParticleType: Dark Photon
Daughters: 0
ParticleType: Dark Photon
Daughters: 0
ParticleType: Dark Photon
Daughters: 0
ParticleType: Dark Photon
Daughters: 0
Jets Detected 
ParticleType: Dark Photon
Daughters: 0
ParticleType: Dark Photon
Daughters: 0
ParticleType: Dark Photon
Daughters: 0
ParticleType: Dark Photon
Daughters: 0
ParticleType: Dark Photon
Daughters: 0
ParticleType: Dark Photon
Daughters: 0
No Jets 
ParticleType: Dark Photon
Daughters: 0
ParticleType: Dark Photon
Daughters: 0
ParticleType: Dark Photon
Daughters: 0
ParticleType: Dark Photon
Daughters: 0
Jets Detected 
ParticleType: Dark Photon
Daughters: 0
ParticleType: Dark Photon
Daughters: 0
ParticleType: Dark Photon
Daughters: 0
ParticleType: Dark Photon
Daughters: 0
ParticleType: Dark Photon
Daughters: 0
ParticleType: Dark Photon
Daughters: 0
No Jets 
ParticleType: Dark Photon
Daughters: 0
ParticleType: Dark Photon
Daughters: 0
Jets Detected 
ParticleType: Dark Photon
Daughters: 0
ParticleType: Dark Photon
Daughters: 0
ParticleType: Dark Photon
Daughters: 0
ParticleType: Dark Photon
Daughters: 0
ParticleType: Dark Photon
Daughters: 0
ParticleType: Dark Photon
Daughters: 0
Jets Detected 
ParticleType: Dark Photon
Daughters: 0
ParticleType: Dark Photon
Daughters: 0
ParticleType: Dark Photon
Daughters: 0
ParticleType: Dark Photon
Daughters: 0
ParticleType: Dark Photon
Daughters: 0
ParticleType: Dark Photon
Daughters: 0
ParticleType: Dark Photon
Daughters: 0
ParticleType: Dark Photon
Daughters: 0
No Jets 
ParticleType: Dark Photon
Daughters: 0
ParticleType: Dark Photon
Daughters: 0
No Jets 
ParticleType: Dark Photon
Daughters: 0
ParticleType: Dark Photon
Daughters: 0
ParticleType: Dark Photon
Daughters: 0
ParticleType: Dark Photon
Daughters: 0
Jets Detected 
ParticleType: Dark Photon
Daughters: 0
ParticleType: Dark Photon
Daughters: 0
ParticleType: Dark Photon
Daughters: 0
ParticleType: Dark Photon
Daughters: 0
ParticleType: Dark Photon
Daughters: 0
ParticleType: Dark Photon
Daughters: 0
Jets Detected 
ParticleType: Dark Photon
Daughters: 0
ParticleType: Dark Photon
Daughters: 0
ParticleType: Dark Photon
Daughters: 0
ParticleType: Dark Photon
Daughters: 0
ParticleType: Dark Photon
Daughters: 0
ParticleType: Dark Photon
Daughters: 0
ParticleType: Dark Photon
Daughters: 0
ParticleType: Dark Photon
Daughters: 0
No Jets 
ParticleType: Dark Photon
Daughters: 0
ParticleType: Dark Photon
Daughters: 0
No Jets 
ParticleType: Dark Photon
Daughters: 0
ParticleType: Dark Photon
Daughters: 0
ParticleType: Dark Photon
Daughters: 0
ParticleType: Dark Photon
Daughters: 0
Jets Detected 
ParticleType: Dark Photon
Daughters: 0
ParticleType: Dark Photon
Daughters: 0
ParticleType: Dark Photon
Daughters: 0
ParticleType: Dark Photon
Daughters: 0
ParticleType: Dark Photon
Daughters: 0
ParticleType: Dark Photon
Daughters: 0
No Jets 
ParticleType: Dark Photon
Daughters: 0
ParticleType: Dark Photon
Daughters: 0
ParticleType: Dark Photon
Daughters: 0
ParticleType: Dark Photon
Daughters: 0
ParticleType: Dark Photon
Daughters: 0
ParticleType: Dark Photon
Daughters: 0
Jets Detected 
ParticleType: Dark Photon
Daughters: 0
ParticleType: Dark Photon
Daughters: 0
ParticleType: Dark Photon
Daughters: 0
ParticleType: Dark Photon
Daughters: 0
ParticleType: Dark Photon
Daughters: 0
ParticleType: Dark Photon
Daughters: 0
ParticleType: Dark Photon
Daughters: 0
ParticleType: Dark Photon
Daughters: 0
Jets Detected 
ParticleType: Dark Photon
Daughters: 0
ParticleType: Dark Photon
Daughters: 0
ParticleType: Dark Photon
Daughters: 0
ParticleType: Dark Photon
Daughters: 0
ParticleType: Dark Photon
Daughters: 0
ParticleType: Dark Photon
Daughters: 0
Jets Detected 
ParticleType: Dark Photon
Daughters: 0
ParticleType: Dark Photon
Daughters: 0
ParticleType: Dark Photon
Daughters: 0
ParticleType: Dark Photon
Daughters: 0
ParticleType: Dark Photon
Daughters: 0
ParticleType: Dark Photon
Daughters: 0
Jets Detected 
ParticleType: Dark Photon
Daughters: 0
ParticleType: Dark Photon
Daughters: 0
ParticleType: Dark Photon
Daughters: 0
ParticleType: Dark Photon
Daughters: 0
Jets Detected 
ParticleType: Dark Photon
Daughters: 0
ParticleType: Dark Photon
Daughters: 0
ParticleType: Dark Photon
Daughters: 0
ParticleType: Dark Photon
Daughters: 0
Jets Detected 
ParticleType: Dark Photon
Daughters: 0
ParticleType: Dark Photon
Daughters: 0
ParticleType: Dark Photon
Daughters: 0
ParticleType: Dark Photon
Daughters: 0
ParticleType: Dark Photon
Daughters: 0
ParticleType: Dark Photon
Daughters: 0
No Jets 
ParticleType: Dark Photon
Daughters: 0
ParticleType: Dark Photon
Daughters: 0
ParticleType: Dark Photon
Daughters: 0
ParticleType: Dark Photon
Daughters: 0
ParticleType: Dark Photon
Daughters: 0
ParticleType: Dark Photon
Daughters: 0
Jets Detected 
ParticleType: Dark Photon
Daughters: 0
ParticleType: Dark Photon
Daughters: 0
ParticleType: Dark Photon
Daughters: 0
ParticleType: Dark Photon
Daughters: 0
ParticleType: Dark Photon
Daughters: 0
ParticleType: Dark Photon
Daughters: 0
No Jets 
ParticleType: Dark Photon
Daughters: 0
ParticleType: Dark Photon
Daughters: 0
No Jets 
ParticleType: Dark Photon
Daughters: 0
ParticleType: Dark Photon
Daughters: 0
ParticleType: Dark Photon
Daughters: 0
ParticleType: Dark Photon
Daughters: 0
ParticleType: Dark Photon
Daughters: 0
ParticleType: Dark Photon
Daughters: 0
ParticleType: Dark Photon
Daughters: 0
ParticleType: Dark Photon
Daughters: 0
Jets Detected 
ParticleType: Dark Photon
Daughters: 0
ParticleType: Dark Photon
Daughters: 0
ParticleType: Dark Photon
Daughters: 0
ParticleType: Dark Photon
Daughters: 0
Jets Detected 
ParticleType: Dark Photon
Daughters: 0
ParticleType: Dark Photon
Daughters: 0
ParticleType: Dark Photon
Daughters: 0
ParticleType: Dark Photon
Daughters: 0
Jets Detected 
ParticleType: Dark Photon
Daughters: 0
ParticleType: Dark Photon
Daughters: 0
ParticleType: Dark Photon
Daughters: 0
ParticleType: Dark Photon
Daughters: 0
ParticleType: Dark Photon
Daughters: 0
ParticleType: Dark Photon
Daughters: 0
No Jets 
ParticleType: Dark Photon
Daughters: 0
ParticleType: Dark Photon
Daughters: 0
ParticleType: Dark Photon
Daughters: 0
ParticleType: Dark Photon
Daughters: 0
Jets Detected 
ParticleType: Dark Photon
Daughters: 0
ParticleType: Dark Photon
Daughters: 0
ParticleType: Dark Photon
Daughters: 0
ParticleType: Dark Photon
Daughters: 0
No Jets 
ParticleType: Dark Photon
Daughters: 0
ParticleType: Dark Photon
Daughters: 0
No Jets 
ParticleType: Dark Photon
Daughters: 0
ParticleType: Dark Photon
Daughters: 0
ParticleType: Dark Photon
Daughters: 0
ParticleType: Dark Photon
Daughters: 0
No Jets 
ParticleType: Dark Photon
Daughters: 0
ParticleType: Dark Photon
Daughters: 0
ParticleType: Dark Photon
Daughters: 0
ParticleType: Dark Photon
Daughters: 0
ParticleType: Dark Photon
Daughters: 0
ParticleType: Dark Photon
Daughters: 0
No Jets 
ParticleType: Dark Photon
Daughters: 0
ParticleType: Dark Photon
Daughters: 0
ParticleType: Dark Photon
Daughters: 0
ParticleType: Dark Photon
Daughters: 0
ParticleType: Dark Photon
Daughters: 0
ParticleType: Dark Photon
Daughters: 0
No Jets 
ParticleType: Dark Photon
Daughters: 0
ParticleType: Dark Photon
Daughters: 0
ParticleType: Dark Photon
Daughters: 0
ParticleType: Dark Photon
Daughters: 0
ParticleType: Dark Photon
Daughters: 0
ParticleType: Dark Photon
Daughters: 0
No Jets 
No Jets 
ParticleType: Dark Photon
Daughters: 0
ParticleType: Dark Photon
Daughters: 0
ParticleType: Dark Photon
Daughters: 0
ParticleType: Dark Photon
Daughters: 0
ParticleType: Dark Photon
Daughters: 0
ParticleType: Dark Photon
Daughters: 0
Jets Detected 
ParticleType: Dark Photon
Daughters: 0
ParticleType: Dark Photon
Daughters: 0
ParticleType: Dark Photon
Daughters: 0
ParticleType: Dark Photon
Daughters: 0
No Jets 
ParticleType: Dark Photon
Daughters: 0
ParticleType: Dark Photon
Daughters: 0
ParticleType: Dark Photon
Daughters: 0
ParticleType: Dark Photon
Daughters: 0
No Jets 
ParticleType: Dark Photon
Daughters: 0
ParticleType: Dark Photon
Daughters: 0
ParticleType: Dark Photon
Daughters: 0
ParticleType: Dark Photon
Daughters: 0
ParticleType: Dark Photon
Daughters: 0
ParticleType: Dark Photon
Daughters: 0
Jets Detected 
ParticleType: Dark Photon
Daughters: 0
ParticleType: Dark Photon
Daughters: 0
ParticleType: Dark Photon
Daughters: 0
ParticleType: Dark Photon
Daughters: 0
ParticleType: Dark Photon
Daughters: 0
ParticleType: Dark Photon
Daughters: 0
ParticleType: Dark Photon
Daughters: 0
ParticleType: Dark Photon
Daughters: 0
No Jets 
ParticleType: Dark Photon
Daughters: 0
ParticleType: Dark Photon
Daughters: 0
ParticleType: Dark Photon
Daughters: 0
ParticleType: Dark Photon
Daughters: 0
ParticleType: Dark Photon
Daughters: 0
ParticleType: Dark Photon
Daughters: 0
Lepton Jets Found: 278
Number of Dark Photons: 749
Lepton Jet Matching Efficiency: 0.329773
Leptons From Quarks 0
Leptons From Dark Photons 0
Leptons From Squarks 0
Leptons From Protons 0
Jet Detected  : 240
No Jets  : 245
Processing complete!
Output written to test.root
Processing time: 3.43678s
>>>>>>> 5a6ed55f
<|MERGE_RESOLUTION|>--- conflicted
+++ resolved
@@ -1,9 +1,6 @@
 Reading input file textfiles/darkPhotonsRun2.txt
 DarkPhotonSUSY
 Filename: textfiles/DarkPhotonSUSY/DarkPhotonSUSY_Mass_0_3_Run_2.txt
-<<<<<<< HEAD
-# of root files: 99
-=======
 # of root files: 99
 No Jets 
 Jets Detected 
@@ -5725,5 +5722,4 @@
 No Jets  : 245
 Processing complete!
 Output written to test.root
-Processing time: 3.43678s
->>>>>>> 5a6ed55f
+Processing time: 3.43678s