--- conflicted
+++ resolved
@@ -2,18 +2,6 @@
 DarkPhotonSUSY
 Filename: textfiles/DarkPhotonSUSY/DarkPhotonSUSY_Mass_0_3_Run_2.txt
 # of root files: 99
-<<<<<<< HEAD
-No Jets 
-size of daughters vector: 2
-size of genSimParticles vector: 0
-1st: 0x6d38300
-0x6d38300
-1st: 0x6d38310
-0x6d38300
-2nd0x6d38300
-daughterCollectionVector: 0x6d38300
-daughterCollectionVector dereferenced: | 
-=======
 Lepton Jets Found: 278
 Number of Dark Photons: 749
 Lepton Jet Matching Efficiency: 0.329773
@@ -23,5 +11,4 @@
 Leptons From Protons 0
 Processing complete!
 Output written to test.root
-Processing time: 3.45031s
->>>>>>> 623ce669
+Processing time: 3.45031s