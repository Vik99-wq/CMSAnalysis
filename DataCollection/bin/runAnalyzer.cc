--- conflicted
+++ resolved
@@ -47,20 +47,14 @@
 
   // USING ANALYER FOR H++ THAT WON'T CHANGE: CHANGE BACK
   // TO hPlusPlusMassAnalysis() when ready -- [09/17]
+  //Analyzer analyzer = displacedVertexAnalysis();
+  Analyzer analyzer = higgsBackgroundAnalysis();
+  //Analyzer analyzer = invariantMassAnalysis();
   //Analyzer analyzer = leptonJetBackgroundAnalysis();
+  //Analyzer analyzer = leptonJetReconstructionAnalysis();
+  //Analyzer analyzer = massAcceptanceAnalysis();
   //Analyzer analyzer = massResolutionAnalysis();
-  //Analyzer analyzer = leptonJetReconstructionAnalysis();
-<<<<<<< HEAD
-  //Analyzer analyzer = displacedVertexAnalysis();
-  //Analyzer analyzer = massAcceptanceAnalysis();
-  //Analyzer analyzer = massAcceptanceAnalysis();
-=======
-  // Analyzer analyzer = displacedVertexAnalysis();
-  // Analyzer analyzer = massAcceptanceAnalysis();
->>>>>>> cf8f589d
   //Analyzer analyzer = triggerAnalysis();
-  //Analyzer analyzer = invariantMassAnalysis();
-  Analyzer analyzer = higgsBackgroundAnalysis();
 
   if (inputFile.empty())
   {
