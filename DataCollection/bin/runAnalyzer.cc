--- conflicted
+++ resolved
@@ -56,29 +56,7 @@
   std::cout << "Reading input file " << inputFile << std::endl;
 
   unsigned outputEvery = parser.integerValue("outputEvery");
-  
 
-<<<<<<< HEAD
-  // USING ANALYER FOR H++ THAT WON'T CHANGE: CHANGE BACK
-  // TO hPlusPlusMassAnalysis() when ready -- [09/17]
-  //Analyzer analyzer = displacedVertexAnalysis();
-  //Analyzer analyzer = higgsBackgroundAnalysis();
-  //Analyzer analyzer = invariantMassAnalysis();
-  //Analyzer analyzer = leptonJetBackgroundAnalysis();
-  // Analyzer analyzer = massResolutionAnalysis();
-  //Analyzer analyzer = leptonJetReconstructionAnalysis();
-  //Analyzer analyzer = displacedVertexAnalysis();
-  //Analyzer analyzer = massAcceptanceAnalysis();
-  //Analyzer analyzer = triggerAnalysis();
-  //Analyzer analyzer = invariantMassAnalysis();
-  Analyzer analyzer = higgsBackgroundAnalysis();
-  //Analyzer analyzer = leptonJetReconstructionAnalysis();
-  //Analyzer analyzer = massAcceptanceAnalysis();
-  //Analyzer analyzer = massResolutionAnalysis();
-  //Analyzer analyzer = triggerAnalysis();
-
-  if (inputFile.empty())
-=======
 /* 
   Selection of data collection plan has moved to command line argument "analysis"
   The key for each Plan can be found in the insertions below
@@ -96,7 +74,6 @@
   analysisPlans["Trigger"] = new TriggerPlan();
 
   if (analysisPlans.find(analysisType)==analysisPlans.end())
->>>>>>> 44279d78
   {
     throw std::runtime_error("selected analysis does not exist");
   }
