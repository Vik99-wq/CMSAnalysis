#ifndef CANDIDATEIMPLEMENTATION_HH
#define CANDIDATEIMPLEMENTATION_HH

#include <vector>
#include "CMSAnalysis/DataCollection/interface/Particle.hh"
#include "CMSAnalysis/DataCollection/interface/ParticleType.hh"
#include "CMSAnalysis/DataCollection/interface/ParticleImplementation.hh"
#include "CMSAnalysis/DataCollection/interface/Muon.hh"
#include "CMSAnalysis/DataCollection/interface/Electron.hh"
#include "DataFormats/PatCandidates/interface/Muon.h"
#include "DataFormats/PatCandidates/interface/Electron.h"

class CandidateImplementation : public ParticleImplementation
{
public:
  virtual ~CandidateImplementation(){}
  CandidateImplementation(const reco::Candidate*);
  virtual reco::Candidate::LorentzVector getFourVector() const override;
  // virtual double eta() const override;
  virtual bool operator == (const ParticleImplementation& p1) const override;
  virtual int charge() const override;
  virtual int pdgId() const override;
  virtual int status() const override;
  virtual double isolation() const override;
  virtual Particle mother() const override;
  virtual Particle daughter(int i) const override;
  virtual int numberOfDaughters() const override;
  virtual bool isNotNull() const override {return particle;}
  virtual const ParticleType& getType() const override;
<<<<<<< HEAD
  virtual Particle::SelectionFit getSelectionFit() const override;
=======
  virtual Particle::SelectionFit getSelectionFit() const override {throw std::runtime_error("getSelectionFit not implemented");};
>>>>>>> 3cb1a9e0
  // virtual bool isIsolated() const override;
  const reco::Candidate* getUnderlyingParticle() const {return particle;}
  bool isFinalState() const override;

private:
  const reco::Candidate* particle;
  void checkIsNull() const;
  const pat::Muon* getMuon() const;
  const pat::Electron* getElectron() const;
};

#endif<|MERGE_RESOLUTION|>--- conflicted
+++ resolved
@@ -27,11 +27,8 @@
   virtual int numberOfDaughters() const override;
   virtual bool isNotNull() const override {return particle;}
   virtual const ParticleType& getType() const override;
-<<<<<<< HEAD
   virtual Particle::SelectionFit getSelectionFit() const override;
-=======
-  virtual Particle::SelectionFit getSelectionFit() const override {throw std::runtime_error("getSelectionFit not implemented");};
->>>>>>> 3cb1a9e0
+
   // virtual bool isIsolated() const override;
   const reco::Candidate* getUnderlyingParticle() const {return particle;}
   bool isFinalState() const override;
