#ifndef LEPTONJETBACKGROUNDPLAN_HH
#define LEPTONJETBACKGROUNDPLAN_HH

#include "CMSAnalysis/DataCollection/interface/DataCollectionPlan.hh"

class LeptonJetBackgroundPlan : public DataCollectionPlan
{
<<<<<<< HEAD
    public:
        LeptonJetBackgroundPlan();
    protected:
        virtual void initialize() override;
=======

    protected:
        void setupAnalyzer() override;
>>>>>>> 3bcf59a7
};

#endif<|MERGE_RESOLUTION|>--- conflicted
+++ resolved
@@ -5,16 +5,8 @@
 
 class LeptonJetBackgroundPlan : public DataCollectionPlan
 {
-<<<<<<< HEAD
-    public:
-        LeptonJetBackgroundPlan();
     protected:
         virtual void initialize() override;
-=======
-
-    protected:
-        void setupAnalyzer() override;
->>>>>>> 3bcf59a7
 };
 
 #endif