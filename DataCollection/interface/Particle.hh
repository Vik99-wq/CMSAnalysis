#ifndef PARTICLE_HH
#define PARTICLE_HH

#include <vector>
#include "DataFormats/Candidate/interface/Candidate.h"

class LeptonJet;

class ParticleImplementation;

class Particle
{
  public:

    enum class Type{Electron, Muon, Photon, LeptonJet, Jet, DarkPhoton, Neutralino, None};
    enum class BarrelState{Barrel, Endcap, None};
    Particle(const reco::Candidate* iparticle = nullptr); 
    Particle(const Particle& particle1);
    Particle(const LeptonJet& leptonjet);
<<<<<<< HEAD
    Particle(reco::Candidate::LorentzVector vec, int charge, Particle::Type type, double relIso = -999);
    std::shared_ptr<ParticleImplementation> getParticleImplementation();
=======
    Particle(reco::Candidate::LorentzVector vec, int charge, Particle::Type type, double relIso = -999); //Use
>>>>>>> 769f9a58
    Particle& operator = (const Particle& particle2);
    double getPt() const;
    double getPhi() const;
    double getEta() const;
    double getEt() const;
    double energy() const;
    double getMass() const;
    // double getIsolation() const;//Lepton
    bool isNotNull() const;
    bool operator == (const Particle& p1) const;
    bool operator != (const Particle& p1) const {return !(*this == p1);}
    // bool isIsolated() const {throw std::runtime_error("error");}; //Lepton
    double getDeltaR(Particle particle) const;
    int charge() const;
    Particle::BarrelState getBarrelState() const;
    reco::Candidate::LorentzVector getFourVector() const;
    Particle::Type getType() const;
    static Particle::Type identifyType(int pdgid); 


    // bool isGenSim() const;
    //bool isFinalState() const;
  protected:
    Particle(std::shared_ptr<ParticleImplementation> particle);
    std::shared_ptr<ParticleImplementation> getParticle(){return particle;}
    const std::shared_ptr<ParticleImplementation> getParticle() const {return particle;}
    void checkIsNull() const;
  private:
    std::shared_ptr<ParticleImplementation> particle;
    
};

#endif<|MERGE_RESOLUTION|>--- conflicted
+++ resolved
@@ -17,12 +17,8 @@
     Particle(const reco::Candidate* iparticle = nullptr); 
     Particle(const Particle& particle1);
     Particle(const LeptonJet& leptonjet);
-<<<<<<< HEAD
     Particle(reco::Candidate::LorentzVector vec, int charge, Particle::Type type, double relIso = -999);
     std::shared_ptr<ParticleImplementation> getParticleImplementation();
-=======
-    Particle(reco::Candidate::LorentzVector vec, int charge, Particle::Type type, double relIso = -999); //Use
->>>>>>> 769f9a58
     Particle& operator = (const Particle& particle2);
     double getPt() const;
     double getPhi() const;
