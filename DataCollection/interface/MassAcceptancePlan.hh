--- conflicted
+++ resolved
@@ -5,17 +5,10 @@
 
 class MassAcceptancePlan : public DataCollectionPlan
 {
-<<<<<<< HEAD
-    public:
-        MassAcceptancePlan();
     protected:
         virtual void initialize() override;
     private:
         
-=======
-    protected:
-        void setupAnalyzer() override;
->>>>>>> 3bcf59a7
 };
 
 #endif