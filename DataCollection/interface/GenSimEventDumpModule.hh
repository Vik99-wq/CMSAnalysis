#ifndef GENSIMEVENTDUMPMODULE_HH
#define GENSIMEVENTDUMPMODULE_HH

#include <vector>

#include "AnalysisModule.hh"
#include "ParticleCollection.hh"
#include "GenSimParticle.hh"

// GenSimIdentificationModule creates a Particle Collection
// of gen sim particles that will be used in MatchingModule 
class GenSimEventDumpModule : public AnalysisModule
{
public:
  GenSimEventDumpModule(int inumOfEvents = -1);

  virtual bool process() override;
  
  virtual void writeAll() override;

private:
  // prints information to the screen
<<<<<<< HEAD
  void printGenParticleCollection(const ParticleCollection& genParts, std::ofstream& my_file) const;

  int getIndexOf(const Particle& part, const std::vector<Particle>& genParts) const;
  int getLatestIndexOfDaughters(const Particle& part, const std::vector<Particle>& genParts) const;
  std::string formatDaughterParticles(const Particle& part, const std::vector<Particle>& genParts) const;
=======
  void printGenSimParticleCollection(const ParticleCollection<GenSimParticle>& genParts, std::ofstream& my_file) const;

  int getIndexOf(const GenSimParticle& part, const std::vector<GenSimParticle>& genParts) const;
  int getLatestIndexOfDaughters(const GenSimParticle& part, const std::vector<GenSimParticle>& genParts) const;
  std::string formatDaughterParticles(const GenSimParticle& part, const std::vector<GenSimParticle>& genParts) const;
>>>>>>> 44279d78

  int numOfEvents;
  int counter;
};


#endif

<|MERGE_RESOLUTION|>--- conflicted
+++ resolved
@@ -20,19 +20,11 @@
 
 private:
   // prints information to the screen
-<<<<<<< HEAD
-  void printGenParticleCollection(const ParticleCollection& genParts, std::ofstream& my_file) const;
-
-  int getIndexOf(const Particle& part, const std::vector<Particle>& genParts) const;
-  int getLatestIndexOfDaughters(const Particle& part, const std::vector<Particle>& genParts) const;
-  std::string formatDaughterParticles(const Particle& part, const std::vector<Particle>& genParts) const;
-=======
   void printGenSimParticleCollection(const ParticleCollection<GenSimParticle>& genParts, std::ofstream& my_file) const;
 
   int getIndexOf(const GenSimParticle& part, const std::vector<GenSimParticle>& genParts) const;
   int getLatestIndexOfDaughters(const GenSimParticle& part, const std::vector<GenSimParticle>& genParts) const;
   std::string formatDaughterParticles(const GenSimParticle& part, const std::vector<GenSimParticle>& genParts) const;
->>>>>>> 44279d78
 
   int numOfEvents;
   int counter;
