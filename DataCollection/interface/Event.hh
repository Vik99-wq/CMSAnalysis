#ifndef EVENT_HH
#define EVENT_HH
#include <vector>

#include "CMSAnalysis/DataCollection/interface/Particle.hh"
#include "CMSAnalysis/DataCollection/interface/Lepton.hh"
#include "CMSAnalysis/DataCollection/interface/Electron.hh"
#include "CMSAnalysis/DataCollection/interface/Muon.hh"
#include "CMSAnalysis/DataCollection/interface/Photon.hh"
#include "CMSAnalysis/DataCollection/interface/Jet.hh"
#include "CMSAnalysis/DataCollection/interface/ParticleCollection.hh"

// Stores an event by containing ParticleCollections of different types of Particles, as well as MET.
// Used in EventModule, where cuts are applied to it.
class Event
{
    public:
        Event();
        const ParticleCollection<Electron>& getElectrons() const {return electrons;};
        const ParticleCollection<Muon>& getMuons() const {return muons;};
        const ParticleCollection<Photon>& getPhotons() const {return photons;};
        const ParticleCollection<Jet>& getJets() const {return jets;};
        const double& getMET() const {return MET;};
<<<<<<< HEAD
        //const std::unordered_map<std::string, Particle>& getSpecials() {return specialObjects;};
        const std::unordered_map<int, ParticleCollection<Particle>>& getSpecials() {return specialObjects;};
=======
        const std::unordered_map<std::string, Particle>& getSpecials() const {return specialObjects;};
>>>>>>> 4b11e12c

        ParticleCollection<Particle> getParticles() const;

        void addElectron(Electron electron) {electrons.addParticle(electron);};
        void addMuon(Muon muon) {muons.addParticle(muon);};
        void addPhoton(Photon photon) {photons.addParticle(photon);};
        void addJet(Jet jet){jets.addParticle(jet);};
        //void addSpecialObject(std::string key, Particle obj) {specialObjects[key] = obj;}
        void addSpecialObject(Particle obj) 
        {
            GenSimParticle gensimobj = GenSimParticle(obj);
            int key = gensimobj.pdgId();
            specialObjects[key].addParticle(obj);
        }
        void setMET(double newMET) {MET = newMET;}

        void sortElectrons() {std::sort(electrons.begin(), electrons.end());}
        void sortMuons() {std::sort(muons.begin(), muons.end());}
        void sortPhotons() {std::sort(photons.begin(), photons.end());}
        void sortJets() {std::sort(jets.begin(), jets.end());}
        
        bool containsParticles() const;

        void sort();
        // Clears all vectors of particles within, for reuse of an Event object
        void clear();
    private:
    //make particlecollections
        ParticleCollection<Electron> electrons;
        ParticleCollection<Muon> muons;
        ParticleCollection<Photon> photons;
        ParticleCollection<Jet> jets;
        double MET;
        std::unordered_map<int, ParticleCollection<Particle>> specialObjects;
};
#endif<|MERGE_RESOLUTION|>--- conflicted
+++ resolved
@@ -21,36 +21,21 @@
         const ParticleCollection<Photon>& getPhotons() const {return photons;};
         const ParticleCollection<Jet>& getJets() const {return jets;};
         const double& getMET() const {return MET;};
-<<<<<<< HEAD
-        //const std::unordered_map<std::string, Particle>& getSpecials() {return specialObjects;};
-        const std::unordered_map<int, ParticleCollection<Particle>>& getSpecials() {return specialObjects;};
-=======
-        const std::unordered_map<std::string, Particle>& getSpecials() const {return specialObjects;};
->>>>>>> 4b11e12c
+
+        const std::map<std::string, ParticleCollection<Particle>>& getSpecials() const {return specialObjects;};
+        ParticleCollection<Particle> getSpecial(std::string key) const;
 
         ParticleCollection<Particle> getParticles() const;
 
-        void addElectron(Electron electron) {electrons.addParticle(electron);};
-        void addMuon(Muon muon) {muons.addParticle(muon);};
-        void addPhoton(Photon photon) {photons.addParticle(photon);};
-        void addJet(Jet jet){jets.addParticle(jet);};
-        //void addSpecialObject(std::string key, Particle obj) {specialObjects[key] = obj;}
-        void addSpecialObject(Particle obj) 
-        {
-            GenSimParticle gensimobj = GenSimParticle(obj);
-            int key = gensimobj.pdgId();
-            specialObjects[key].addParticle(obj);
-        }
+        void addElectron(Electron electron);
+        void addMuon(Muon muon);
+        void addPhoton(Photon photon);
+        void addJet(Jet jet);
+        void addSpecialObject(std::string key, Particle obj); 
         void setMET(double newMET) {MET = newMET;}
-
-        void sortElectrons() {std::sort(electrons.begin(), electrons.end());}
-        void sortMuons() {std::sort(muons.begin(), muons.end());}
-        void sortPhotons() {std::sort(photons.begin(), photons.end());}
-        void sortJets() {std::sort(jets.begin(), jets.end());}
         
         bool containsParticles() const;
 
-        void sort();
         // Clears all vectors of particles within, for reuse of an Event object
         void clear();
     private:
@@ -60,6 +45,6 @@
         ParticleCollection<Photon> photons;
         ParticleCollection<Jet> jets;
         double MET;
-        std::unordered_map<int, ParticleCollection<Particle>> specialObjects;
+        std::map<std::string, ParticleCollection<Particle>> specialObjects;
 };
 #endif