#ifndef EVENTFILE_HH
#define EVENTFILE_HH

#include "ParticleCollection.hh"
#include "SimDataFormats/PileupSummaryInfo/interface/PileupSummaryInfo.h"
#include "SimDataFormats/GeneratorProducts/interface/GenEventInfoProduct.h"
#include "DataFormats/Common/interface/TriggerResults.h"
#include "FWCore/Common/interface/TriggerNames.h"
#include "EventInterface.hh"

class TFile;


//EventFile class is a container for a Tfile for events
class EventFile
{
    public:
        EventFile(TFile* ifile): file(ifile) {}
        virtual bool isDone() const = 0;
        virtual ~EventFile() {}
        virtual ParticleCollection<GenSimParticle> getGenSimParticles() const = 0;
        virtual ParticleCollection<Particle> getRecoParticles() const = 0;
        virtual ParticleCollection<Particle> getRecoJets() const = 0;
        int getNumOfEvents() const {return numOfEvents;}
        int getEventCount() const {return eventCount;}
        virtual double getMET() const = 0;
        virtual int getNumPileUpInteractions() const = 0;
        TFile* getFile() {return file;}
        virtual bool checkTrigger(std::string triggerName, std::string subProcess) const = 0;
        virtual void nextEvent()=0;
        virtual std::vector<bool> getTriggerResults(std::string subProcess) const = 0;
        virtual std::vector<std::string> getTriggerNames(std::string subProcess) const = 0;
<<<<<<< HEAD
=======
        int getNumOfEvents() const {return numOfEvents;}
        int getEventCount() const {return eventCount;}
        virtual bool checkTrigger(std::string triggerName, std::string subProcess) const = 0; //checks if event passes trigger criteria
>>>>>>> be8ccf5c
    protected:
        void setNumOfEvents(int newNum) {numOfEvents = newNum;}
        void setEventCount(int newNum) {eventCount = newNum;}

    private:
        TFile* file;
        int numOfEvents;
        int eventCount;
        
};

// class EventFile
// {
//     public:
//         
//         virtual void nextEvent() = 0;
//         virtual bool isDone() const = 0;
//         virtual ParticleCollection<GenSimParticle> getGenSimParticles() const = 0;
//         virtual ParticleCollection<Particle> getRecoParticles() const = 0;
//         virtual ParticleCollection<Particle> getRecoJets() const = 0;
//         //These two functions should be removed at some point
//         virtual double getMET() const = 0;
//         TFile* getFile() {return file;}
//         virtual std::vector<bool> getTriggerResults(std::string subProcess) const = 0;
//         virtual std::vector<std::string> getTriggerNames(std::string subProcess) const = 0;
//         int getNumOfEvents() const {return numOfEvents;}
//         int getEventCount() const {return eventCount;}
//     protected:
//         void setNumOfEvents(int newNum) {numOfEvents = newNum;}
//         void setEventCount(int newNum) {eventCount = newNum;}
//     private:
//         TFile* file;
//         int numOfEvents;
//         int eventCount;
// };

#endif<|MERGE_RESOLUTION|>--- conflicted
+++ resolved
@@ -26,16 +26,10 @@
         virtual double getMET() const = 0;
         virtual int getNumPileUpInteractions() const = 0;
         TFile* getFile() {return file;}
-        virtual bool checkTrigger(std::string triggerName, std::string subProcess) const = 0;
+        virtual bool checkTrigger(std::string triggerName, std::string subProcess) const = 0; //checks if event passes trigger criteria
         virtual void nextEvent()=0;
         virtual std::vector<bool> getTriggerResults(std::string subProcess) const = 0;
         virtual std::vector<std::string> getTriggerNames(std::string subProcess) const = 0;
-<<<<<<< HEAD
-=======
-        int getNumOfEvents() const {return numOfEvents;}
-        int getEventCount() const {return eventCount;}
-        virtual bool checkTrigger(std::string triggerName, std::string subProcess) const = 0; //checks if event passes trigger criteria
->>>>>>> be8ccf5c
     protected:
         void setNumOfEvents(int newNum) {numOfEvents = newNum;}
         void setEventCount(int newNum) {eventCount = newNum;}
