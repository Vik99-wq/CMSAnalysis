--- conflicted
+++ resolved
@@ -5,16 +5,8 @@
 
 class InvariantMassPlan : public DataCollectionPlan
 {
-<<<<<<< HEAD
-    public:
-        InvariantMassPlan();
-
     protected:
         virtual void initialize() override;
-=======
-    private:
-        void setupAnalyzer() override;
->>>>>>> 3bcf59a7
 };
 
 #endif