#ifndef MLVARIABLESPLAN_HH
#define MLVARIABLESPLAN_HH

class MLVariablesPlan : public DataCollectionPlan
{
<<<<<<< HEAD
public:
    MLVariablesPlan();
private:
    virtual void initialize() override;
=======
protected:
    void setupAnalyzer() override;
>>>>>>> 3bcf59a7
};

#endif<|MERGE_RESOLUTION|>--- conflicted
+++ resolved
@@ -3,15 +3,8 @@
 
 class MLVariablesPlan : public DataCollectionPlan
 {
-<<<<<<< HEAD
-public:
-    MLVariablesPlan();
 private:
     virtual void initialize() override;
-=======
-protected:
-    void setupAnalyzer() override;
->>>>>>> 3bcf59a7
 };
 
 #endif