#ifndef LEPTONJETIMPLEMENTATION_HH
#define LEPTONJETIMPLEMENTATION_HH

#include <vector>
#include "CMSAnalysis/DataCollection/interface/Particle.hh"
#include "CMSAnalysis/DataCollection/interface/ParticleImplementation.hh"
class LeptonJet;

class LeptonJetImplementation : public ParticleImplementation

{
  public:
  virtual ~LeptonJetImplementation(){}
  LeptonJetImplementation();
  LeptonJetImplementation(const LeptonJet*);
  virtual reco::Candidate::LorentzVector getFourVector() const override;
  virtual bool operator == (const ParticleImplementation& userParticle) const override;
  virtual int charge() const override {throw std::__throw_runtime_error;}
  virtual double isolation() const override {throw std::runtime_error("Isolation not implemented.");}
<<<<<<< HEAD

  virtual double dxy() const override {throw std::runtime_error("dxy not implemented for this particle implementation");}
  virtual double dz() const {throw std::runtime_error("dz not implemented for this particle implementation");}

  // double getPt() const override {return getFourVector().Pt();}
  // double getPhi() const override {return getFourVector().Phi();}
  // double getEta() const override {return getFourVector().Eta();}
  // double getMass() const override{return getFourVector().mass();}
=======
  double getPt() const {return getFourVector().Pt();}
  double getPhi() const {return getFourVector().Phi();}
  double getEta() const {return getFourVector().Eta();}
  double getMass() const {return getFourVector().mass();}
  const std::vector<Particle>& getParticles() const {return leptonJetParticles;}
  void addParticle(const Particle particle) {leptonJetParticles.push_back(particle);}
  int getNumParticles() const {return leptonJetParticles.size();}
>>>>>>> 26a5535e
  virtual Particle mother() const override {throw std::__throw_runtime_error;}
  virtual Particle daughter(int i) const override {throw std::__throw_runtime_error;}
  virtual int numberOfDaughters() const override {throw std::__throw_runtime_error;}
  virtual const ParticleType& getType() const override;
  virtual Particle::SelectionFit getSelectionFit() const override {throw std::runtime_error("getSelectionFit not implemented");};
  // virtual bool isIsolated() const override {throw std::__throw_runtime_error;};
  virtual int pdgId() const override {throw std::__throw_runtime_error;};
  virtual int status() const override {throw std::__throw_runtime_error;};
  virtual bool isNotNull() const override {return true;}//lJet;}
  virtual bool isFinalState() const override {return true;}


  
  private:
    std::vector<Particle> leptonJetParticles;
    //std::shared_ptr<LeptonJet> lJet;
    void checkIsNull() const;

};
  #endif<|MERGE_RESOLUTION|>--- conflicted
+++ resolved
@@ -17,24 +17,15 @@
   virtual bool operator == (const ParticleImplementation& userParticle) const override;
   virtual int charge() const override {throw std::__throw_runtime_error;}
   virtual double isolation() const override {throw std::runtime_error("Isolation not implemented.");}
-<<<<<<< HEAD
-
-  virtual double dxy() const override {throw std::runtime_error("dxy not implemented for this particle implementation");}
-  virtual double dz() const {throw std::runtime_error("dz not implemented for this particle implementation");}
-
-  // double getPt() const override {return getFourVector().Pt();}
-  // double getPhi() const override {return getFourVector().Phi();}
-  // double getEta() const override {return getFourVector().Eta();}
-  // double getMass() const override{return getFourVector().mass();}
-=======
   double getPt() const {return getFourVector().Pt();}
   double getPhi() const {return getFourVector().Phi();}
   double getEta() const {return getFourVector().Eta();}
   double getMass() const {return getFourVector().mass();}
+  virtual double dxy() const {throw std::runtime_error("getDxy not implemented");}
+  virtual double dz() const {throw std::runtime_error("getDxy not implemented");}
   const std::vector<Particle>& getParticles() const {return leptonJetParticles;}
   void addParticle(const Particle particle) {leptonJetParticles.push_back(particle);}
   int getNumParticles() const {return leptonJetParticles.size();}
->>>>>>> 26a5535e
   virtual Particle mother() const override {throw std::__throw_runtime_error;}
   virtual Particle daughter(int i) const override {throw std::__throw_runtime_error;}
   virtual int numberOfDaughters() const override {throw std::__throw_runtime_error;}
