--- conflicted
+++ resolved
@@ -18,11 +18,8 @@
         ParticleCollection<Particle> getRecoParticles() const override;
         ParticleCollection<Particle> getRecoJets() const override;
         double getMET() const override;
-<<<<<<< HEAD
         std::vector<double> getPDFWeights() const override;
-=======
         unsigned long long getEventIDNum() const override; 
->>>>>>> d7bd1a41
         std::vector<bool> getTriggerResults(std::string subProcess) const override;
         std::vector<std::string> getTriggerNames(std::string subProcess) const override;
         virtual int getNumPileUpInteractions() const override;
