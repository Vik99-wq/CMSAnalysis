--- conflicted
+++ resolved
@@ -57,36 +57,6 @@
         // mutable TTreeReaderArray<Float_t> photon_phi;
         // mutable TTreeReaderArray<Float_t> photon_pt; 
         
-<<<<<<< HEAD
-        //mutable TTreeReaderValue<UInt_t> met_size; useless variable
-        mutable TTreeReaderArray<Float_t> met_phi;
-        mutable TTreeReaderArray<Float_t> met_pt;
-
-        mutable TTreeReaderValue<UInt_t> jet_size;
-        mutable TTreeReaderArray<Float_t> jet_eta;
-        mutable TTreeReaderArray<Float_t> jet_phi;
-        mutable TTreeReaderArray<Float_t> jet_mass;
-        mutable TTreeReaderArray<Float_t> jet_pt;
-        mutable TTreeReaderArray<Float_t> jet_bTag;
-
-        mutable TTreeReaderValue<UInt_t> gen_size;
-        mutable TTreeReaderArray<Int_t> gen_pid;
-        mutable TTreeReaderArray<Int_t> gen_status;
-        mutable TTreeReaderArray<Float_t> gen_eta;
-        mutable TTreeReaderArray<Float_t> gen_phi;
-        mutable TTreeReaderArray<Float_t> gen_mass;
-        mutable TTreeReaderArray<Float_t> gen_pt;
-        mutable TTreeReaderArray<Int_t> gen_d1;
-        mutable TTreeReaderArray<Int_t> gen_d2;
-        mutable TTreeReaderArray<Int_t> gen_m1;
-        mutable TTreeReaderArray<Int_t> gen_m2;
-        mutable TTreeReaderArray<Float_t> gen_pileup;
-
-        mutable TTreeReaderArray<Int_t> elec_idpass;
-        mutable TTreeReaderArray<Bool_t> muon_looseid;
-        mutable TTreeReaderArray<Bool_t> muon_mediumid;
-        mutable TTreeReaderArray<Bool_t> muon_tightid;
-=======
         // mutable TTreeReaderArray<Float_t> met_phi;
         // mutable TTreeReaderArray<Float_t> met_pt;
 
@@ -103,7 +73,6 @@
         // mutable TTreeReaderArray<Bool_t> muon_tightid;
 
         // mutable TTreeReaderValue<ULong64_t> event_number;
->>>>>>> b56d1e31
         
         // mutable TTreeReaderArray<Int_t> jet_bTag;
         // mutable TTreeReaderValue<UInt_t> gen_size;
