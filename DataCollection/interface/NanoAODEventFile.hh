--- conflicted
+++ resolved
@@ -32,18 +32,6 @@
         TTree* tree;
         TTreeReader treeReader;
 
-<<<<<<< HEAD
-        mutable TTreeReaderValue<UInt_t> elec_size; // nanoAOD wants UInt, Delphes wants Int (for all size variables)
-        mutable TTreeReaderArray<Float_t> elec_eta;
-        mutable TTreeReaderArray<Float_t> elec_phi;
-        mutable TTreeReaderArray<Float_t> elec_mass;
-        mutable TTreeReaderArray<Int_t> elec_charge;
-        mutable TTreeReaderArray<Float_t> elec_pt;
-        mutable TTreeReaderArray<Float_t> elec_reliso;
-        mutable TTreeReaderArray<Float_t> elec_dxy;
-        mutable TTreeReaderArray<Float_t> elec_dz;
-        mutable TTreeReaderArray<Bool_t> elec_convveto;
-=======
         class TreeVariableBase
         {
             public:
@@ -55,7 +43,6 @@
             private:
                 std::string name;
         };
->>>>>>> 493fd3ba
 
         template<typename T>
         class TreeVariable : public TreeVariableBase
@@ -74,16 +61,7 @@
         mutable std::unordered_map<std::string, std::shared_ptr<ROOT::Internal::TTreeReaderValueBase>> variables;
         mutable std::unordered_map<std::string, TTreeReaderValue<Bool_t>> triggers;
 
-<<<<<<< HEAD
-        mutable TTreeReaderValue<UInt_t> jet_size;
-        mutable TTreeReaderArray<Float_t> jet_eta;
-        mutable TTreeReaderArray<Float_t> jet_phi;
-        mutable TTreeReaderArray<Float_t> jet_mass;
-        mutable TTreeReaderArray<Float_t> jet_pt;
-        // mutable TTreeReaderArray<Int_t> jet_bTag;
-=======
         std::vector<GenSimParticle> genSimParticles;
->>>>>>> 493fd3ba
 
         //private helper functions to ease data access via TTreeReader
         template<typename T>
