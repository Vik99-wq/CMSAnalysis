#ifndef UTILITY_HH
#define UTILITY_HH

#include <vector>
#include <string>

namespace Utility
{
  template <typename T>
  void getAllCombinations(int offset, int nCombo, std::vector<T>& combination, std::vector<T>& indices, std::vector<std::vector<T>>& totalCombinations);
  template <typename T>
  std::vector<std::vector<T>> getAllCombinations(int nCombo, std::vector<T>& indices);
  std::string substitute(std::string original, std::string target, std::string subs);
  std::string removeSpaces(std::string input); 
<<<<<<< HEAD
  //Intended to be used to make names for higgs channels. Input the single letter symbol of your particle, 
  //the length of the name (how many particles in your sample), and if you want to eliminate channels that mean the same thing if you have same sign pairs or opposite sign pairs
  std::vector<std::string> channelMaker(std::vector<std::string> particles, int length, bool sameSign);
  bool comparator(std::string a, std::string b);
=======
  int gcf(std::vector<int> nums);
>>>>>>> 493fd3ba
}

inline bool Utility::comparator(std::string a, std::string b) {return a<b;}

template <typename T>
inline void Utility::getAllCombinations(int offset, int nCombo, std::vector<T>& combination, std::vector<T>& indices, std::vector<std::vector<T>>& totalCombinations)
{
  // nCombo: maximum number of *things* to be combined
  // combination: vector that represents each possible combination; reset after every loop
  // indices: indices of all of the things that combinations are being take on
  // offset: which index to start on
  // totalCombinations: vector of all of the combinations
  if (nCombo == 0)
  {
    totalCombinations.push_back(combination);
    return;
  }
  for (size_t i = offset; i <= indices.size() - nCombo; ++i)
  {
    combination.push_back(indices[i]);
    getAllCombinations(i+1, nCombo-1, combination, indices, totalCombinations);
    combination.pop_back();
  }
}

template <typename T>
inline std::vector<std::vector<T>> Utility::getAllCombinations(int nCombo, std::vector<T>& indices)
{
  std::vector<std::vector<T>> totalCombinations;
  std::vector<T> combination;

  getAllCombinations(0, nCombo, combination, indices, totalCombinations);

  return totalCombinations;
}


#endif<|MERGE_RESOLUTION|>--- conflicted
+++ resolved
@@ -12,14 +12,11 @@
   std::vector<std::vector<T>> getAllCombinations(int nCombo, std::vector<T>& indices);
   std::string substitute(std::string original, std::string target, std::string subs);
   std::string removeSpaces(std::string input); 
-<<<<<<< HEAD
   //Intended to be used to make names for higgs channels. Input the single letter symbol of your particle, 
   //the length of the name (how many particles in your sample), and if you want to eliminate channels that mean the same thing if you have same sign pairs or opposite sign pairs
   std::vector<std::string> channelMaker(std::vector<std::string> particles, int length, bool sameSign);
   bool comparator(std::string a, std::string b);
-=======
   int gcf(std::vector<int> nums);
->>>>>>> 493fd3ba
 }
 
 inline bool Utility::comparator(std::string a, std::string b) {return a<b;}
