--- conflicted
+++ resolved
@@ -17,11 +17,6 @@
     public:
         RecoGenSimComparisonModule(std::string compType = "perParticle", bool writeOutput = false);
         virtual bool process() override;
-<<<<<<< HEAD
-
-=======
-        virtual void writeAll() override;
->>>>>>> 73f9c576
         //prints information to the screen
         virtual void finalize() override;
         
