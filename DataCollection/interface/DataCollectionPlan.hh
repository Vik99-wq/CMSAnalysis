--- conflicted
+++ resolved
@@ -12,22 +12,14 @@
         // Runs the analyzer with the specified parameters. 
         void runAnalyzer(const std::string& inputFile, const std::string& outputFile, 
             int outputEvery = 0, int numFiles = -1);
-<<<<<<< HEAD
 
         virtual ~DataCollectionPlan(){}
         
     protected:
-        const Analyzer& getAnalyzer() const {return analyzer;}
         
         virtual void initialize() = 0;
-
-=======
-        virtual ~DataCollectionPlan(){}
             
-    protected:
         const Analyzer& getAnalyzer() const {return analyzer;}
-        virtual void setupAnalyzer() = 0;
->>>>>>> 3bcf59a7
         // Returns the analyzer as a reference, typically for use within a ChildPlan constructor
         Analyzer& getAnalyzer() {return analyzer;}
     private:
