--- conflicted
+++ resolved
@@ -20,12 +20,8 @@
         int status() const;
 
         GenSimParticle mother() const;
-<<<<<<< HEAD
-        bool hasMother();
-=======
         bool hasMother() const;
         bool hasUniqueMother() const;
->>>>>>> 659d9815
         int numberOfDaughters() const;
         GenSimParticle daughter(int i) const;
         std::vector<GenSimParticle> getDaughters() const;
