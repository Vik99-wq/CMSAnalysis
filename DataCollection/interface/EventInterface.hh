#ifndef EVENTINTERFACE_HH
#define EVENTINTERFACE_HH

#include "CMSAnalysis/Utility/interface/ParticleCollection.hh"

class EventInterface
{
    public:
        virtual ~EventInterface();
        virtual ParticleCollection<GenSimParticle> getGenSimParticles() const = 0;
        
        virtual ParticleCollection<Particle> getRecoParticles() const = 0;
        virtual ParticleCollection<Particle> getRecoJets() const = 0;
        virtual double getMET() const = 0;
<<<<<<< HEAD
        virtual std::vector<double> getPDFWeights() const = 0;
=======
        virtual unsigned long long getEventIDNum() const = 0; 
>>>>>>> d7bd1a41
        virtual std::vector<bool> getTriggerResults(std::string subProcess) const = 0;
        virtual std::vector<std::string> getTriggerNames(std::string subProcess) const = 0;
        virtual int getNumPileUpInteractions() const = 0;
        virtual bool checkTrigger(std::string triggerName, std::string subProcess) const = 0;

};

#endif<|MERGE_RESOLUTION|>--- conflicted
+++ resolved
@@ -12,11 +12,8 @@
         virtual ParticleCollection<Particle> getRecoParticles() const = 0;
         virtual ParticleCollection<Particle> getRecoJets() const = 0;
         virtual double getMET() const = 0;
-<<<<<<< HEAD
         virtual std::vector<double> getPDFWeights() const = 0;
-=======
         virtual unsigned long long getEventIDNum() const = 0; 
->>>>>>> d7bd1a41
         virtual std::vector<bool> getTriggerResults(std::string subProcess) const = 0;
         virtual std::vector<std::string> getTriggerNames(std::string subProcess) const = 0;
         virtual int getNumPileUpInteractions() const = 0;
