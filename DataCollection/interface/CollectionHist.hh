--- conflicted
+++ resolved
@@ -22,16 +22,11 @@
   // Constructor / takes a value function
   CollectionHist(const std::string& iname, int iNBins, double iminimum, double imaximum, std::function<std::vector<double>(std::shared_ptr<ParticleCollection<Particle>>)>function);
 
-<<<<<<< HEAD
-  // Sets nullparticle to hist to avoid null pointer error
-  void clear() {collection = ParticleCollection<Particle>();}
-=======
   //Clones histogram
   CollectionHist clone() {return CollectionHist(getName(),getNBins(),getMinimum(),getMaximum(),valueFunction);};
 
   // Sets nullptr to hist to avoid null pointer error
   void clear();
->>>>>>> 493fd3ba
 
   // Sets the collection
   void setCollection(std::shared_ptr<ParticleCollection<Particle>> particleCollection);
