#ifndef EFFICIENCYMODULE_HH
#define EFFICIENCYMODULE_HH
#include "AnalysisModule.hh"
#include <unordered_map>
#include <string>
#include <vector>
#include <memory>

class EfficiencyModule : public AnalysisModule
{
    public:
<<<<<<< HEAD
    EfficiencyModule();
=======
>>>>>>> cf8f589d
    void finalize() override;
    virtual void writeAll() override;

    protected:
    void incrementCounter(std::string name, double increment = 1);
    double getCounter(std::string name) const;
    double getEfficiency(std::string name) const;
    bool process() override;
    virtual void doCounters() = 0; 

    private:
<<<<<<< HEAD
    std::unordered_map<std::string, std::vector<double>> counters;
    std::vector<double> total;
    bool isNewFile()const;
    std::string currentFileKey;

=======
    std::unordered_map<std::string, double> counters;
    double total;
>>>>>>> cf8f589d
};

#endif<|MERGE_RESOLUTION|>--- conflicted
+++ resolved
@@ -9,10 +9,7 @@
 class EfficiencyModule : public AnalysisModule
 {
     public:
-<<<<<<< HEAD
     EfficiencyModule();
-=======
->>>>>>> cf8f589d
     void finalize() override;
     virtual void writeAll() override;
 
@@ -24,16 +21,10 @@
     virtual void doCounters() = 0; 
 
     private:
-<<<<<<< HEAD
     std::unordered_map<std::string, std::vector<double>> counters;
     std::vector<double> total;
     bool isNewFile()const;
     std::string currentFileKey;
-
-=======
-    std::unordered_map<std::string, double> counters;
-    double total;
->>>>>>> cf8f589d
 };
 
 #endif