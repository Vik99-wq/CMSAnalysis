#ifndef HIGGSBACKGROUNDPLAN_HH
#define HIGGSBACKGROUNDPLAN_HH

#include "CMSAnalysis/DataCollection/interface/DataCollectionPlan.hh"

class HiggsBackgroundPlan : public DataCollectionPlan
{
<<<<<<< HEAD
    public:
        HiggsBackgroundPlan();
    protected:
        virtual void initialize() override;
=======
    protected:
        void setupAnalyzer() override;
>>>>>>> 3bcf59a7
};

#endif<|MERGE_RESOLUTION|>--- conflicted
+++ resolved
@@ -5,15 +5,8 @@
 
 class HiggsBackgroundPlan : public DataCollectionPlan
 {
-<<<<<<< HEAD
-    public:
-        HiggsBackgroundPlan();
     protected:
         virtual void initialize() override;
-=======
-    protected:
-        void setupAnalyzer() override;
->>>>>>> 3bcf59a7
 };
 
 #endif