--- conflicted
+++ resolved
@@ -5,19 +5,11 @@
 
 class MassResolutionPlan : public DataCollectionPlan
 {
-<<<<<<< HEAD
-    public:
-        MassResolutionPlan();
-    
     protected:
         virtual void initialize() override;
 
     private:
         
-=======
-    protected:
-        void setupAnalyzer() override;
->>>>>>> 3bcf59a7
 };
 
 #endif