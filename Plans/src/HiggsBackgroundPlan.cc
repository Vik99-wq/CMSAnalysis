--- conflicted
+++ resolved
@@ -109,17 +109,6 @@
     auto RecoPt = make_shared<PtHist>(EventInput::RecoLevel::Reco, "Reco Leading lepton pT", 500, 0, 2000);
     auto GenSimPt = make_shared<PtHist>(EventInput::RecoLevel::GenSim, "GenSim Leading lepton pT", 500, 0, 2000);
 
-<<<<<<< HEAD
-	// auto higgsCombineStripModule = make_shared<HiggsCombineStripModule>();
-    // higgsCombineStripModule->setInput(eventMod->getEventInput());
-
-    //auto elecRecoPt = make_shared<PtHist>(EventInput::RecoLevel::Reco, "Electron Reco Leading lepton pT", 500, 0, 1000);
-    //auto elecGenSimPt = make_shared<PtHist>(EventInput::RecoLevel::GenSim, "Electron GenSim Leading lepton pT", 500, 0, 1000);
-    //auto muonRecoPt = make_shared<PtHist>(EventInput::RecoLevel::Reco, "Muon Reco Leading lepton pT", 500, 0, 1000);
-    //auto muonGenSimPt = make_shared<PtHist>(EventInput::RecoLevel::GenSim, "Muon GenSim Leading lepton pT", 500, 0, 1000);
-    //auto recoInvMass = make_shared<InvariantMassHist>(EventInput::RecoLevel::Reco, "Opposite-sign dilepton mass", 1000, 0, 2000);
-=======
->>>>>>> b35a7000
     auto MetHist = make_shared<METHist>(metMod, "MET", 500, 0, 2000);
     auto deltaXYHist = std::make_shared<DxyHist>(EventInput::RecoLevel::Reco, "Vertex Delta XY from Primary Vertex", 50, 0, 5);
     auto deltaZHist = std::make_shared<DzHist>(EventInput::RecoLevel::Reco, "Vertex Delta Z from Primary Vertex", 50, 0, 5);
