#include "CMSAnalysis/Plans/interface/HiggsBackgroundPlan.hh"

#include <iostream>
#include <memory>

#include "TROOT.h"
#include "TSystem.h"

#include "CMSAnalysis/DataCollection/interface/Analyzer.hh"
#include "CMSAnalysis/Filters/interface/DoubleElectronTrigger.hh"
#include "CMSAnalysis/Filters/interface/DoubleMuonTrigger.hh"
#include "CMSAnalysis/Modules/interface/FilterStringModule.hh"
#include "CMSAnalysis/Modules/interface/FilterModule.hh"
#include "CMSAnalysis/Modules/interface/GenSimEventDumpModule.hh"
#include "CMSAnalysis/Filters/interface/HiggsCut.hh"
#include "CMSAnalysis/Filters/interface/HiggsSelector.hh"
#include "CMSAnalysis/Modules/interface/HistogramOutputModule.hh"
#include "CMSAnalysis/Filters/interface/HPlusPlusDecayFilter.hh"
#include "CMSAnalysis/Modules/interface/LocalEventInput.hh"
#include "CMSAnalysis/Filters/interface/LeptonFilter.hh"
#include "CMSAnalysis/Modules/interface/LeptonEfficiency.hh"
#include "CMSAnalysis/Modules/interface/MatchingModule.hh"
#include "CMSAnalysis/Histograms/interface/METHist.hh"
#include "CMSAnalysis/Modules/interface/METModule.hh"
#include "CMSAnalysis/Filters/interface/NLeptonsFilter.hh"
#include "CMSAnalysis/Histograms/interface/NLeptonsHist.hh"
#include "CMSAnalysis/Histograms/interface/SameSignInvariantMassHist.hh"
#include "CMSAnalysis/Filters/interface/SingleElectronTrigger.hh"
#include "CMSAnalysis/Filters/interface/SingleMuonTrigger.hh"
#include "CMSAnalysis/Filters/interface/SnowmassCutFilter.hh"
#include "CMSAnalysis/Filters/interface/SnowmassLeptonSelector.hh"
#include "CMSAnalysis/Histograms/interface/Histograms.hh"
#include "CMSAnalysis/Modules/interface/TriggerModule.hh"
#include "CMSAnalysis/Filters/interface/TriggerCut.hh"
#include "CMSAnalysis/Filters/interface/TripleMuonTrigger.hh"
#include "CMSAnalysis/Histograms/interface/TwoInvariantMassesHist.hh"
#include "CMSAnalysis/Filters/interface/BJetFilter.hh"
#include "CMSAnalysis/Modules/interface/EventModule.hh"
#include "CMSAnalysis/Filters/interface/PASSelector.hh"
#include "CMSAnalysis/Filters/interface/QuarkoniaCut.hh"
#include "CMSAnalysis/Filters/interface/ZVetoCut.hh"
#include "CMSAnalysis/Filters/interface/FourLeptonCut.hh"

using std::make_shared;

void HiggsBackgroundPlan::initialize()
{
    
    auto& modules = getModules();
    
    auto eventMod = make_shared<EventModule>();
    //auto pasSelector = make_shared<PASSelector>();
    auto higgsSelector = make_shared<HiggsSelector>();
    auto higgsCut = make_shared<HiggsCut>();
    auto eventDump = make_shared<GenSimEventDumpModule>();
    //auto fourLeptonCut = make_shared<FourLeptonCut>();
    //auto zVetoCut = make_shared<ZVetoCut>();
    //auto quarkoniaCut = make_shared<QuarkoniaCut>();

    auto triggerCut = make_shared<TriggerCut>(std::vector<std::string>{"HLT_Ele27_WPTight_Gsf", "HLT_IsoMu24"});

    //eventMod->addSelector(pasSelector);
    eventMod->addSelector(higgsSelector);
    eventMod->addCut(triggerCut);
    // eventMod->addCut(higgsCut);
    //eventMod->addCut(fourLeptonCut);
    //eventMod->addCut(zVetoCut);
    //eventMod->addCut(quarkoniaCut);

    auto matchMod = make_shared<MatchingModule>();
    auto triggerMod = make_shared<TriggerModule>();
    auto metMod = make_shared<METModule>();
    auto bJetFilter = make_shared<BJetFilter>();
    auto higgsFilter = make_shared<HPlusPlusDecayFilter>(EventInput::RecoLevel::Reco);

    auto recoDecayFilter = make_shared<HPlusPlusDecayFilter>(EventInput::RecoLevel::Reco);
    auto recoDecayFilterMod = make_shared<FilterModule>(recoDecayFilter);
    recoDecayFilterMod->setInput(eventMod->getEventInput());
    auto genSimDecayFilter = make_shared<HPlusPlusDecayFilter>(EventInput::RecoLevel::GenSim);
    //modules.addFilterModule(make_shared<FilterModule>(recoDecayFilter));
    //modules.addFilterModule(make_shared<FilterModule>(genSimDecayFilter));
    auto filterStringModule = make_shared<FilterStringModule>();
    modules.addAnalysisModule(filterStringModule);
    

 
    auto nLeptonsFilter = make_shared<NLeptonsFilter>();
    
    auto histMod = make_shared<HistogramOutputModule>();
    //auto leptonEfficiency = make_shared<LeptonEfficiency>(matchMod);

    auto nLeptonsHist = make_shared<NLeptonsHist>(matchMod, "Matched Leptons", 10, 0, 10);

    auto sameSignInvMassHist = make_shared<SameSignInvariantMassHist>(EventInput::RecoLevel::GenSim, "Electron GenSim Same Sign Invariant Mass", 100, 0, 1000, false, false);
    auto elecGenSimSameSignInvMassHist = make_shared<SameSignInvariantMassHist>(EventInput::RecoLevel::GenSim, "Electron GenSim Same Sign Invariant Mass", 100, 0, 1000, false, false);
    auto elecRecoSameSignInvMassHist = make_shared<SameSignInvariantMassHist>(EventInput::RecoLevel::Reco, "Electron Reco Same Sign Invariant Mass", 1000, 0, 2000, false, false);
    auto muonGenSimSameSignInvMassHist = make_shared<SameSignInvariantMassHist>(EventInput::RecoLevel::GenSim, "Muon GenSim Same Sign Invariant Mass", 100, 0, 1000, false, false);
    auto muonRecoSameSignInvMassHist = make_shared<SameSignInvariantMassHist>(EventInput::RecoLevel::Reco, "Muon Reco Same Sign Invariant Mass", 1000, 0, 500, false, false);
    //auto positiveNegativeInvMassHist = make_shared<TwoInvariantMassesHist>("Reco Invariant Mass Background", 100, 100, 0, 0, 2000, 2000);

    auto eventHistMod = eventMod->getHistogramModule();
    
    //eventHistMod->addHistogram(recoSameSignInvMassHist);

    auto elecRecoPt = make_shared<PtHist>(EventInput::RecoLevel::Reco, "Electron Reco Leading lepton pT", 500, 0, 1000);
    auto elecGenSimPt = make_shared<PtHist>(EventInput::RecoLevel::GenSim, "Electron GenSim Leading lepton pT", 500, 0, 1000);
    auto muonRecoPt = make_shared<PtHist>(EventInput::RecoLevel::Reco, "Muon Reco Leading lepton pT", 500, 0, 1000);
    auto muonGenSimPt = make_shared<PtHist>(EventInput::RecoLevel::GenSim, "Muon GenSim Leading lepton pT", 500, 0, 1000);
    //auto recoInvMass = make_shared<InvariantMassHist>(EventInput::RecoLevel::Reco, "Opposite-sign dilepton mass", 1000, 0, 2000);
    auto elecMetHist = make_shared<METHist>(metMod, "MET", 500, 0, 1000);
    auto deltaXYHist = std::make_shared<DxyHist>(EventInput::RecoLevel::Reco, "Vertex Delta XY from Primary Vertex", 50, 0, 5);
    auto deltaZHist = std::make_shared<DzHist>(EventInput::RecoLevel::Reco, "Vertex Delta Z from Primary Vertex", 50, 0, 5);
    // Add the histogram(s) created above to histMod
    // histMod->addHistogram(elecRecoPt);
    // histMod->addHistogram(elecGenSimPt);
    // histMod->addHistogram(muonRecoPt);
    // histMod->addHistogram(muonGenSimPt);
    // histMod->addHistogram(elecGenSimSameSignInvMassHist);
    // histMod->addHistogram(elecRecoSameSignInvMassHist);
    // histMod->addHistogram(muonGenSimSameSignInvMassHist);
    // histMod->addHistogram(muonRecoSameSignInvMassHist);
    // //histMod->addHistogram(recoInvMass);
    // histMod->addHistogram(elecMetHist);
    // histMod->addHistogram(muonMetHist);

    //auto elecRecoSameSignInvMassHist = make_shared<SameSignInvariantMassHist>(EventInput::RecoLevel::Reco, "Electron Reco Same Sign Invariant Mass", 1000, 0, 2000, false, false);
    auto elecPositiveNegativeInvMassHist = make_shared<TwoInvariantMassesHist>("Electron Reco Invariant Mass Background", 100, 100, 0, 0, 2000, 2000);
    //auto muonRecoSameSignInvMassHist = make_shared<SameSignInvariantMassHist>(EventInput::RecoLevel::Reco, "Muon Reco Same Sign Invariant Mass", 1000, 0, 2000, false, false);
    auto muonPositiveNegativeInvMassHist = make_shared<TwoInvariantMassesHist>("Muon Reco Invariant Mass Background", 100, 100, 0, 0, 2000, 2000);

    //auto elecGenSimSameSignInvMassHist = make_shared<SameSignInvariantMassHist>(EventInput::RecoLevel::GenSim, "Electron GenSim Same Sign Invariant Mass", 1000, 0, 2000, false, false);
    //auto muonGenSimSameSignInvMassHist = make_shared<SameSignInvariantMassHist>(EventInput::RecoLevel::GenSim, "Muon GenSim Same Sign Invariant Mass", 1000, 0, 2000, false, false);

    auto elecFilter = make_shared<LeptonFilter>(ParticleType::electron(), 4, "Electron");
    auto muonFilter = make_shared<LeptonFilter>(ParticleType::muon(), 4, "Muon");
    auto snowmassCut = make_shared<SnowmassCutFilter>();

    //elecRecoSameSignInvMassHist->addFilter(elecFilter);
    //elecPositiveNegativeInvMassHist->addFilter(elecFilter);
    //muonRecoSameSignInvMassHist->addFilter(muonFilter);
    //muonPositiveNegativeInvMassHist->addFilter(muonFilter);
    //elecRecoPt->addFilter(elecFilter);
    //elecGenSimPt->addFilter(elecFilter);
    //muonRecoPt->addFilter(muonFilter);
    //muonGenSimPt->addFilter(muonFilter);
    //elecGenSimSameSignInvMassHist->addFilter(elecFilter);
    //muonGenSimSameSignInvMassHist->addFilter(muonFilter);
    //elecMetHist->addFilter(elecFilter);

    eventHistMod->addHistogram(sameSignInvMassHist);
    eventHistMod->addHistogram(deltaXYHist);
    eventHistMod->addHistogram(deltaZHist);
    // eventHistMod->addHistogram(elecRecoPt);
    // eventHistMod->addHistogram(elecGenSimPt);
    // eventHistMod->addHistogram(muonRecoPt);
    // eventHistMod->addHistogram(muonGenSimPt);
    // eventHistMod->addHistogram(elecGenSimSameSignInvMassHist);
    // eventHistMod->addHistogram(elecRecoSameSignInvMassHist);
    // eventHistMod->addHistogram(muonGenSimSameSignInvMassHist);
    // eventHistMod->addHistogram(muonRecoSameSignInvMassHist);
    // //histMod->addHistogram(recoInvMass);
    // eventHistMod->addHistogram(elecMetHist);
    // //histMod->addHistogram(elecRecoSameSignInvMassHist);
    // eventHistMod->addHistogram(elecPositiveNegativeInvMassHist);
    // //histMod->addHistogram(muonRecoSameSignInvMassHist);
    // eventHistMod->addHistogram(muonPositiveNegativeInvMassHist);

    modules.addProductionModule(metMod);
    //Changed because EventModule inherits from ProductionModule now
    modules.addProductionModule(eventMod);


<<<<<<< HEAD
    // analyzer.addFilterModule(make_shared<FilterModule>(bJetFilter));
    // analyzer.addFilterModule(snowmassCut);
    // analyzer.addFilterModule(nLeptonsFilter);
    
    //broken
    analyzer.addFilterModule(recoDecayFilterMod); 
=======
    // modules.addFilterModule(make_shared<FilterModule>(bJetFilter));
    // modules.addFilterModule(snowmassCut);
    // modules.addFilterModule(nLeptonsFilter);
    modules.addFilterModule(recoDecayFilterMod);
>>>>>>> 73bf9974

    //modules.addProductionModule(matchMod);
    //modules.addAnalysisModule(eventMod);
    //modules.addAnalysisModule(eventHistMod);    
    modules.addAnalysisModule(histMod); // Don't remove unless you don't want histograms
    //modules.addAnalysisModule(eventDump);
}<|MERGE_RESOLUTION|>--- conflicted
+++ resolved
@@ -170,19 +170,10 @@
     modules.addProductionModule(eventMod);
 
 
-<<<<<<< HEAD
-    // analyzer.addFilterModule(make_shared<FilterModule>(bJetFilter));
-    // analyzer.addFilterModule(snowmassCut);
-    // analyzer.addFilterModule(nLeptonsFilter);
-    
-    //broken
-    analyzer.addFilterModule(recoDecayFilterMod); 
-=======
     // modules.addFilterModule(make_shared<FilterModule>(bJetFilter));
     // modules.addFilterModule(snowmassCut);
     // modules.addFilterModule(nLeptonsFilter);
     modules.addFilterModule(recoDecayFilterMod);
->>>>>>> 73bf9974
 
     //modules.addProductionModule(matchMod);
     //modules.addAnalysisModule(eventMod);
