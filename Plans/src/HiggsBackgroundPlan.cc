#include "CMSAnalysis/Plans/interface/HiggsBackgroundPlan.hh"

#include <iostream>
#include <memory>

#include "TROOT.h"
#include "TSystem.h"

#include "CMSAnalysis/DataCollection/interface/Analyzer.hh"
#include "CMSAnalysis/Filters/interface/DoubleElectronTrigger.hh"
#include "CMSAnalysis/Filters/interface/DoubleMuonTrigger.hh"
#include "CMSAnalysis/Modules/interface/FilterStringModule.hh"
#include "CMSAnalysis/Modules/interface/FilterModule.hh"
#include "CMSAnalysis/Modules/interface/GenSimEventDumpModule.hh"
#include "CMSAnalysis/Filters/interface/HiggsCut.hh"
#include "CMSAnalysis/Filters/interface/RepeatedEventCuts.hh"
#include "CMSAnalysis/Filters/interface/HiggsSelector.hh"
#include "CMSAnalysis/Filters/interface/HPlusPlusGenSimSelector.hh"
#include "CMSAnalysis/Modules/interface/HistogramOutputModule.hh"
#include "CMSAnalysis/Filters/interface/HPlusPlusDecayFilter.hh"
#include "CMSAnalysis/Modules/interface/LocalEventInput.hh"
#include "CMSAnalysis/Filters/interface/LeptonFilter.hh"
#include "CMSAnalysis/Modules/interface/LeptonEfficiency.hh"
#include "CMSAnalysis/Modules/interface/MatchingModule.hh"
#include "CMSAnalysis/Histograms/interface/METHist.hh"
#include "CMSAnalysis/Modules/interface/METModule.hh"
#include "CMSAnalysis/Filters/interface/NLeptonsFilter.hh"
#include "CMSAnalysis/Histograms/interface/NLeptonsHist.hh"
#include "CMSAnalysis/Histograms/interface/SameSignInvariantMassHist.hh"
#include "CMSAnalysis/Filters/interface/SingleElectronTrigger.hh"
#include "CMSAnalysis/Filters/interface/SingleMuonTrigger.hh"
#include "CMSAnalysis/Filters/interface/SnowmassCutFilter.hh"
#include "CMSAnalysis/Filters/interface/SnowmassLeptonSelector.hh"
#include "CMSAnalysis/Histograms/interface/Histograms.hh"
#include "CMSAnalysis/Modules/interface/TriggerModule.hh"
#include "CMSAnalysis/Modules/interface/HPlusPlusEfficiency.hh"
#include "CMSAnalysis/Filters/interface/TriggerCut.hh"
#include "CMSAnalysis/Filters/interface/TripleMuonTrigger.hh"
#include "CMSAnalysis/Histograms/interface/TwoInvariantMassesHist.hh"
#include "CMSAnalysis/Filters/interface/BJetFilter.hh"
#include "CMSAnalysis/Modules/interface/EventModule.hh"
#include "CMSAnalysis/Filters/interface/PASSelector.hh"
#include "CMSAnalysis/Filters/interface/QuarkoniaCut.hh"
#include "CMSAnalysis/Filters/interface/ZVetoCut.hh"
#include "CMSAnalysis/Filters/interface/FourLeptonCut.hh"

using std::make_shared;

void HiggsBackgroundPlan::initialize()
{
    
    auto& modules = getModules();
    
    auto eventMod = make_shared<EventModule>();
    //auto pasSelector = make_shared<PASSelector>();
    auto hppSelector = make_shared<HPlusPlusGenSimSelector>();
    auto higgsSelector = make_shared<HiggsSelector>();
    auto higgsCut = make_shared<HiggsCut>();
    auto repeatedEventCuts = make_shared<RepeatedEventCuts>();
    auto eventDump = make_shared<GenSimEventDumpModule>();
    //auto fourLeptonCut = make_shared<FourLeptonCut>();
    //auto zVetoCut = make_shared<ZVetoCut>();
    //auto quarkoniaCut = make_shared<QuarkoniaCut>();

    auto triggerCut = make_shared<TriggerCut>(std::vector<std::string>{"HLT_Ele27_WPTight_Gsf", "HLT_IsoMu24"});

    //eventMod->addSelector(pasSelector);
    eventMod->addSelector(hppSelector);
    eventMod->addSelector(higgsSelector);
<<<<<<< HEAD
    eventMod->addCut(triggerCut);
    eventMod->addCut(higgsCut);
=======
    //eventMod->addCut(triggerCut);
    eventMod->addCut(higgsCut);
    eventMod->addCut(repeatedEventCuts);
>>>>>>> 4bf776d4
    //eventMod->addCut(fourLeptonCut);
    //eventMod->addCut(zVetoCut);
    //eventMod->addCut(quarkoniaCut);

    auto matchMod = make_shared<MatchingModule>();
    auto triggerMod = make_shared<TriggerModule>();
    auto metMod = make_shared<METModule>();
    auto bJetFilter = make_shared<BJetFilter>();
    auto higgsFilter = make_shared<HPlusPlusDecayFilter>(EventInput::RecoLevel::Reco);

    auto recoDecayFilter = make_shared<HPlusPlusDecayFilter>(EventInput::RecoLevel::Reco);
    auto recoDecayFilterMod = make_shared<FilterModule>(recoDecayFilter);
    recoDecayFilterMod->setInput(eventMod->getEventInput());
    auto genSimDecayFilter = make_shared<HPlusPlusDecayFilter>(EventInput::RecoLevel::GenSim);
    //modules.addFilterModule(make_shared<FilterModule>(recoDecayFilter));
    //modules.addFilterModule(make_shared<FilterModule>(genSimDecayFilter));
    auto filterStringModule = make_shared<FilterStringModule>();
    modules.addAnalysisModule(filterStringModule);
    

 
    auto nLeptonsFilter = make_shared<NLeptonsFilter>();
    
    auto histMod = make_shared<HistogramOutputModule>();
    //auto leptonEfficiency = make_shared<LeptonEfficiency>(matchMod);

    auto nLeptonsHist = make_shared<NLeptonsHist>(matchMod, "Matched Leptons", 10, 0, 10);

    auto sameSignInvMassHist = make_shared<SameSignInvariantMassHist>(EventInput::RecoLevel::GenSim, "Same Sign Invariant Mass", 1000, 0, 2000, false, false);
    auto positiveNegativeInvMassHist = make_shared<TwoInvariantMassesHist>("Reco Invariant Mass Background", 100, 100, 0, 0, 2000, 2000);
    auto oppositeSignInvMassHist = make_shared<OppositeSignInvariantMassHist>(EventInput::RecoLevel::GenSim, "Opposite Sign Invariant Mass", 1000, 0, 2000);
 
    auto eventHistMod = eventMod->getHistogramModule();
    
    //eventHistMod->addHistogram(recoSameSignInvMassHist);

    auto elecRecoPt = make_shared<PtHist>(EventInput::RecoLevel::Reco, "Electron Reco Leading lepton pT", 500, 0, 1000);
    auto elecGenSimPt = make_shared<PtHist>(EventInput::RecoLevel::GenSim, "Electron GenSim Leading lepton pT", 500, 0, 1000);
    auto muonRecoPt = make_shared<PtHist>(EventInput::RecoLevel::Reco, "Muon Reco Leading lepton pT", 500, 0, 1000);
    auto muonGenSimPt = make_shared<PtHist>(EventInput::RecoLevel::GenSim, "Muon GenSim Leading lepton pT", 500, 0, 1000);
    //auto recoInvMass = make_shared<InvariantMassHist>(EventInput::RecoLevel::Reco, "Opposite-sign dilepton mass", 1000, 0, 2000);
    auto elecMetHist = make_shared<METHist>(metMod, "MET", 500, 0, 1000);
    auto deltaXYHist = std::make_shared<DxyHist>(EventInput::RecoLevel::Reco, "Vertex Delta XY from Primary Vertex", 50, 0, 5);
    auto deltaZHist = std::make_shared<DzHist>(EventInput::RecoLevel::Reco, "Vertex Delta Z from Primary Vertex", 50, 0, 5);
    // Add the histogram(s) created above to histMod
    // histMod->addHistogram(elecRecoPt);
    // histMod->addHistogram(elecGenSimPt);
    // histMod->addHistogram(muonRecoPt);
    // histMod->addHistogram(muonGenSimPt);
    // histMod->addHistogram(elecGenSimSameSignInvMassHist);
    // histMod->addHistogram(elecRecoSameSignInvMassHist);
    // histMod->addHistogram(muonGenSimSameSignInvMassHist);
    // histMod->addHistogram(muonRecoSameSignInvMassHist);
    // //histMod->addHistogram(recoInvMass);
    // histMod->addHistogram(elecMetHist);
    // histMod->addHistogram(muonMetHist);
    //histMod->addHistogram(muonGenSimOppositeSignInvMassHist);

    //elecRecoSameSignInvMassHist->addFilter(elecFilter);
    //muonRecoSameSignInvMassHist->addFilter(muonFilter);
    //elecRecoPt->addFilter(elecFilter);
    //elecGenSimPt->addFilter(elecFilter);
    //muonRecoPt->addFilter(muonFilter);
    //muonGenSimPt->addFilter(muonFilter);
    //elecGenSimSameSignInvMassHist->addFilter(elecFilter);
    //muonGenSimSameSignInvMassHist->addFilter(muonFilter);
    //elecMetHist->addFilter(elecFilter);

    eventHistMod->addHistogram(sameSignInvMassHist);
    eventHistMod->addHistogram(positiveNegativeInvMassHist);
    eventHistMod->addHistogram(oppositeSignInvMassHist);
    eventHistMod->addHistogram(deltaXYHist);
    eventHistMod->addHistogram(deltaZHist);
    // eventHistMod->addHistogram(elecRecoPt);
    // eventHistMod->addHistogram(elecGenSimPt);
    // eventHistMod->addHistogram(muonRecoPt);
    // eventHistMod->addHistogram(muonGenSimPt);
    // eventHistMod->addHistogram(elecGenSimSameSignInvMassHist);
    // eventHistMod->addHistogram(elecRecoSameSignInvMassHist);
    // eventHistMod->addHistogram(muonRecoSameSignInvMassHist);
    // //histMod->addHistogram(recoInvMass);
    // eventHistMod->addHistogram(elecMetHist);
    // //histMod->addHistogram(elecRecoSameSignInvMassHist);
    // //histMod->addHistogram(muonRecoSameSignInvMassHist);

    modules.addProductionModule(metMod);
    //Changed because EventModule inherits from ProductionModule now
    modules.addProductionModule(eventMod);


    // modules.addFilterModule(make_shared<FilterModule>(bJetFilter));
    // modules.addFilterModule(snowmassCut);
    // modules.addFilterModule(nLeptonsFilter);
    //modules.addFilterModule(make_shared<FilterModule>(genSimDecayFilter));
    modules.addFilterModule(make_shared<FilterModule>(recoDecayFilter)); 
    //modules.addProductionModule(matchMod);
    modules.addAnalysisModule(eventHistMod);    
    modules.addAnalysisModule(histMod); // Don't remove unless you don't want histograms
    //modules.addAnalysisModule(eventDump);
<<<<<<< HEAD

    auto hPlusPlusEfficiency = make_shared<HPlusPlusEfficiency>();
    hPlusPlusEfficiency->setInput(eventMod->getEventInput());
    modules.addAnalysisModule(hPlusPlusEfficiency);
}
=======
} 
>>>>>>> 4bf776d4
<|MERGE_RESOLUTION|>--- conflicted
+++ resolved
@@ -67,14 +67,9 @@
     //eventMod->addSelector(pasSelector);
     eventMod->addSelector(hppSelector);
     eventMod->addSelector(higgsSelector);
-<<<<<<< HEAD
     eventMod->addCut(triggerCut);
     eventMod->addCut(higgsCut);
-=======
-    //eventMod->addCut(triggerCut);
-    eventMod->addCut(higgsCut);
     eventMod->addCut(repeatedEventCuts);
->>>>>>> 4bf776d4
     //eventMod->addCut(fourLeptonCut);
     //eventMod->addCut(zVetoCut);
     //eventMod->addCut(quarkoniaCut);
@@ -174,12 +169,8 @@
     modules.addAnalysisModule(eventHistMod);    
     modules.addAnalysisModule(histMod); // Don't remove unless you don't want histograms
     //modules.addAnalysisModule(eventDump);
-<<<<<<< HEAD
 
     auto hPlusPlusEfficiency = make_shared<HPlusPlusEfficiency>();
     hPlusPlusEfficiency->setInput(eventMod->getEventInput());
-    modules.addAnalysisModule(hPlusPlusEfficiency);
-}
-=======
-} 
->>>>>>> 4bf776d4
+    //modules.addAnalysisModule(hPlusPlusEfficiency);
+}