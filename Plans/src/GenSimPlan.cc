--- conflicted
+++ resolved
@@ -82,16 +82,9 @@
     //modules.addFilterModule(hppFilter);
     modules.addProductionModule(metMod);
     //Changed because EventModule inherits from ProductionModule now
-<<<<<<< HEAD
-    analyzer.addProductionModule(eventMod);
-    //analyzer.addAnalysisModule(eventMod);
-    analyzer.addAnalysisModule(eventHistMod);
-    analyzer.addAnalysisModule(histOutputMod);
-=======
     modules.addProductionModule(eventMod);
     //modules.addAnalysisModule(eventMod);
     modules.addAnalysisModule(eventHistMod);
->>>>>>> 73bf9974
 
 	modules.addAnalysisModule(hPlusPlusEfficiency);
     //modules.addAnalysisModule(leptonEfficiency);
