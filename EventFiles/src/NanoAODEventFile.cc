#include "CMSAnalysis/EventFiles/interface/NanoAODEventFile.hh"
#include "CMSAnalysis/Modules/interface/EventInput.hh"
#include "CMSAnalysis/Utility/interface/Particle.hh"
#include "CMSAnalysis/Utility/interface/GenSimSimpleImplementation.hh"
#include "DataFormats/HepMCCandidate/interface/GenParticle.h"
#include "DataFormats/PatCandidates/interface/Electron.h"
#include "DataFormats/PatCandidates/interface/Muon.h"
#include "DataFormats/PatCandidates/interface/Photon.h"
#include "DataFormats/PatCandidates/interface/Jet.h"
#include "DataFormats/PatCandidates/interface/MET.h"
#include <iostream>
#include <fstream>
#include <string>
#include "CMSAnalysis/Utility/interface/Utility.hh"

int NanoAODEventFile::positiveCounter = 0;
int NanoAODEventFile::negativeCounter = 0;

std::vector<bool> NanoAODEventFile::getTriggerResults(std::string subProcess) const
{
    // determines whether it passes the trigger"s criteria or not
    std::vector<bool> v_results = {};

    for(auto& trigger : triggers)
    {
        // std::cout << "Is this for loop working" << "\n";
        v_results.push_back(*(trigger.second));
    }

    return v_results;
}

std::vector<std::string> NanoAODEventFile::getTriggerNames(std::string subProcess) const
{
    std::vector<std::string> v_names = {};

    for(auto& trigger : triggers)
    {
        v_names.push_back(trigger.first);
    }

    return v_names;
}

bool NanoAODEventFile::checkTrigger(std::string triggerName, std::string subProcess) const
{
    // add cout statement to check, it in fact does pass through this code
    //std::cout << "Does this Trigger work?" << "\n";
    //std::cout << triggerName << "\n";
    auto trigger = triggers.find(triggerName);
    if (trigger == triggers.end()) 
    {
       // return false;
       if(!tree->GetBranch(triggerName.c_str()))
       {
        std::cout << triggerName << " doesn't exist\n";
        return false;
       }
        auto currentEntry = treeReader.GetCurrentEntry();
        treeReader.Restart();
        TTreeReaderValue<Bool_t> intermediate(treeReader, triggerName.c_str());
        trigger = triggers.emplace(triggerName, intermediate).first;
        std::cout << triggerName <<"\n";
        treeReader.SetTree(tree);
        treeReader.SetEntry(currentEntry-1);
        treeReader.Next();
        // call Restart() which calls next but goes back to first entry, then we go to SetEntry again then treeReader.Next again, do this after setTree
    }
    return *(trigger->second);
     
}

NanoAODEventFile::NanoAODEventFile(TFile *ifile, std::shared_ptr<FileParams> iparams) : 
    EventFile(ifile, iparams)
    {
    //initializing variables from header file
    std::vector<std::shared_ptr<TreeVariableBase>> treeVariables = {
		std::make_shared<TreeVariable<TTreeReaderValue<UInt_t>>>("elec_size", "nElectron"),
		std::make_shared<TreeVariable<TTreeReaderArray<Float_t>>>("elec_eta", "Electron_eta"),
		std::make_shared<TreeVariable<TTreeReaderArray<Float_t>>>("elec_phi", "Electron_phi"),
		std::make_shared<TreeVariable<TTreeReaderArray<Float_t>>>("elec_mass", "Electron_mass"),
		std::make_shared<TreeVariable<TTreeReaderArray<Int_t>>>("elec_charge", "Electron_charge"),
		std::make_shared<TreeVariable<TTreeReaderArray<Float_t>>>("elec_pt", "Electron_pt"),
		std::make_shared<TreeVariable<TTreeReaderArray<Float_t>>>("elec_reliso", "Electron_miniPFRelIso_all"),
		std::make_shared<TreeVariable<TTreeReaderArray<Float_t>>>("elec_dxy", "Electron_dxy"),
		std::make_shared<TreeVariable<TTreeReaderArray<Float_t>>>("elec_dz", "Electron_dz"),
        std::make_shared<TreeVariable<TTreeReaderArray<Float_t>>>("elec_dEscaleDown", "Electron_dEscaleDown"),
		std::make_shared<TreeVariable<TTreeReaderArray<Float_t>>>("elec_dEscaleUp", "Electron_dEscaleUp"),
		std::make_shared<TreeVariable<TTreeReaderArray<Float_t>>>("elec_dEsigmaDown", "Electron_dEsigmaDown"),
        std::make_shared<TreeVariable<TTreeReaderArray<Float_t>>>("elec_dEsigmaUp", "Electron_dEsigmaUp"),
		std::make_shared<TreeVariable<TTreeReaderValue<UInt_t>>>("muon_size", "nMuon"),
		std::make_shared<TreeVariable<TTreeReaderArray<Float_t>>>("muon_eta", "Muon_eta"),
		std::make_shared<TreeVariable<TTreeReaderArray<Float_t>>>("muon_phi", "Muon_phi"),
		std::make_shared<TreeVariable<TTreeReaderArray<Float_t>>>("muon_mass", "Muon_mass"),
		std::make_shared<TreeVariable<TTreeReaderArray<Int_t>>>("muon_charge", "Muon_charge"),
		std::make_shared<TreeVariable<TTreeReaderArray<Float_t>>>("muon_pt", "Muon_pt"),
		std::make_shared<TreeVariable<TTreeReaderArray<Float_t>>>("muon_reliso", "Muon_miniPFRelIso_all"),
		std::make_shared<TreeVariable<TTreeReaderArray<Float_t>>>("muon_dxy", "Muon_dxy"),
		std::make_shared<TreeVariable<TTreeReaderArray<Float_t>>>("muon_dz", "Muon_dz"),
		std::make_shared<TreeVariable<TTreeReaderValue<UInt_t>>>("photon_size", "nPhoton"),
		std::make_shared<TreeVariable<TTreeReaderArray<Float_t>>>("photon_eta", "Photon_eta"),
		std::make_shared<TreeVariable<TTreeReaderArray<Float_t>>>("photon_phi", "Photon_phi"),
		std::make_shared<TreeVariable<TTreeReaderArray<Float_t>>>("photon_pt", "Photon_pt"),
		std::make_shared<TreeVariable<TTreeReaderArray<Float_t>>>("met_phi", "MET_phi"),
		std::make_shared<TreeVariable<TTreeReaderArray<Float_t>>>("met_pt", "MET_pt"),
		std::make_shared<TreeVariable<TTreeReaderValue<UInt_t>>>("jet_size", "nJet"),
		std::make_shared<TreeVariable<TTreeReaderArray<Float_t>>>("jet_eta", "Jet_eta"),
		std::make_shared<TreeVariable<TTreeReaderArray<Float_t>>>("jet_phi", "Jet_phi"),
		std::make_shared<TreeVariable<TTreeReaderArray<Float_t>>>("jet_mass", "Jet_mass"),
		std::make_shared<TreeVariable<TTreeReaderArray<Float_t>>>("jet_pt", "Jet_pt"),
		std::make_shared<TreeVariable<TTreeReaderArray<Int_t>>>("elec_idpass", "Electron_cutBased"),
        std::make_shared<TreeVariable<TTreeReaderArray<Bool_t>>>("elec_cutBasedHEEP", "Electron_cutBased_HEEP"),
		std::make_shared<TreeVariable<TTreeReaderArray<Bool_t>>>("muon_looseid", "Muon_looseId"),
		std::make_shared<TreeVariable<TTreeReaderArray<Bool_t>>>("muon_mediumid", "Muon_mediumId"),
		std::make_shared<TreeVariable<TTreeReaderArray<Bool_t>>>("muon_tightid", "Muon_tightId"),
		std::make_shared<TreeVariable<TTreeReaderValue<ULong64_t>>>("event_number", "event"),
        std::make_shared<TreeVariable<TTreeReaderArray<Float_t>>>("jet_bTag", "Jet_btagCSVV2"),
		std::make_shared<TreeVariable<TTreeReaderValue<UInt_t>>>("gen_size", "nGenPart"),
		std::make_shared<TreeVariable<TTreeReaderArray<Int_t>>>("gen_pid", "GenPart_pdgId"),
		std::make_shared<TreeVariable<TTreeReaderArray<Int_t>>>("gen_status", "GenPart_status"),
		std::make_shared<TreeVariable<TTreeReaderArray<Float_t>>>("gen_eta", "GenPart_eta"),
		std::make_shared<TreeVariable<TTreeReaderArray<Float_t>>>("gen_phi", "GenPart_phi"),
		std::make_shared<TreeVariable<TTreeReaderArray<Float_t>>>("gen_mass", "GenPart_mass"),
		std::make_shared<TreeVariable<TTreeReaderArray<Float_t>>>("gen_pt", "GenPart_pt"),
		std::make_shared<TreeVariable<TTreeReaderArray<Int_t>>>("gen_m1", "GenPart_genPartIdxMother"),
        std::make_shared<TreeVariable<TTreeReaderArray<Float_t>>>("pdf_weight", "LHEPdfWeight"),
        std::make_shared<TreeVariable<TTreeReaderValue<UInt_t>>>("num_pdfs", "nLHEPdfWeight"),
		std::make_shared<TreeVariable<TTreeReaderArray<Float_t>>>("gen_pileup", "Pileup_nTrueInt"),
        std::make_shared<TreeVariable<TTreeReaderArray<Int_t>>>("HEEP_bitmap", "Electron_vidNestedWPBitmapHEEP"),
        std::make_shared<TreeVariable<TTreeReaderArray<Int_t>>>("Electron_bitmap", "Electron_vidNestedWPBitmap"),
        std::make_shared<TreeVariable<TTreeReaderValue<ULong64_t>>>("event", "event")
    };

    tree = getFile()->Get<TTree>("Events");

    for(auto& var : treeVariables)
    {
        // std::cout << "Checking " << var->getBranchName() << std::endl;
        if(tree->GetBranch(var->getBranchName().c_str()))
        {
            // std::cout << "Adding " << var->getBranchName() << std::endl;
            variables.emplace(var->getName(), var->makeReader(treeReader));
        }
    }
    treeReader.SetTree(tree);
    setEventCount(1);
    treeReader.Next(); 
}

void NanoAODEventFile::nextEvent()
{ 
    treeReader.Next(); 
    setEventCount(getEventCount() + 1);
    
    if(variables.find("gen_size") != variables.end() && getVariable<UInt_t>("gen_size") > 0)
    {
        genSimParticles.clear(); 
        genSimParticles.reserve(getVariable<UInt_t>("gen_size") );

        //construct daughters from mothers
        int mothersIndex;
        std::vector<std::vector<Int_t>> daughtersVectors((int)getVariable<UInt_t>("gen_size"), std::vector<int>(0)); //Vector of Vectors, the first index represents the mother, the second vector has the aughter indexes        
        for (unsigned j = 0; j < getVariable<UInt_t>("gen_size"); j++)
        {
            mothersIndex = getArrayElement<Int_t>("gen_m1", j); //Starts at particle 0, then gets its mother
            if (mothersIndex < (int)getVariable<UInt_t>("gen_size") && mothersIndex > -1)
            {
                daughtersVectors[mothersIndex].push_back(j); //at daughtersVectors[mothersIndex], adds the current particle, making the current particle the daughter
                //daughersVectors[i] is a vector of the daughters of particle i
            }
        }

        for (unsigned i = 0; i < getVariable<UInt_t>("gen_size") ; i++) //Loops through every particle
        {
            std::vector<const GenSimParticle*> daughterCollectionVector{};
            for (auto index : daughtersVectors[i]) //for every particle, go throught its daughters and add add its index in genSimp ro daughter collection vector
            {
                //std::cout<< "index: " << index << "\n";
                //std::cout<< "size: " <<daughtersVectors[i].size() << "\n";

                daughterCollectionVector.push_back(&genSimParticles[index]); //probably something wrong here
             
               //gensim is cleared every time, so its always empty, so the daughter thing is pointing at garbage?, probably not

                //std::cout<< "gensimindex: " << &genSimParticles[index] << "\n";
                //std::cout<< "daughter collection index" << daughterCollectionVector[0] << "\n";                 //index and vector addresses are the same
            }
            GenSimParticle *mother = nullptr;
            if(getArrayElement<Int_t>("gen_m1", i) != -1){
                mother = &genSimParticles[getArrayElement<Int_t>("gen_m1", i)];
                //std::cout<<"Mother: "<<mother;
                
            }
            genSimParticles.push_back(GenSimParticle(reco::Candidate::LorentzVector(math::PtEtaPhiMLorentzVector(
                getArrayElement<Float_t>("gen_pt", i),
                getArrayElement<Float_t>("gen_eta", i), 
                getArrayElement<Float_t>("gen_phi", i), 
                getArrayElement<Float_t>("gen_mass", i))), 
                getArrayElement<Int_t>("gen_pid", i),
                mother,
                daughterCollectionVector, 
                getArrayElement<Int_t>("gen_status", i)));
            
            
            if(daughterCollectionVector.size() > 0) {
                //std::cout<< "GenSimParticle " << &genSimParticles[daughtersVectors[i][0]] << "\n";
                //std::cout<< "Daughter zero: " << daughterCollectionVector[0] << "\n";
                if(&genSimParticles[daughtersVectors[i][0]] != daughterCollectionVector[0]) {
                    //std::cout << "ERROR!" << "\n";
                }

                //std::cout<< "Daughter: " << daughterCollectionVector[0]->getName(); //segfaulted
            }

        }
    }
}

ParticleCollection<GenSimParticle> NanoAODEventFile::getGenSimParticles() const
{
    return genSimParticles;
}

ParticleCollection<Particle> NanoAODEventFile::getRecoParticles() const
{
    ParticleCollection<Particle> recoParticles;
    for (UInt_t i = 0; i < getVariable<UInt_t>("elec_size"); i++)
    {
        int charge = getArrayElement<Int_t>("elec_charge", i);
        //std::cout<<"Electron: " << charge << "\n";
        if (charge == 1)
        {
            positiveCounter++;
            //std::cout<<"\nPositive counter: " << positiveCounter << "\n";
        }
        else if (charge == -1)
        {
            negativeCounter++;
            //std::cout<<"\nNegative counter: " << negativeCounter << "\n";
        }

        Particle::SelectionFit fit;
        if (getArrayElement<Int_t>("elec_idpass", i) == 4) 
        {
            fit = Particle::SelectionFit::Tight;
        } else if (getArrayElement<Int_t>("elec_idpass", i) == 3) 
        {
            fit = Particle::SelectionFit::Medium;
        } else if (getArrayElement<Int_t>("elec_idpass", i) == 2) 
        {
            fit = Particle::SelectionFit::Loose;
        } else {
            continue;
        }


        // std::cout << "Loading electron from NanoAOD\n";
        // Lorentz four-vector
        auto particle = Particle(
        reco::Candidate::LorentzVector(math::PtEtaPhiMLorentzVector(getArrayElement<Float_t>("elec_pt", i),
        getArrayElement<Float_t>("elec_eta", i), getArrayElement<Float_t>("elec_phi", i), getArrayElement<Float_t>("elec_mass", i))),
        getArrayElement<Float_t>("elec_dxy", i),
        getArrayElement<Float_t>("elec_dz", i),
        charge, ParticleType::electron(), fit);
        // std::cout << "NanoAOD: " << getArrayElement<Bool_t>("elec_cutBasedHEEP", i) << '\n';
//        particle.addInfo("CutBasedHEEP", getArrayElement<Bool_t>("elec_cutBasedHEEP", i));
        particle.addInfo("Isolation", getArrayElement<Float_t>("elec_reliso", i));
        particle.addInfo("HEEP_map", getArrayElement<Int_t>("HEEP_bitmap", i)); 
        particle.addInfo("Electron_map", getArrayElement<Int_t>("Electron_bitmap", i)); 
        particle.addInfo("dxy", getArrayElement<Float_t>("elec_dxy", i));
        particle.addInfo("dz", getArrayElement<Float_t>("elec_dz", i));
        particle.addInfo("eScaleDown", getArrayElement<Float_t>("elec_dEscaleDown", i));
        particle.addInfo("eScaleUp", getArrayElement<Float_t>("elec_dEscaleUp", i));
        particle.addInfo("eSigmaDown", getArrayElement<Float_t>("elec_dEsigmaDown", i));
        particle.addInfo("eSigmaUp", getArrayElement<Float_t>("elec_dEsigmaUp", i));



   
        recoParticles.addParticle(particle);
        // std::cout << "Particle: " << particle.getInfo("CutBasedHEEP") << '\n';
    }

    for (UInt_t i = 0; i < getVariable<UInt_t>("muon_size"); i++)
    {
        int charge = getArrayElement<Int_t>("muon_charge", i);
        //std::cout<<charge;
        Particle::SelectionFit fit;

        if (getArrayElement<Bool_t>("muon_tightid", i)) 
        {
            fit = Particle::SelectionFit::Tight;
        } else if (getArrayElement<Bool_t>("muon_mediumid", i)) 
        {
            fit = Particle::SelectionFit::Medium;
        } else if (getArrayElement<Bool_t>("muon_looseid", i)) 
        {
            fit = Particle::SelectionFit::Loose;
        } else {
            continue;
        }

        // std::cout << "Loading muon from NanoAOD\n";
        // Lorentz four-vector
        auto particle = Particle(
        reco::Candidate::LorentzVector(math::PtEtaPhiMLorentzVector(getArrayElement<Float_t>("muon_pt", i),
        getArrayElement<Float_t>("muon_eta", i), getArrayElement<Float_t>("muon_phi", i), getArrayElement<Float_t>("muon_mass", i))),
        getArrayElement<Float_t>("muon_dxy", i), getArrayElement<Float_t>("muon_dz", i), charge, ParticleType::muon(), fit);
        
        particle.addInfo("Isolation", getArrayElement<Float_t>("muon_reliso", i)); 
        particle.addInfo("dxy", getArrayElement<Float_t>("muon_dxy", i));
        particle.addInfo("dz", getArrayElement<Float_t>("muon_dz", i));
        recoParticles.addParticle(particle);
    }
    for (UInt_t i = 0; i < getVariable<UInt_t>("photon_size"); i++)
    {
        Particle::SelectionFit fit = Particle::SelectionFit::None;

        // std::cout << "Loading photon from NanoAOD\n";
        auto particle = Particle(
        reco::Candidate::LorentzVector(math::PtEtaPhiMLorentzVector(getArrayElement<Float_t>("photon_pt", i),
        getArrayElement<Float_t>("photon_eta", i), getArrayElement<Float_t>("photon_phi", i), 0)),
            0, 0, 0, ParticleType::photon(), fit);
        recoParticles.addParticle(particle);
    }
<<<<<<< HEAD
    for (auto& particle : recoParticles)
    {
        particle.addInfo("numPDFs", getVariable<UInt_t>("num_pdfs"));
        for (UInt_t i = 0; i < getVariable<UInt_t>("num_pdfs"); i++)
        {
            auto weight = getArrayElement<Float_t>("pdf_weight", i);
            particle.addInfo("pweight" + std::to_string(i), weight);
        }
    }    
=======
    
    
    //std::cout<<"Positive counter: " << positiveCounter << "\n";
    //std::cout<<"Negative counter: " << negativeCounter << "\n";

>>>>>>> 48a56104
    return recoParticles;
}



ParticleCollection<Particle> NanoAODEventFile::getRecoJets() const
{
    ParticleCollection<Particle> recoParticles;
    for(UInt_t i = 0; i < getVariable<UInt_t>("jet_size"); i++) 
    {
        Particle particle(reco::Candidate::LorentzVector(getArrayElement<Float_t>("jet_pt", i), getArrayElement<Float_t>("jet_eta", i), getArrayElement<Float_t>("jet_phi", i), getArrayElement<Float_t>("jet_mass", i)), 
        //getArrayElement<Float_t>("jet_dxy", i), getArrayElement<Float_t>("jet_dz", i), 0, 
        0, 0, 0,
        ParticleType::jet());
        particle.addInfo("bJet", getArrayElement<Float_t>("jet_bTag", i));
        recoParticles.addParticle(particle);
             
    }
    return recoParticles;
}

double NanoAODEventFile::getMET() const
{
    return static_cast<double>(getArrayElement<Float_t>("met_pt", 0));
}

unsigned long long NanoAODEventFile::getEventIDNum() const
{
    return getVariable<ULong64_t>("event");
}

int NanoAODEventFile::getNumPileUpInteractions() const
{
    return 1;
}

bool NanoAODEventFile::isDone() const
{
    return getEventCount() > tree->GetEntries();
}

std::vector<double> NanoAODEventFile::getPDFWeights() const
{
    std::vector<double> pdfWeights;
    for (UInt_t i = 0; i < getVariable<UInt_t>("num_pdfs"); ++i)
    {
        pdfWeights.push_back((double) getArrayElement<Float_t>("pdf_weight", i));
    }

    return pdfWeights;
}

<|MERGE_RESOLUTION|>--- conflicted
+++ resolved
@@ -323,7 +323,6 @@
             0, 0, 0, ParticleType::photon(), fit);
         recoParticles.addParticle(particle);
     }
-<<<<<<< HEAD
     for (auto& particle : recoParticles)
     {
         particle.addInfo("numPDFs", getVariable<UInt_t>("num_pdfs"));
@@ -333,13 +332,6 @@
             particle.addInfo("pweight" + std::to_string(i), weight);
         }
     }    
-=======
-    
-    
-    //std::cout<<"Positive counter: " << positiveCounter << "\n";
-    //std::cout<<"Negative counter: " << negativeCounter << "\n";
-
->>>>>>> 48a56104
     return recoParticles;
 }
 
