--- conflicted
+++ resolved
@@ -117,12 +117,7 @@
 		std::make_shared<TreeVariable<TTreeReaderArray<Float_t>>>("gen_pt", "GenPart_pt"),
 		std::make_shared<TreeVariable<TTreeReaderArray<Int_t>>>("gen_m1", "GenPart_genPartIdxMother"),
 		std::make_shared<TreeVariable<TTreeReaderArray<Float_t>>>("gen_pileup", "Pileup_nTrueInt"),
-<<<<<<< HEAD
-        std::make_shared<TreeVariable<TTreeReaderArray<Int_t>>>("HEEP_bitmap", "Electron_vidNestedWPBitmapHEEP")
-
-=======
         std::make_shared<TreeVariable<TTreeReaderValue<ULong64_t>>>("event", "event")
->>>>>>> a2efde47
     };
 
     tree = getFile()->Get<TTree>("Events");
@@ -245,16 +240,10 @@
         charge, ParticleType::electron(), fit);
         // std::cout << "NanoAOD: " << getArrayElement<Bool_t>("elec_cutBasedHEEP", i) << '\n';
         particle.addInfo("CutBasedHEEP", getArrayElement<Bool_t>("elec_cutBasedHEEP", i));
-<<<<<<< HEAD
         particle.addInfo("Isolation", getArrayElement<Float_t>("elec_reliso", i));
-        particle.addInfo("HEEP_map", getArrayElement<Int_t>("HEEP_bitmap", i));
-        // particle.addInfo("dxy", getArrayElement<Float_t>("elec_dxy", i));
-        // particle.addInfo("dz", getArrayElement<Float_t>("elec_dz", i));
-=======
-        particle.addInfo("Isolation", getArrayElement<Float_t>("elec_reliso", i)); 
+        particle.addInfo("HEEP_map", getArrayElement<Int_t>("HEEP_bitmap", i)); 
         particle.addInfo("dxy", getArrayElement<Float_t>("elec_dxy", i));
         particle.addInfo("dz", getArrayElement<Float_t>("elec_dz", i));
->>>>>>> a2efde47
         recoParticles.addParticle(particle);
         // std::cout << "Particle: " << particle.getInfo("CutBasedHEEP") << '\n';
     }
