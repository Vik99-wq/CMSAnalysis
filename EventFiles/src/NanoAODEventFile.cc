#include "CMSAnalysis/EventFiles/interface/NanoAODEventFile.hh"
#include "CMSAnalysis/Modules/interface/EventInput.hh"
#include "CMSAnalysis/Utility/interface/Particle.hh"
#include "CMSAnalysis/Utility/interface/GenSimSimpleImplementation.hh"
#include "DataFormats/HepMCCandidate/interface/GenParticle.h"
#include "DataFormats/PatCandidates/interface/Electron.h"
#include "DataFormats/PatCandidates/interface/Muon.h"
#include "DataFormats/PatCandidates/interface/Photon.h"
#include "DataFormats/PatCandidates/interface/Jet.h"
#include "DataFormats/PatCandidates/interface/MET.h"
#include <iostream>
#include <fstream>
#include <string>
#include "CMSAnalysis/Utility/interface/Utility.hh"

int NanoAODEventFile::positiveCounter = 0;
int NanoAODEventFile::negativeCounter = 0;

std::vector<bool> NanoAODEventFile::getTriggerResults(std::string subProcess) const
{
    // determines whether it passes the trigger"s criteria or not
    std::vector<bool> v_results = {};

    for(auto& trigger : triggers)
    {
        // std::cout << "Is this for loop working" << "\n";
        v_results.push_back(*(trigger.second));
    }

    return v_results;
}

std::vector<std::string> NanoAODEventFile::getTriggerNames(std::string subProcess) const
{
    std::vector<std::string> v_names = {};

    for(auto& trigger : triggers)
    {
        v_names.push_back(trigger.first);
    }

    return v_names;
}

bool NanoAODEventFile::checkTrigger(std::string triggerName, std::string subProcess) const
{
    // add cout statement to check, it in fact does pass through this code
    //std::cout << "Does this Trigger work?" << "\n";
    //std::cout << triggerName << "\n";
    auto trigger = triggers.find(triggerName);
    if (trigger == triggers.end()) 
    {
       // return false;
       if(!tree->GetBranch(triggerName.c_str()))
       {
        std::cout << triggerName << " doesn't exist\n";
        return false;
       }
        auto currentEntry = treeReader.GetCurrentEntry();
        treeReader.Restart();
        TTreeReaderValue<Bool_t> intermediate(treeReader, triggerName.c_str());
        trigger = triggers.emplace(triggerName, intermediate).first;
        std::cout << triggerName <<"\n";
        treeReader.SetTree(tree);
        treeReader.SetEntry(currentEntry-1);
        treeReader.Next();
        // call Restart() which calls next but goes back to first entry, then we go to SetEntry again then treeReader.Next again, do this after setTree
    }
    return *(trigger->second);
     
}

NanoAODEventFile::NanoAODEventFile(TFile *ifile, std::shared_ptr<FileParams> iparams) : 
    EventFile(ifile, iparams)
    {
    //initializing variables from header file
    std::vector<std::shared_ptr<TreeVariableBase>> treeVariables = {
		std::make_shared<TreeVariable<TTreeReaderValue<UInt_t>>>("elec_size", "nElectron"),
		std::make_shared<TreeVariable<TTreeReaderArray<Float_t>>>("elec_eta", "Electron_eta"),
		std::make_shared<TreeVariable<TTreeReaderArray<Float_t>>>("elec_phi", "Electron_phi"),
		std::make_shared<TreeVariable<TTreeReaderArray<Float_t>>>("elec_mass", "Electron_mass"),
		std::make_shared<TreeVariable<TTreeReaderArray<Int_t>>>("elec_charge", "Electron_charge"),
		std::make_shared<TreeVariable<TTreeReaderArray<Float_t>>>("elec_pt", "Electron_pt"),
		std::make_shared<TreeVariable<TTreeReaderArray<Float_t>>>("elec_reliso", "Electron_miniPFRelIso_all"),
		std::make_shared<TreeVariable<TTreeReaderArray<Float_t>>>("elec_dxy", "Electron_dxy"),
		std::make_shared<TreeVariable<TTreeReaderArray<Float_t>>>("elec_dz", "Electron_dz"),
        std::make_shared<TreeVariable<TTreeReaderArray<Float_t>>>("elec_dEscaleDown", "Electron_dEscaleDown"),
		std::make_shared<TreeVariable<TTreeReaderArray<Float_t>>>("elec_dEscaleUp", "Electron_dEscaleUp"),
		std::make_shared<TreeVariable<TTreeReaderArray<Float_t>>>("elec_dEsigmaDown", "Electron_dEsigmaDown"),
        std::make_shared<TreeVariable<TTreeReaderArray<Float_t>>>("elec_dEsigmaUp", "Electron_dEsigmaUp"),
		std::make_shared<TreeVariable<TTreeReaderValue<UInt_t>>>("muon_size", "nMuon"),
		std::make_shared<TreeVariable<TTreeReaderArray<Float_t>>>("muon_eta", "Muon_eta"),
		std::make_shared<TreeVariable<TTreeReaderArray<Float_t>>>("muon_phi", "Muon_phi"),
		std::make_shared<TreeVariable<TTreeReaderArray<Float_t>>>("muon_mass", "Muon_mass"),
		std::make_shared<TreeVariable<TTreeReaderArray<Int_t>>>("muon_charge", "Muon_charge"),
		std::make_shared<TreeVariable<TTreeReaderArray<Float_t>>>("muon_pt", "Muon_pt"),
		std::make_shared<TreeVariable<TTreeReaderArray<Float_t>>>("muon_reliso", "Muon_miniPFRelIso_all"),
		std::make_shared<TreeVariable<TTreeReaderArray<Float_t>>>("muon_dxy", "Muon_dxy"),
		std::make_shared<TreeVariable<TTreeReaderArray<Float_t>>>("muon_dz", "Muon_dz"),
		std::make_shared<TreeVariable<TTreeReaderValue<UInt_t>>>("photon_size", "nPhoton"),
		std::make_shared<TreeVariable<TTreeReaderArray<Float_t>>>("photon_eta", "Photon_eta"),
		std::make_shared<TreeVariable<TTreeReaderArray<Float_t>>>("photon_phi", "Photon_phi"),
		std::make_shared<TreeVariable<TTreeReaderArray<Float_t>>>("photon_pt", "Photon_pt"),
		std::make_shared<TreeVariable<TTreeReaderArray<Float_t>>>("met_phi", "MET_phi"),
		std::make_shared<TreeVariable<TTreeReaderArray<Float_t>>>("met_pt", "MET_pt"),
		std::make_shared<TreeVariable<TTreeReaderValue<UInt_t>>>("jet_size", "nJet"),
		std::make_shared<TreeVariable<TTreeReaderArray<Float_t>>>("jet_eta", "Jet_eta"),
		std::make_shared<TreeVariable<TTreeReaderArray<Float_t>>>("jet_phi", "Jet_phi"),
		std::make_shared<TreeVariable<TTreeReaderArray<Float_t>>>("jet_mass", "Jet_mass"),
		std::make_shared<TreeVariable<TTreeReaderArray<Float_t>>>("jet_pt", "Jet_pt"),
		std::make_shared<TreeVariable<TTreeReaderArray<Int_t>>>("elec_idpass", "Electron_cutBased"),
        std::make_shared<TreeVariable<TTreeReaderArray<Bool_t>>>("elec_cutBasedHEEP", "Electron_cutBased_HEEP"),
		std::make_shared<TreeVariable<TTreeReaderArray<Bool_t>>>("muon_looseid", "Muon_looseId"),
		std::make_shared<TreeVariable<TTreeReaderArray<Bool_t>>>("muon_mediumid", "Muon_mediumId"),
		std::make_shared<TreeVariable<TTreeReaderArray<Bool_t>>>("muon_tightid", "Muon_tightId"),
		std::make_shared<TreeVariable<TTreeReaderValue<ULong64_t>>>("event_number", "event"),
        std::make_shared<TreeVariable<TTreeReaderArray<Float_t>>>("jet_bTag", "Jet_btagCSVV2"),
		std::make_shared<TreeVariable<TTreeReaderValue<UInt_t>>>("gen_size", "nGenPart"),
		std::make_shared<TreeVariable<TTreeReaderArray<Int_t>>>("gen_pid", "GenPart_pdgId"),
		std::make_shared<TreeVariable<TTreeReaderArray<Int_t>>>("gen_status", "GenPart_status"),
		std::make_shared<TreeVariable<TTreeReaderArray<Float_t>>>("gen_eta", "GenPart_eta"),
		std::make_shared<TreeVariable<TTreeReaderArray<Float_t>>>("gen_phi", "GenPart_phi"),
		std::make_shared<TreeVariable<TTreeReaderArray<Float_t>>>("gen_mass", "GenPart_mass"),
		std::make_shared<TreeVariable<TTreeReaderArray<Float_t>>>("gen_pt", "GenPart_pt"),
		std::make_shared<TreeVariable<TTreeReaderArray<Int_t>>>("gen_m1", "GenPart_genPartIdxMother"),
        std::make_shared<TreeVariable<TTreeReaderArray<Float_t>>>("pdf_weight", "LHEPdfWeight"),
        std::make_shared<TreeVariable<TTreeReaderValue<UInt_t>>>("num_pdfs", "nLHEPdfWeight"),
		std::make_shared<TreeVariable<TTreeReaderArray<Float_t>>>("gen_pileup", "Pileup_nTrueInt"),
        std::make_shared<TreeVariable<TTreeReaderArray<Int_t>>>("HEEP_bitmap", "Electron_vidNestedWPBitmapHEEP"),
        std::make_shared<TreeVariable<TTreeReaderArray<Int_t>>>("Electron_bitmap", "Electron_vidNestedWPBitmap"),
        std::make_shared<TreeVariable<TTreeReaderValue<ULong64_t>>>("event", "event")
    };

    tree = getFile()->Get<TTree>("Events");

    for(auto& var : treeVariables)
    {
        // std::cout << "Checking " << var->getBranchName() << std::endl;
        if(tree->GetBranch(var->getBranchName().c_str()))
        {
            // std::cout << "Adding " << var->getBranchName() << std::endl;
            variables.emplace(var->getName(), var->makeReader(treeReader));
        }
    }
    treeReader.SetTree(tree);
    setEventCount(1);
    treeReader.Next(); 
}

void NanoAODEventFile::nextEvent()
{ 
    treeReader.Next(); 
    setEventCount(getEventCount() + 1);

    if(variables.find("gen_size") != variables.end() && getVariable<UInt_t>("gen_size") > 0)
    {
        genSimParticles.clear(); 
        genSimParticles.reserve(getVariable<UInt_t>("gen_size") );

        //construct daughters from mothers
        int mothersIndex;
        std::vector<std::vector<Int_t>> daughtersVectors((int)getVariable<UInt_t>("gen_size"), std::vector<int>(0)); //Vector of Vectors, the first index represents the mother, the second vector has the aughter indexes        
        for (unsigned j = 0; j < getVariable<UInt_t>("gen_size"); j++)
        {
            mothersIndex = getArrayElement<Int_t>("gen_m1", j); //Starts at particle 0, then gets its mother
            if (mothersIndex < (int)getVariable<UInt_t>("gen_size") && mothersIndex > -1)
            {
                daughtersVectors[mothersIndex].push_back(j); //at daughtersVectors[mothersIndex], adds the current particle, making the current particle the daughter
                //daughersVectors[i] is a vector of the daughters of particle i
            }
        }

        for (unsigned i = 0; i < getVariable<UInt_t>("gen_size") ; i++) //Loops through every particle
        {
            std::vector<const GenSimParticle*> daughterCollectionVector{};
            for (auto index : daughtersVectors[i]) //for every particle, go throught its daughters and add add its index in genSimp ro daughter collection vector
            {
                //std::cout<< "index: " << index << "\n";
                //std::cout<< "size: " <<daughtersVectors[i].size() << "\n";

                daughterCollectionVector.push_back(&genSimParticles[index]); //probably something wrong here
             
               //gensim is cleared every time, so its always empty, so the daughter thing is pointing at garbage?, probably not

                //std::cout<< "gensimindex: " << &genSimParticles[index] << "\n";
                //std::cout<< "daughter collection index" << daughterCollectionVector[0] << "\n";                 //index and vector addresses are the same
            }
            GenSimParticle *mother = nullptr;
            if(getArrayElement<Int_t>("gen_m1", i) != -1){
                 mother = &genSimParticles[getArrayElement<Int_t>("gen_m1", i)];
                 std::cout<<mother;
            }
            genSimParticles.push_back(GenSimParticle(reco::Candidate::LorentzVector(math::PtEtaPhiMLorentzVector(
                getArrayElement<Float_t>("gen_pt", i),
                getArrayElement<Float_t>("gen_eta", i), 
                getArrayElement<Float_t>("gen_phi", i), 
                getArrayElement<Float_t>("gen_mass", i))), 
                getArrayElement<Int_t>("gen_pid", i),
                mother,
                daughterCollectionVector, 
                getArrayElement<Int_t>("gen_status", i)));
            
            
            if(daughterCollectionVector.size() > 0) {
                //std::cout<< "GenSimParticle " << &genSimParticles[daughtersVectors[i][0]] << "\n";
                //std::cout<< "Daughter zero: " << daughterCollectionVector[0] << "\n";
                if(&genSimParticles[daughtersVectors[i][0]] != daughterCollectionVector[0]) {
                    //std::cout << "ERROR!" << "\n";
                }

                //std::cout<< "Daughter: " << daughterCollectionVector[0]->getName(); //segfaulted
            }

        }
    }
}

ParticleCollection<GenSimParticle> NanoAODEventFile::getGenSimParticles() const
{
    return genSimParticles;
}

ParticleCollection<Particle> NanoAODEventFile::getRecoParticles() const
{
    ParticleCollection<Particle> recoParticles;
    for (UInt_t i = 0; i < getVariable<UInt_t>("elec_size"); i++)
    {
        int charge = getArrayElement<Int_t>("elec_charge", i);
        //std::cout<<"Electron: " << charge << "\n";
        if (charge == 1)
        {
            positiveCounter++;
            //std::cout<<"\nPositive counter: " << positiveCounter << "\n";
        }
        else if (charge == -1)
        {
            negativeCounter++;
            //std::cout<<"\nNegative counter: " << negativeCounter << "\n";
        }

        Particle::SelectionFit fit;
        if (getArrayElement<Int_t>("elec_idpass", i) == 4) 
        {
            fit = Particle::SelectionFit::Tight;
        } else if (getArrayElement<Int_t>("elec_idpass", i) == 3) 
        {
            fit = Particle::SelectionFit::Medium;
        } else if (getArrayElement<Int_t>("elec_idpass", i) == 2) 
        {
            fit = Particle::SelectionFit::Loose;
        } else {
            continue;
        }


        // std::cout << "Loading electron from NanoAOD\n";
        // Lorentz four-vector
        auto particle = Particle(
        reco::Candidate::LorentzVector(math::PtEtaPhiMLorentzVector(getArrayElement<Float_t>("elec_pt", i),
        getArrayElement<Float_t>("elec_eta", i), getArrayElement<Float_t>("elec_phi", i), getArrayElement<Float_t>("elec_mass", i))),
        getArrayElement<Float_t>("elec_dxy", i),
        getArrayElement<Float_t>("elec_dz", i),
        charge, ParticleType::electron(), fit);
        // std::cout << "NanoAOD: " << getArrayElement<Bool_t>("elec_cutBasedHEEP", i) << '\n';
//        particle.addInfo("CutBasedHEEP", getArrayElement<Bool_t>("elec_cutBasedHEEP", i));
        particle.addInfo("Isolation", getArrayElement<Float_t>("elec_reliso", i));
        particle.addInfo("HEEP_map", getArrayElement<Int_t>("HEEP_bitmap", i)); 
        particle.addInfo("Electron_map", getArrayElement<Int_t>("Electron_bitmap", i)); 
        particle.addInfo("dxy", getArrayElement<Float_t>("elec_dxy", i));
        particle.addInfo("dz", getArrayElement<Float_t>("elec_dz", i));
        particle.addInfo("eScaleDown", getArrayElement<Float_t>("elec_dEscaleDown", i));
        particle.addInfo("eScaleUp", getArrayElement<Float_t>("elec_dEscaleUp", i));
        particle.addInfo("eSigmaDown", getArrayElement<Float_t>("elec_dEsigmaDown", i));
        particle.addInfo("eSigmaUp", getArrayElement<Float_t>("elec_dEsigmaUp", i));



   
        recoParticles.addParticle(particle);
        // std::cout << "Particle: " << particle.getInfo("CutBasedHEEP") << '\n';
    }

    for (UInt_t i = 0; i < getVariable<UInt_t>("muon_size"); i++)
    {
        int charge = getArrayElement<Int_t>("muon_charge", i);
        //std::cout<<charge;
        Particle::SelectionFit fit;

        if (getArrayElement<Bool_t>("muon_tightid", i)) 
        {
            fit = Particle::SelectionFit::Tight;
        } else if (getArrayElement<Bool_t>("muon_mediumid", i)) 
        {
            fit = Particle::SelectionFit::Medium;
        } else if (getArrayElement<Bool_t>("muon_looseid", i)) 
        {
            fit = Particle::SelectionFit::Loose;
        } else {
            continue;
        }

        // std::cout << "Loading muon from NanoAOD\n";
        // Lorentz four-vector
        auto particle = Particle(
        reco::Candidate::LorentzVector(math::PtEtaPhiMLorentzVector(getArrayElement<Float_t>("muon_pt", i),
        getArrayElement<Float_t>("muon_eta", i), getArrayElement<Float_t>("muon_phi", i), getArrayElement<Float_t>("muon_mass", i))),
        getArrayElement<Float_t>("muon_dxy", i), getArrayElement<Float_t>("muon_dz", i), charge, ParticleType::muon(), fit);
        
        particle.addInfo("Isolation", getArrayElement<Float_t>("muon_reliso", i)); 
        particle.addInfo("dxy", getArrayElement<Float_t>("muon_dxy", i));
        particle.addInfo("dz", getArrayElement<Float_t>("muon_dz", i));
        recoParticles.addParticle(particle);
    }
    for (UInt_t i = 0; i < getVariable<UInt_t>("photon_size"); i++)
    {
        Particle::SelectionFit fit = Particle::SelectionFit::None;

        // std::cout << "Loading photon from NanoAOD\n";
        auto particle = Particle(
        reco::Candidate::LorentzVector(math::PtEtaPhiMLorentzVector(getArrayElement<Float_t>("photon_pt", i),
        getArrayElement<Float_t>("photon_eta", i), getArrayElement<Float_t>("photon_phi", i), 0)),
            0, 0, 0, ParticleType::photon(), fit);
        recoParticles.addParticle(particle);
    }
    
<<<<<<< HEAD
    
=======
    //std::cout<<"Positive counter: " << positiveCounter << "\n";
    //std::cout<<"Negative counter: " << negativeCounter << "\n";

>>>>>>> 2e83eb74
    return recoParticles;
}

ParticleCollection<Particle> NanoAODEventFile::getRecoJets() const
{
    ParticleCollection<Particle> recoParticles;
    for(UInt_t i = 0; i < getVariable<UInt_t>("jet_size"); i++) 
    {
        Particle particle(reco::Candidate::LorentzVector(getArrayElement<Float_t>("jet_pt", i), getArrayElement<Float_t>("jet_eta", i), getArrayElement<Float_t>("jet_phi", i), getArrayElement<Float_t>("jet_mass", i)), 
        //getArrayElement<Float_t>("jet_dxy", i), getArrayElement<Float_t>("jet_dz", i), 0, 
        0, 0, 0,
        ParticleType::jet());
        particle.addInfo("bJet", getArrayElement<Float_t>("jet_bTag", i));
        recoParticles.addParticle(particle);
             
    }
    return recoParticles;
}

double NanoAODEventFile::getMET() const
{
    return static_cast<double>(getArrayElement<Float_t>("met_pt", 0));
}

unsigned long long NanoAODEventFile::getEventIDNum() const
{
    return getVariable<ULong64_t>("event");
}

int NanoAODEventFile::getNumPileUpInteractions() const
{
    return 1;
}

bool NanoAODEventFile::isDone() const
{
    return getEventCount() > tree->GetEntries();
}

std::vector<double> NanoAODEventFile::getPDFWeights() const
{
    std::vector<double> pdfWeights;
    for (UInt_t i = 0; i < getVariable<UInt_t>("num_pdfs"); ++i)
    {
        pdfWeights.push_back((double) getArrayElement<Float_t>("pdf_weight", i));
    }

    return pdfWeights;
}

<|MERGE_RESOLUTION|>--- conflicted
+++ resolved
@@ -323,13 +323,10 @@
         recoParticles.addParticle(particle);
     }
     
-<<<<<<< HEAD
     
-=======
     //std::cout<<"Positive counter: " << positiveCounter << "\n";
     //std::cout<<"Negative counter: " << negativeCounter << "\n";
 
->>>>>>> 2e83eb74
     return recoParticles;
 }
 
