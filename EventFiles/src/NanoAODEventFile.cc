#include "CMSAnalysis/EventFiles/interface/NanoAODEventFile.hh"
#include "CMSAnalysis/Modules/interface/EventInput.hh"
#include "CMSAnalysis/Utility/interface/Particle.hh"
#include "CMSAnalysis/Utility/interface/GenSimSimpleImplementation.hh"
#include "DataFormats/HepMCCandidate/interface/GenParticle.h"
#include "DataFormats/PatCandidates/interface/Electron.h"
#include "DataFormats/PatCandidates/interface/Muon.h"
#include "DataFormats/PatCandidates/interface/Photon.h"
#include "DataFormats/PatCandidates/interface/Jet.h"
#include "DataFormats/PatCandidates/interface/MET.h"
#include <iostream>
#include <fstream>
#include <string>
#include "CMSAnalysis/Utility/interface/Utility.hh"

std::vector<bool> NanoAODEventFile::getTriggerResults(std::string subProcess) const
{
    // determines whether it passes the trigger"s criteria or not
    std::vector<bool> v_results = {};

    for(auto& trigger : triggers)
    {
        // std::cout << "Is this for loop working" << "\n";
        v_results.push_back(*(trigger.second));
    }

    return v_results;
}

std::vector<std::string> NanoAODEventFile::getTriggerNames(std::string subProcess) const
{
    std::vector<std::string> v_names = {};

    for(auto& trigger : triggers)
    {
        v_names.push_back(trigger.first);
    }

    return v_names;
}

bool NanoAODEventFile::checkTrigger(std::string triggerName, std::string subProcess) const
{
    // add cout statement to check, it in fact does pass through this code
    // std::cout << "Does this Trigger work?" << "\n";
    //std::cout << triggerName << "\n";
    auto trigger = triggers.find(triggerName);
    if (trigger == triggers.end()) 
    {
       // return false;
       if(!tree->GetBranch(triggerName.c_str()))
       {
        std::cout << triggerName << " doesn't exist/n";
        return false;
       }
        auto currentEntry = treeReader.GetCurrentEntry();
        treeReader.Restart();
        TTreeReaderValue<Bool_t> intermediate(treeReader, triggerName.c_str());
        trigger = triggers.emplace(triggerName, intermediate).first;
        std::cout << triggerName <<"\n";
        treeReader.SetTree(tree);
        treeReader.SetEntry(currentEntry-1);
        treeReader.Next();
        // call Restart() which calls next but goes back to first entry, then we go to SetEntry again then treeReader.Next again, do this after setTree
    }
    return *(trigger->second);
     
}

NanoAODEventFile::NanoAODEventFile(TFile *ifile) : 
    EventFile(ifile)
    {
    //initializing variables from header file
    std::vector<std::shared_ptr<TreeVariableBase>> treeVariables = {
		std::make_shared<TreeVariable<TTreeReaderValue<UInt_t>>>("elec_size", "nElectron"),
		std::make_shared<TreeVariable<TTreeReaderArray<Float_t>>>("elec_eta", "Electron_eta"),
		std::make_shared<TreeVariable<TTreeReaderArray<Float_t>>>("elec_phi", "Electron_phi"),
		std::make_shared<TreeVariable<TTreeReaderArray<Float_t>>>("elec_mass", "Electron_mass"),
		std::make_shared<TreeVariable<TTreeReaderArray<Int_t>>>("elec_charge", "Electron_charge"),
		std::make_shared<TreeVariable<TTreeReaderArray<Float_t>>>("elec_pt", "Electron_pt"),
		std::make_shared<TreeVariable<TTreeReaderArray<Float_t>>>("elec_reliso", "Electron_pfRelIso03_all"),
		std::make_shared<TreeVariable<TTreeReaderArray<Float_t>>>("elec_dxy", "Electron_dxy"),
		std::make_shared<TreeVariable<TTreeReaderArray<Float_t>>>("elec_dz", "Electron_dz"),
		std::make_shared<TreeVariable<TTreeReaderValue<UInt_t>>>("muon_size", "nMuon"),
		std::make_shared<TreeVariable<TTreeReaderArray<Float_t>>>("muon_eta", "Muon_eta"),
		std::make_shared<TreeVariable<TTreeReaderArray<Float_t>>>("muon_phi", "Muon_phi"),
		std::make_shared<TreeVariable<TTreeReaderArray<Float_t>>>("muon_mass", "Muon_mass"),
		std::make_shared<TreeVariable<TTreeReaderArray<Int_t>>>("muon_charge", "Muon_charge"),
		std::make_shared<TreeVariable<TTreeReaderArray<Float_t>>>("muon_pt", "Muon_pt"),
		std::make_shared<TreeVariable<TTreeReaderArray<Float_t>>>("muon_reliso", "Muon_miniPFRelIso_all"),
        std::make_shared<TreeVariable<TTreeReaderArray<Float_t>>>("muon_tkreliso", "Muon_tkRelIso"),
		std::make_shared<TreeVariable<TTreeReaderArray<Float_t>>>("muon_dxy", "Muon_dxy"),
		std::make_shared<TreeVariable<TTreeReaderArray<Float_t>>>("muon_dz", "Muon_dz"),
		std::make_shared<TreeVariable<TTreeReaderValue<UInt_t>>>("photon_size", "nPhoton"),
		std::make_shared<TreeVariable<TTreeReaderArray<Float_t>>>("photon_eta", "Photon_eta"),
		std::make_shared<TreeVariable<TTreeReaderArray<Float_t>>>("photon_phi", "Photon_phi"),
		std::make_shared<TreeVariable<TTreeReaderArray<Float_t>>>("photon_pt", "Photon_pt"),
		std::make_shared<TreeVariable<TTreeReaderArray<Float_t>>>("met_phi", "MET_phi"),
		std::make_shared<TreeVariable<TTreeReaderArray<Float_t>>>("met_pt", "MET_pt"),
		std::make_shared<TreeVariable<TTreeReaderValue<UInt_t>>>("jet_size", "nJet"),
		std::make_shared<TreeVariable<TTreeReaderArray<Float_t>>>("jet_eta", "Jet_eta"),
		std::make_shared<TreeVariable<TTreeReaderArray<Float_t>>>("jet_phi", "Jet_phi"),
		std::make_shared<TreeVariable<TTreeReaderArray<Float_t>>>("jet_mass", "Jet_mass"),
		std::make_shared<TreeVariable<TTreeReaderArray<Float_t>>>("jet_pt", "Jet_pt"),
		std::make_shared<TreeVariable<TTreeReaderArray<Int_t>>>("elec_idpass", "Electron_cutBased"),
        std::make_shared<TreeVariable<TTreeReaderArray<Bool_t>>>("elec_cutBasedHEEP", "Electron_cutBased_HEEP"),
		std::make_shared<TreeVariable<TTreeReaderArray<Bool_t>>>("muon_looseid", "Muon_looseId"),
		std::make_shared<TreeVariable<TTreeReaderArray<Bool_t>>>("muon_mediumid", "Muon_mediumId"),
		std::make_shared<TreeVariable<TTreeReaderArray<Bool_t>>>("muon_tightid", "Muon_tightId"),
		std::make_shared<TreeVariable<TTreeReaderValue<ULong64_t>>>("event_number", "event"),
		std::make_shared<TreeVariable<TTreeReaderArray<Float_t>>>("jet_bTag", "Jet_btagCMVA"),
		std::make_shared<TreeVariable<TTreeReaderValue<UInt_t>>>("gen_size", "nGenPart"),
		std::make_shared<TreeVariable<TTreeReaderArray<Int_t>>>("gen_pid", "GenPart_pdgId"),
		std::make_shared<TreeVariable<TTreeReaderArray<Int_t>>>("gen_status", "GenPart_status"),
		std::make_shared<TreeVariable<TTreeReaderArray<Float_t>>>("gen_eta", "GenPart_eta"),
		std::make_shared<TreeVariable<TTreeReaderArray<Float_t>>>("gen_phi", "GenPart_phi"),
		std::make_shared<TreeVariable<TTreeReaderArray<Float_t>>>("gen_mass", "GenPart_mass"),
		std::make_shared<TreeVariable<TTreeReaderArray<Float_t>>>("gen_pt", "GenPart_pt"),
		std::make_shared<TreeVariable<TTreeReaderArray<Int_t>>>("gen_m1", "GenPart_genPartIdxMother"),
		std::make_shared<TreeVariable<TTreeReaderArray<Float_t>>>("gen_pileup", "Pileup_nTrueInt")
    };

    tree = getFile()->Get<TTree>("Events");

    for(auto& var : treeVariables)
    {
        // std::cout << "Checking " << var->getBranchName() << std::endl;
        if(tree->GetBranch(var->getBranchName().c_str()))
        {
            // std::cout << "Adding " << var->getBranchName() << std::endl;
            variables.emplace(var->getName(), var->makeReader(treeReader));
        }
    }
<<<<<<< HEAD
=======

    //initializing triggers from header file
    std::ifstream triggerNameFile(Utility::getFullPath("betterValidTriggers.txt"));

    if(triggerNameFile)
    {
        std::string nameoftrigger;

        while(getline(triggerNameFile, nameoftrigger))
        {
            //std::cout << nameoftrigger << "Does this work?" << "\n";
            if(tree->GetBranch(nameoftrigger.c_str()))
            {
                TTreeReaderValue<Bool_t> intermediate(treeReader, nameoftrigger.c_str());
                triggers.emplace(nameoftrigger, intermediate);
                //std::cout << nameoftrigger <<"\n";
            }
        }
    }    
>>>>>>> d7f8f923
    treeReader.SetTree(tree);
    setEventCount(1);
    treeReader.Next(); 
}

void NanoAODEventFile::nextEvent()
{ 
    treeReader.Next(); 
    setEventCount(getEventCount() + 1);

    if(variables.find("gen_size") != variables.end() && getVariable<UInt_t>("gen_size") > 0)
    {
        genSimParticles.clear();
        genSimParticles.reserve(getVariable<UInt_t>("gen_size") );

        //construct daughters from mothers
        int mothersIndex;
        std::vector<std::vector<Int_t>> daughtersVectors((int)getVariable<UInt_t>("gen_size"), std::vector<int>(0));
        
        for (unsigned j = 0; j < getVariable<UInt_t>("gen_size"); j++)
        {
            mothersIndex = getArrayElement<Int_t>("gen_m1", j);
            if (mothersIndex < (int)getVariable<UInt_t>("gen_size") && mothersIndex > -1)
            {
                daughtersVectors[mothersIndex].push_back(j);
            }
        }
        for (unsigned i = 0; i < getVariable<UInt_t>("gen_size") ; i++)
        {
            std::vector<const GenSimParticle*> daughterCollectionVector{};
            for (auto index : daughtersVectors[i])
            {
                daughterCollectionVector.push_back(&genSimParticles[index]);
            }
            GenSimParticle *mother = nullptr;
            if(getArrayElement<Int_t>("gen_m1", i) != -1) mother = &genSimParticles[getArrayElement<Int_t>("gen_m1", i)];
            genSimParticles.push_back(GenSimParticle(reco::Candidate::LorentzVector(math::PtEtaPhiMLorentzVector(
                getArrayElement<Float_t>("gen_pt", i),getArrayElement<Float_t>("gen_eta", i), 
                getArrayElement<Float_t>("gen_phi", i), getArrayElement<Float_t>("gen_mass", i))), 
                getArrayElement<Int_t>("gen_pid", i),
                mother,
                daughterCollectionVector, 
                getArrayElement<Int_t>("gen_status", i)));
        }
    }
}

ParticleCollection<GenSimParticle> NanoAODEventFile::getGenSimParticles() const
{
    return genSimParticles;
}

ParticleCollection<Particle> NanoAODEventFile::getRecoParticles() const
{
    ParticleCollection<Particle> recoParticles;

    for (UInt_t i = 0; i < getVariable<UInt_t>("elec_size"); i++)
    {
        int charge = getArrayElement<Int_t>("elec_charge", i);
        Particle::SelectionFit fit;
        if (getArrayElement<Int_t>("elec_idpass", i) == 4) 
        {
            fit = Particle::SelectionFit::Tight;
        } else if (getArrayElement<Int_t>("elec_idpass", i) == 3) 
        {
            fit = Particle::SelectionFit::Medium;
        } else if (getArrayElement<Int_t>("elec_idpass", i) == 2) 
        {
            fit = Particle::SelectionFit::Loose;
        } else {
            continue;
        }


        // std::cout << "Loading electron from NanoAOD\n";
        // Lorentz four-vector
        auto particle = Particle(
        reco::Candidate::LorentzVector(math::PtEtaPhiMLorentzVector(getArrayElement<Float_t>("elec_pt", i),
        getArrayElement<Float_t>("elec_eta", i), getArrayElement<Float_t>("elec_phi", i), getArrayElement<Float_t>("elec_mass", i))),
        getArrayElement<Float_t>("elec_dxy", i),
        getArrayElement<Float_t>("elec_dz", i),
        charge, ParticleType::electron(), fit);
        // std::cout << "NanoAOD: " << getArrayElement<Bool_t>("elec_cutBasedHEEP", i) << '\n';
        particle.addInfo("CutBasedHEEP", getArrayElement<Bool_t>("elec_cutBasedHEEP", i));
        particle.addInfo("Isolation", getArrayElement<Float_t>("elec_reliso", i));
        // particle.addInfo("dxy", getArrayElement<Float_t>("elec_dxy", i));
        // particle.addInfo("dz", getArrayElement<Float_t>("elec_dz", i));
        recoParticles.addParticle(particle);
        // std::cout << "Particle: " << particle.getInfo("CutBasedHEEP") << '\n';
    }

    for (UInt_t i = 0; i < getVariable<UInt_t>("muon_size"); i++)
    {
        int charge = getArrayElement<Int_t>("muon_charge", i);
        Particle::SelectionFit fit;

        if (getArrayElement<Bool_t>("muon_tightid", i)) 
        {
            fit = Particle::SelectionFit::Tight;
        } else if (getArrayElement<Bool_t>("muon_mediumid", i)) 
        {
            fit = Particle::SelectionFit::Medium;
        } else if (getArrayElement<Bool_t>("muon_looseid", i)) 
        {
            fit = Particle::SelectionFit::Loose;
        } else {
            continue;
        }

        // std::cout << "Loading muon from NanoAOD\n";
        // Lorentz four-vector
        auto particle = Particle(
        reco::Candidate::LorentzVector(math::PtEtaPhiMLorentzVector(getArrayElement<Float_t>("muon_pt", i),
        getArrayElement<Float_t>("muon_eta", i), getArrayElement<Float_t>("muon_phi", i), getArrayElement<Float_t>("muon_mass", i))),
        getArrayElement<Float_t>("muon_dxy", i),
        getArrayElement<Float_t>("muon_dz", i),
        charge, ParticleType::muon(), fit);
        particle.addInfo("Isolation", getArrayElement<Float_t>("muon_tkreliso", i));
        // particle.addInfo("dxy", getArrayElement<Float_t>("muon_dxy", i));
        // particle.addInfo("dz", getArrayElement<Float_t>("muon_dz", i));
        recoParticles.addParticle(particle);
    }
    for (UInt_t i = 0; i < getVariable<UInt_t>("photon_size"); i++)
    {
        Particle::SelectionFit fit = Particle::SelectionFit::Loose;

        // std::cout << "Loading photon from NanoAOD\n";
        auto particle = Particle(
        reco::Candidate::LorentzVector(math::PtEtaPhiMLorentzVector(getArrayElement<Float_t>("photon_pt", i),
        getArrayElement<Float_t>("photon_eta", i), getArrayElement<Float_t>("photon_phi", i), 0)),
        0, 0, 0, ParticleType::photon(), fit);
        recoParticles.addParticle(particle);
    }
    
    return recoParticles;
}

ParticleCollection<Particle> NanoAODEventFile::getRecoJets() const
{
    ParticleCollection<Particle> recoParticles;
    for(UInt_t i = 0; i < getVariable<UInt_t>("jet_size"); i++) {
        recoParticles.addParticle(
        Particle(reco::Candidate::LorentzVector(getArrayElement<Float_t>("jet_pt", i), getArrayElement<Float_t>("jet_eta", i), getArrayElement<Float_t>("jet_phi", i), getArrayElement<Float_t>("jet_mass", i)), 
        0, 0, 0, 
        ParticleType::jet()));        
    }
    return recoParticles;
}

double NanoAODEventFile::getMET() const
{
    return static_cast<double>(getArrayElement<Float_t>("met_pt", 0));
}

int NanoAODEventFile::getNumPileUpInteractions() const
{
    return 1;
}

bool NanoAODEventFile::isDone() const
{
    return getEventCount() > tree->GetEntries();
}<|MERGE_RESOLUTION|>--- conflicted
+++ resolved
@@ -131,28 +131,6 @@
             variables.emplace(var->getName(), var->makeReader(treeReader));
         }
     }
-<<<<<<< HEAD
-=======
-
-    //initializing triggers from header file
-    std::ifstream triggerNameFile(Utility::getFullPath("betterValidTriggers.txt"));
-
-    if(triggerNameFile)
-    {
-        std::string nameoftrigger;
-
-        while(getline(triggerNameFile, nameoftrigger))
-        {
-            //std::cout << nameoftrigger << "Does this work?" << "\n";
-            if(tree->GetBranch(nameoftrigger.c_str()))
-            {
-                TTreeReaderValue<Bool_t> intermediate(treeReader, nameoftrigger.c_str());
-                triggers.emplace(nameoftrigger, intermediate);
-                //std::cout << nameoftrigger <<"\n";
-            }
-        }
-    }    
->>>>>>> d7f8f923
     treeReader.SetTree(tree);
     setEventCount(1);
     treeReader.Next(); 
