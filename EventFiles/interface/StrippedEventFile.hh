--- conflicted
+++ resolved
@@ -24,11 +24,8 @@
     virtual ParticleCollection<Particle> getRecoJets() const override;
     virtual int getNumPileUpInteractions() const override {throw std::runtime_error("not implemented yet for StrippedEventFile");}
     virtual double getMET() const override;
-<<<<<<< HEAD
     virtual std::vector<double> getPDFWeights() const override;
-=======
     virtual unsigned long long getEventIDNum() const override; 
->>>>>>> d7bd1a41
     virtual std::vector<bool> getTriggerResults(std::string subProcess) const override {throw std::runtime_error("getTriggerResults not implemented yet for StrippedEventFile");}
     virtual std::vector<std::string> getTriggerNames(std::string subProcess) const override {throw std::runtime_error("getTriggerNames not implemented yet for StrippedEventFile");}
     virtual bool checkTrigger(std::string triggerName, std::string subProcess) const override {throw std::runtime_error("checkTrigger not implemented yet for StrippedEventFile");}
