--- conflicted
+++ resolved
@@ -23,11 +23,8 @@
         virtual int getNumOfEvents() const override {return event->size();}
         virtual int getNumPileUpInteractions() const override; //not implemented
         virtual double getMET() const override;
-<<<<<<< HEAD
         virtual std::vector<double> getPDFWeights() const override;
-=======
         virtual unsigned long long getEventIDNum() const override; 
->>>>>>> d7bd1a41
         virtual std::vector<bool> getTriggerResults(std::string subProcess) const override;
         virtual std::vector<std::string> getTriggerNames(std::string subProcess) const override;
         virtual bool checkTrigger(std::string triggerName, std::string subProcess) const override; 
