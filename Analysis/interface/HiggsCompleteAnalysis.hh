--- conflicted
+++ resolved
@@ -11,13 +11,9 @@
     public:
         HiggsCompleteAnalysis();
         std::shared_ptr<Channel> getChannel(std::string name) override;
-	    std::vector<std::shared_ptr<Channel>> getChannels() override {return channels;}
-<<<<<<< HEAD
+	std::vector<std::shared_ptr<Channel>> getChannels() override {return channels;}
         std::vector<TH1*> getHistograms(const std::string& histType, const std::string& processName, const std::string& channel, bool scaleToExpected = false) override;
-        TH1* getDecayHist(std::string histType, std::string processName, double massTarget, bool scaleToExpected = false) const override;
-=======
         TH1* getDecayHist(std::string histType, std::string processName, double massTarget, bool scaleToExpected = false, std::string channelName = "") const override;
->>>>>>> c74018e9
 
     private:
         std::vector<std::shared_ptr<Channel>> channels;
