--- conflicted
+++ resolved
@@ -10,17 +10,10 @@
 {
     public:
         DarkPhotonCompleteAnalysis();
-<<<<<<< HEAD
-        std::shared_ptr<Channel> getChannel(std::string name) override;
-	    std::vector<std::shared_ptr<Channel>> getChannels() override {return channels;}
-        TH1* getDecayHist(std::string histType, std::string processName, double massTarget, bool scaleToExpected = false, std::string channelName = "") const override;
-        virtual std::vector<TH1*> getHistograms(const std::string& histType, const std::string& processName, const std::string& channel, bool scaleToExpected = false) override;
-=======
         // bool checkChannelName(std::string channelName, double massTarget);
 
         // TH1* getHist(std::string histType, std::string processName, double massTarget, bool scaleToExpected = false, std::string channelName = "") const override;
 
->>>>>>> 314742f4
     private:
         std::vector<std::shared_ptr<Channel>> channels;
 };
