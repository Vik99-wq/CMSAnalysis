--- conflicted
+++ resolved
@@ -17,21 +17,15 @@
 #include <fmt/core.h>
 
 void SuperImpose() {
-<<<<<<< HEAD
     //Change extraText here
     auto plotFormatter = std::make_shared<PlotFormatter>(false, "Preliminary Data");
-    //Change the filePath here. This should be the longest branch all input files have in common.
-    const std::string filePath = "/uscms/home/rmandell/analysis/CMSSW_12_4_3/src/CMSAnalysis/MCGeneration/test";
-=======
-
-
+    
     //Change the filePath here. This should be the longest branch all input files have in common. CHANGE USERNAME TO YOUR USERNAME
     const std::string filePath = "/uscms/home/ceddington/analysis/CMSSW_14_0_4/src/CMSAnalysis/";
 
     //Pick source files for histograms here
     std::vector<std::string> files = {"testpdfbackground.root"}; 
 
->>>>>>> b853b0a1
     //Write the remaining file paths and graphs here. The hist in index 0 of the hists vector gets pulled from the file at index 0 in files, and so on.
     std::vector<std::string> hists = {"DefaultHistogram", "LowHistogram", "HighHistogram"};
     //Write your graph names here (for the legend)
@@ -56,12 +50,9 @@
     }
     
     
-<<<<<<< HEAD
     std::vector<std::string> files = {"/PDF20Histograms.root", "/PDF21Histograms.root", "/PDF22Histograms.root", "/output_10000_pSet19.root"};
     std::vector<std::string> hists = {"Same Sign Invariant Mass", "Same Sign Invariant Mass", "Same Sign Invariant Mass", "Same Sign Invariant Mass"};
     std::vector<TString> names = {"NNPDF3.1 QCD+LUXQED NNLO(20)", "NNPDF3.1sx+LHCb NLO+NLLx LUXQED(21)", "NNPDF3.1sx+LHCb NNLO+NLLx LUXQED(22)", "NNPDF3.1 QCD+LUXQED NLO(19)"};
-=======
->>>>>>> b853b0a1
 
     // Run on eta, pT, mass, delta R
 
@@ -78,9 +69,10 @@
     //Colors go here
     std::vector<int> colors = {1, 2, 3, 4};
     //Change x and y axis titles here
-<<<<<<< HEAD
     TString xTitle = "Mass(GeV)";
     TString yTitle = "Events";
+    TString xTitle = "Same-sign Dilepton Mass (GeV)";
+    TString yTitle = "Number of Events";
 
     const int base = 19;
     const std::string baseName = "NNPDF3.1 QCD+LUXQED NLO";
@@ -99,10 +91,6 @@
         "CT09MCS NLO",
         "NNPDF2.3 QCD+QED LO"
     };
-=======
-    TString xTitle = "Same-sign Dilepton Mass (GeV)";
-    TString yTitle = "Number of Events";
->>>>>>> b853b0a1
 
 	for (int i = (run - 1) * 3 + 1; i <= run * 3; i++)
 	{
@@ -132,7 +120,6 @@
             fileName = "/eos/uscms/store/user/jpalamad/output/output_10000_pSet19.root";
         }
         openedFile = TFile::Open(fileName.c_str(), "read");
-<<<<<<< HEAD
         if(!openedFile) {
             throw std::runtime_error("Cannot open file!");
             }
@@ -153,11 +140,17 @@
             TH2* hist2D = dynamic_cast<TH2 *>(hist);
             TH1* newhist = hist2D->ProjectionX("_px", 0, -1, "E");
             histVector.push_back(newhist);
-=======
+        }
+        else {
+            histVector.push_back(hist);
+        }
+
+        count++;
+    }
+    TCanvas *canvas = plotFormatter->noScaleSimpleSuperImposedHist(histVector, colors, names, xTitle, yTitle); 
         if(!openedFile) 
         {
             throw std::runtime_error("Cannot open file!");
->>>>>>> b853b0a1
         }
         for(int i = 0; i < hists.size(); i++){
 
@@ -175,15 +168,8 @@
                 histVector.push_back(hist);
             }
         }
-<<<<<<< HEAD
-
-        count++;
-    }
-    TCanvas *canvas = plotFormatter->noScaleSimpleSuperImposedHist(histVector, colors, names, xTitle, yTitle); 
-=======
     }
 
     std::cout << "SuperImpose Finished Iteration " << histVector.size() <<std::endl;
     TCanvas *canvas = plotFormatter->simpleSuperImposedHist(histVector, colors, names, xTitle, yTitle);
->>>>>>> b853b0a1
 }