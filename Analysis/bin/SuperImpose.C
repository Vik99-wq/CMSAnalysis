#include "CMSAnalysis/Analysis/interface/RootFileInput.hh"
#include "CMSAnalysis/Analysis/interface/Estimator.hh"
#include "CMSAnalysis/Analysis/interface/FitEstimator.hh"
#include "CMSAnalysis/Analysis/interface/HistVariable.hh"
#include "CMSAnalysis/Analysis/interface/PlotFormatter.hh"
#include <fstream>
#include "THStack.h"
#include "TString.h"
#include <iostream>
#include <memory>	
#include "TCanvas.h"
#include "TSystem.h"
#include <vector>
#include "TFile.h"
#include "TH1.h"
#include "TStyle.h"

void SuperImpose() {


    //Change the filePath here. This should be the longest branch all input files have in common. CHANGE USERNAME TO YOUR USERNAME
    const std::string filePath = "/uscms/home/sdulam/analysis/CMSSW_12_4_3/src/CMSAnalysis/";

    //Pick source files for histograms here
    std::vector<std::string> files = {"pdfdybackground.root"}; 

    //Write the remaining file paths and graphs here. The hist in index 0 of the hists vector gets pulled from the file at index 0 in files, and so on.
    std::vector<std::string> hists = {"DefaultHistogram", "LowHistogram", "HighHistogram"};
    //Write your graph names here (for the legend)
    std::vector<TString> names = {"Default", "Low Weight", "High Weight"};
    

    //Colors go here
    std::vector<int> colors = {1, 2, 3, 4, 5};
    //Change x and y axis titles here
    TString xTitle = "Same-sign Dilepton Mass (GeV)";
<<<<<<< HEAD
    TString yTitle = "Number of Events";
=======
    TString yTitle = "Proportion of Events";
>>>>>>> 0c6185c5


    int count = 0;
    TFile* openedFile;
    TH1* hist;
    std::vector<TH1*> histVector;
    std::string fileName;
    for(std::string file : files) {
	    fileName = filePath + file; 
        openedFile = TFile::Open(fileName.c_str(), "read");
        if(!openedFile) 
        {
            throw std::runtime_error("Cannot open file!");
        }
        for(int i = 0; i < hists.size(); i++){

            hist = dynamic_cast<TH1*>(openedFile->Get(hists.at(i).c_str()));
            if (!hist)
            {
                throw std::runtime_error("Histogram " + hists.at(i) + " not found!");
            }
            if(dynamic_cast<TH2 *>(hist) != 0) {
                TH2* hist2D = dynamic_cast<TH2 *>(hist);
                TH1 *newhist = hist2D->ProjectionX("_px", 0, -1, "E");
                histVector.push_back(newhist);
            }
            else {
                histVector.push_back(hist);
            }
        }
    }

    std::cout << "SuperImpose Finished Iteration " << histVector.size() <<std::endl;
    TCanvas *canvas = plotFormatter->simpleSuperImposedHist(histVector, colors, names, xTitle, yTitle);
}<|MERGE_RESOLUTION|>--- conflicted
+++ resolved
@@ -34,11 +34,7 @@
     std::vector<int> colors = {1, 2, 3, 4, 5};
     //Change x and y axis titles here
     TString xTitle = "Same-sign Dilepton Mass (GeV)";
-<<<<<<< HEAD
     TString yTitle = "Number of Events";
-=======
-    TString yTitle = "Proportion of Events";
->>>>>>> 0c6185c5
 
 
     int count = 0;
