#include "CMSAnalysis/Analysis/interface/RootFileInput.hh"
#include "CMSAnalysis/Analysis/interface/Estimator.hh"
#include "CMSAnalysis/Analysis/interface/FitEstimator.hh"
#include "CMSAnalysis/Analysis/interface/HistVariable.hh"
#include "CMSAnalysis/Analysis/interface/PlotFormatter.hh"
#include <fstream>
#include "THStack.h"
#include "TString.h"
#include <iostream>
#include <memory>	
#include "TCanvas.h"
#include "TSystem.h"
#include <vector>
#include "TFile.h"
#include "TH1.h"
#include "TStyle.h"

void SuperImpose()
{
    //Change extraText here
    //auto plotFormatter = std::make_shared<PlotFormatter>(false, "Preliminary");
    auto plotFormatter = std::make_shared<PlotFormatter>(false, "Simulation Preliminary");
    //Change the filePath here. This should be the longest branch all input files have in common.
    const std::string filePath = "/uscms/home/gomalley/analysis/CMSSW_14_0_4/src/CMSAnalysis/DataCollection/bin/";
    //Write the remaining file paths and graphs here. The hist in index 0 of the hists vector gets pulled from the file at index 0 in files, and so on.
    //Write your graph names here (for the legend)

    // Run on eta, pT, mass, delta R

    // Plot of dXY, dZ without cuts for just background on a 2D plot
    
    // std::vector<std::string> files = {"test1000.root", "HiggsDPZ.root", "ZPrime.root", "SUSY.root", "Higgs4DP.root"};
    // std::vector<std::string> hists = {"Gamma Values", "Gamma Values", "Gamma Values", "Gamma Values", "Gamma Values"};
    // std::vector<TString> names = {"Higgs to 2 Dark Photon", "Higgs to Z and Dark Photon", "Z Prime", "SUSY", "Higgs to 4 Dark Photon"};
    std::vector<std::string> files = {"controlled.root", "controlled.root", "controlled.root", "controlled.root"};
    std::vector<std::string> hists = {"Low Mass and Different Signs__hists/Low Mass and Different Signs_1st Highest Lepton Jet Phi",  
    "Low Mass and Same Sign__hists/Low Mass and Same Sign_1st Highest Lepton Jet Phi",  
    "High Mass and Different Signs__hists/High Mass and Different Signs_1st Highest Lepton Jet Phi",  
    "High Mass and Same Sign__hists/High Mass and Same Sign_1st Highest Lepton Jet Phi"};
    std::vector<TString> names = {"Different Signs", "Same Sign"};
    //Colors go here
<<<<<<< HEAD
    std::vector<int> colors = {1, 2, 3, 4};
    //Change x and y axis titles here
    TString xTitle = "Mass(GeV)";
    TString yTitle = "Events";

    const int base = 19;
    const std::string baseName = "NNPDF3.1 QCD+LUXQED NLO";
    const int run = 1;
    const std::vector<std::string> pdfNames = {
        "GRV 94L LO",
        "CTEQ 5L LO",
        "MRST LO",
        "MRST LO",
        "MSTW 2008 LO",
        "MSTW 2008 NLO",
        "CTEQ6L NLO",
        "CTEQ6L1 LO",
        "CTEQ66.00 NLO",
        "CT09MC1 LO",
        "CT09MCS NLO",
        "NNPDF2.3 QCD+QED LO"
    };
/*
*/
	for (int i = (run - 1) * 3 + 1; i <= run * 3; i++)
	{
		files.push_back(fmt::format("/output_10000_pSet{}.root", i));
		hists.push_back("Same Sign Invariant Mass");
		names.push_back(pdfNames[i-1]);
		colors.push_back(i + 3 - 3 * run);
	}

    files.push_back(fmt::format("/output_10000_pSet{}.root", base));
    hists.push_back("Same Sign Invariant Mass");
    names.push_back(baseName);
    colors.push_back(4);

=======
    std::vector<int> colors = {1, 2, 3, 4, 6, 7};
>>>>>>> c6d59282
    //Change x and y axis titles here
    //TString xTitle = "Gamma";
    TString xTitle = "Lepton Jet Phi";
    TString yTitle = "Events";

    int count = 0;
    TFile* openedFile;
    TH1* hist;
    std::vector<TH1*> histVector;
    std::string fileName;
    for(std::string file : files)
    {
	    fileName = filePath + file; 
        openedFile = TFile::Open(fileName.c_str(), "read");
        if(!openedFile)
        {
            throw std::runtime_error("Cannot open file!");
        }
        std::string name = hists.at(count);
        uint pos = name.find("/");
        std::string folder = name.substr(0,pos);
		std::string histName = name.substr(pos+1);
        auto dir = openedFile->GetDirectory(folder.c_str());
        if (!dir)
        {
            throw std::runtime_error("Cannot find directory!");
        }
        hist = dynamic_cast<TH1*>(dir->Get(histName.c_str()));
        if (!hist)
        {
            throw std::runtime_error("Histogram " + histName + " not found!");
        }
        if (dynamic_cast<TH2*>(hist))
        {
            TH2* hist2D = dynamic_cast<TH2 *>(hist);
            TH1 *newhist = hist2D->ProjectionX("_px", 0, -1, "E");
            histVector.push_back(newhist);
        }
        else
        {
            histVector.push_back(hist);
            // std::cout << "Added " << fileName << " to histVector" << std::endl;
        }
        count++;
    }
<<<<<<< HEAD
    TCanvas *canvas = plotFormatter->noScaleSimpleSuperImposedHist(histVector, colors, names, xTitle, yTitle); 

    
=======
    histVector[0]->Add(histVector[2]);
    histVector[1]->Add(histVector[3]);
    histVector = {histVector[0], histVector[1]};
    TCanvas *canvas = plotFormatter->simpleSuperImposedHist(histVector, colors, names, xTitle, yTitle);
>>>>>>> c6d59282
}<|MERGE_RESOLUTION|>--- conflicted
+++ resolved
@@ -39,47 +39,7 @@
     "High Mass and Same Sign__hists/High Mass and Same Sign_1st Highest Lepton Jet Phi"};
     std::vector<TString> names = {"Different Signs", "Same Sign"};
     //Colors go here
-<<<<<<< HEAD
-    std::vector<int> colors = {1, 2, 3, 4};
-    //Change x and y axis titles here
-    TString xTitle = "Mass(GeV)";
-    TString yTitle = "Events";
-
-    const int base = 19;
-    const std::string baseName = "NNPDF3.1 QCD+LUXQED NLO";
-    const int run = 1;
-    const std::vector<std::string> pdfNames = {
-        "GRV 94L LO",
-        "CTEQ 5L LO",
-        "MRST LO",
-        "MRST LO",
-        "MSTW 2008 LO",
-        "MSTW 2008 NLO",
-        "CTEQ6L NLO",
-        "CTEQ6L1 LO",
-        "CTEQ66.00 NLO",
-        "CT09MC1 LO",
-        "CT09MCS NLO",
-        "NNPDF2.3 QCD+QED LO"
-    };
-/*
-*/
-	for (int i = (run - 1) * 3 + 1; i <= run * 3; i++)
-	{
-		files.push_back(fmt::format("/output_10000_pSet{}.root", i));
-		hists.push_back("Same Sign Invariant Mass");
-		names.push_back(pdfNames[i-1]);
-		colors.push_back(i + 3 - 3 * run);
-	}
-
-    files.push_back(fmt::format("/output_10000_pSet{}.root", base));
-    hists.push_back("Same Sign Invariant Mass");
-    names.push_back(baseName);
-    colors.push_back(4);
-
-=======
     std::vector<int> colors = {1, 2, 3, 4, 6, 7};
->>>>>>> c6d59282
     //Change x and y axis titles here
     //TString xTitle = "Gamma";
     TString xTitle = "Lepton Jet Phi";
@@ -125,14 +85,10 @@
         }
         count++;
     }
-<<<<<<< HEAD
-    TCanvas *canvas = plotFormatter->noScaleSimpleSuperImposedHist(histVector, colors, names, xTitle, yTitle); 
 
-    
-=======
     histVector[0]->Add(histVector[2]);
     histVector[1]->Add(histVector[3]);
     histVector = {histVector[0], histVector[1]};
     TCanvas *canvas = plotFormatter->simpleSuperImposedHist(histVector, colors, names, xTitle, yTitle);
->>>>>>> c6d59282
+
 }