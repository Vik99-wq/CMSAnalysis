#include "CMSAnalysis/Analysis/interface/Channel.hh"
#include "CMSAnalysis/Analysis/interface/Process.hh"
#include "CMSAnalysis/Analysis/interface/SingleProcess.hh"
#include "CMSAnalysis/Analysis/interface/RootFileInput.hh"
#include "CMSAnalysis/Analysis/interface/Estimator.hh"
#include "CMSAnalysis/Analysis/interface/FitEstimator.hh"
#include "CMSAnalysis/Analysis/interface/FullAnalysis.hh"
#include "CMSAnalysis/Analysis/interface/HistVariable.hh"
#include "CMSAnalysis/Analysis/interface/HiggsPlusPlusAnalysis.hh"
#include "CMSAnalysis/Analysis/interface/HiggsComparisonAnalysis.hh"
#include "CMSAnalysis/Analysis/interface/HiggsCompleteAnalysis.hh"
#include "CMSAnalysis/Analysis/interface/PlotFormatter.hh"
#include "CMSAnalysis/Analysis/interface/DarkPhotonCompleteAnalysis.hh"
#include <fstream>
#include "THStack.h"
#include "TString.h"
#include <iostream>
#include <memory>	
#include "TCanvas.h"
#include "TSystem.h"


void SuperPlot()
{
	    //std::vector<double> massTargets {900};

	auto DarkPhotonAnalysis = std::make_shared<DarkPhotonCompleteAnalysis>();
	//Change extra text here (keep drawLogo to false for now)
	auto plotFormatter = std::make_shared<PlotFormatter>(false, "Private Work (CMS Simulation)");
	//Change the string for the channel you want, if using one channel. Otherwise use the loop.
	
	double massTarget = 1400;
	
	//std::shared_ptr<Channel> leptonBackgrounds = higgsAnalysis->getChannel("eeee" + std::to_string((int) massTarget));
	
	//SINGLE CHANNEL CODE HERE
	// for(std::string processName : leptonBackgrounds->getNames()) {
	// 	//std::cout << processName << std::endl;
	// 	//Change this line to make the described name your signal process name.
	// 	if(processName == "Dark Photon Signal") {
	// 		leptonBackgrounds->labelProcess("signal", processName);
	// 	}
<<<<<<< HEAD
	// 	else if(processName == "Dark Photon Data") { //This line is only used for complete plots
=======
	// 	else if(processName == "Data") { //This line is only used for complete plots
>>>>>>> 95c17e5e
	// 		leptonBackgrounds->labelProcess("data", processName);
	// 	}
	// 	else {
	// 		leptonBackgrounds->labelProcess("background", processName);
	// 	}
	// }
	//ALL CHANNEL CODE HERE
	std::vector<std::shared_ptr<Channel>> channels = DarkPhotonAnalysis->getChannels();
	for(std::shared_ptr<Channel> channel : channels) {
		for(std::string processName : channel->getNames()) {
			//std::cout << processName << std::endl;
			//Change this line to make the described name your signal process name.
			if(processName == "Dark Photon Signal") {
				channel->labelProcess("signal", processName);
			}
			// "Monte Carlo Data"
<<<<<<< HEAD
			else if(processName == "Dark Photon Data") { //This line is only used for complete plots
=======
			else if(processName == "Data") { //This line is only used for complete plots
>>>>>>> 95c17e5e
				channel->labelProcess("data", processName);
			}
			else {
				channel->labelProcess("background", processName);
			}
		}
	}

	//This is for making single hist graphs. Just change the process name to the one you want. Not all processes or qualities allow 2D hists.
	//std::shared_ptr<Process> process = leptonBackgrounds->findProcess("Data");
 
	//Write axis titles here
	TString xAxisTitle = "OSDL [GeV]";
	TString yAxisTitle = "Events";

	//Creates the graph
	//For now, don't set drawLogo to true as it's not working yet
	//Choices for plotting are GenSim Same Sign Inv Mass, Same Sign Inv Mass, Invariant Mass, GenSim pT, pT, Eta, Phi, MET (caps matter)
	//TCanvas *canvas = plotFormatter->superImposedStackHist(leptonBackgrounds, "Invariant Mass", xAxisTitle, yAxisTitle);
	//TCanvas *canvas = plotFormatter->simple1DHist(process, "Same Sign Inv Mass", false, xAxisTitle, yAxisTitle);
	//TCanvas *canvas = plotFormatter->simple2DHist(process, "Invariant Mass", xAxisTitle, yAxisTitle);
	//TCanvas *canvas = plotFormatter->simpleStackHist(leptonBackgrounds, "Same Sign Inv Mass", xAxisTitle, yAxisTitle);
	//TCanvas *canvas = plotFormatter->superImposedHist(leptonBackgrounds, "MET", xAxisTitle, yAxisTitle);
	TCanvas *canvas = plotFormatter->completePlot(DarkPhotonAnalysis, "Invariant Mass", xAxisTitle, yAxisTitle, massTarget, true);
	

	//Uncomment to save a png picture in your bin folder
	canvas->SaveAs("SuperPlot.png");
}<|MERGE_RESOLUTION|>--- conflicted
+++ resolved
@@ -40,11 +40,7 @@
 	// 	if(processName == "Dark Photon Signal") {
 	// 		leptonBackgrounds->labelProcess("signal", processName);
 	// 	}
-<<<<<<< HEAD
-	// 	else if(processName == "Dark Photon Data") { //This line is only used for complete plots
-=======
 	// 	else if(processName == "Data") { //This line is only used for complete plots
->>>>>>> 95c17e5e
 	// 		leptonBackgrounds->labelProcess("data", processName);
 	// 	}
 	// 	else {
@@ -61,11 +57,7 @@
 				channel->labelProcess("signal", processName);
 			}
 			// "Monte Carlo Data"
-<<<<<<< HEAD
-			else if(processName == "Dark Photon Data") { //This line is only used for complete plots
-=======
 			else if(processName == "Data") { //This line is only used for complete plots
->>>>>>> 95c17e5e
 				channel->labelProcess("data", processName);
 			}
 			else {
