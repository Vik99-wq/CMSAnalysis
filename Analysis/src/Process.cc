--- conflicted
+++ resolved
@@ -20,20 +20,6 @@
 		for (const auto& singleProcess : processes)
 		{
 			singleProcessNumber++;
-<<<<<<< HEAD
-			auto histogram = singleProcess.getHist(histType, scaleToExpected);
-			if (!histogram) 
-			{
-				throw std::runtime_error("Histogram not found in process: " + this->name + "\nIn singleProcess number: " + singleProcessNumber);
-			}
-			if (histogram->GetNbinsX() > maxBinNum)
-			{
-				maxBinNum = histogram->GetNbinsX();
-			}
-			if ((histogram->GetXaxis()->GetBinWidth(maxBinNum)) > maxBarWidth)
-			{
-				maxBarWidth = (histogram->GetXaxis()->GetBinWidth(maxBinNum));
-=======
 			hist = singleProcess.getHist(histType, scaleToExpected);
 			if (!hist || hist->IsZombie()) 
 			{
@@ -47,7 +33,6 @@
 			if ((hist->GetXaxis()->GetBinWidth(maxBinNum)) > maxBarWidth)
 			{
 				maxBarWidth = (hist->GetXaxis()->GetBinWidth(maxBinNum));
->>>>>>> 95c17e5e
 			}
 		}
 		newHist = new TH1F(name.c_str(), name.c_str(), maxBinNum, 0, maxBinNum * maxBarWidth);
@@ -67,12 +52,8 @@
 	}
 	//If you want yield to print while running SuperPlot uncomment the print statement (only prints the yield for the first MassTarget in the process)
 	//std::cout << "Total yield for mass target " << processes.at(0).getMassTarget() << " is " << getYield("processes.at(0).getMassTarget()") << std::endl;
-<<<<<<< HEAD
-	return hist;
-=======
 	
 	return newHist;
->>>>>>> 95c17e5e
 }
 
 TH2* Process::get2DHist(std::string histType) const
