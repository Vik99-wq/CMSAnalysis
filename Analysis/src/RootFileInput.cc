--- conflicted
+++ resolved
@@ -45,12 +45,7 @@
 	TH1* hist;
 	uint pos = name.find("/");
 	auto file = getFile(fileSource);
-<<<<<<< HEAD
 	TH1* emptyHist = new TH1F("h1", "empty", 1, 0.0, 0.0);
-=======
-	std::cout << "fileName: " << fileSource << "\n";
-	//TH1* emptyHist = new TH1D("h1", "empty", 1, 0.0, 0.0);
->>>>>>> 0f9fcccf
 	if (pos != std::string::npos)
 	{
 		std::string folder = name.substr(0,pos);
@@ -64,15 +59,10 @@
 		}
 		else
 		{
-<<<<<<< HEAD
 			delete dir;
 			delete hist;
 			delete file;
-			
 			return emptyHist;
-=======
-			throw std::runtime_error("can't find directory " + folder);
->>>>>>> 0f9fcccf
 		}
 	}
 	else
@@ -88,7 +78,6 @@
 		TH1 *newhist = hist2D->ProjectionX("_px", 0, -1, "E");
 		return newhist;
 	}	
-<<<<<<< HEAD
 	if (hist->GetEntries() < 2.0)
 	{
 		delete hist;
@@ -103,32 +92,8 @@
 		delete hist;
 		delete file;
 
-=======
-	// if (hist->GetEntries() < 2.0)
-	// {
-	// 	//return emptyHist;
-	// }
-	// else 
-	// {
-		//TH1* response = new TH1D();
-		// returns a clone to prevent constantly overriding the same hist pointer
-		//std::cout << "(RootFileInput hist) numBins: " << hist->GetNbinsX() << "\n";
-		//hist->SetDirectory(0);
-		TH1* response = (TH1*)hist->Clone();
-		
-		//response = (TH1*)hist->Clone("response");
-		//response->Add(hist);
-		//response->SetDirectory(0);
-
-		//TH1* response = file->Copy(hist);
-		std::cout << "(RootFileInput response) numBins before: " << response->GetNbinsX() << "\n";
-		//delete hist;
-		//file->Close();
-		//delete file;
-		std::cout << "(RootFileInput response) numBins after: " << response->GetNbinsX() << "\n";
->>>>>>> 0f9fcccf
 		return response;
-//	}
+	}
 }
 
 TH1* RootFileInput::get2DHist(std::string histType) const
