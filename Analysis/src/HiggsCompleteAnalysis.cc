--- conflicted
+++ resolved
@@ -27,17 +27,9 @@
     double tempMass = 1400;
 
     //Actual masses for the Higgs signal
-<<<<<<< HEAD
     std::vector<double> massTargets {500, 600, 700, 800, 900, 1000, 1100, 1200, 1300, 1400};
     const std::vector<std::string> genSimDecays{"eeee", "eeeu", "eeet", "eeuu", "eeut", "eett", "eueu", "euet", "euuu", "euut", "eutt", "etet", "etuu", "etut", "ettt", "uuuu", "uuut", "uutt", "utut", "uttt", "tttt"};
     
-=======
-    std::vector<double> massTargets {500, 600, 700, 800, 900, 1000, 1100, 1200, 1300, 1400, 1500};
-    //std::vector<std::string> particles = {"e", "u"};
-    //std::vector<std::string> names = Utility::channelMaker(particles, 4, false);
-    // const std::vector<std::string> genSimDecays{"eeee", "eeeu", "eeet", "eeuu", "eeut", "eett", "eueu", "euet", "euuu", "euut", "eutt", "etet", "etuu", "etut", "ettt", "uuuu", "uuut", "uutt", "utut", "uttt", "tttt"};
-    const std::vector<std::string> genSimDecays{"eeee", "eeeu", "eeuu", "eueu", "euuu", "uuuu"};
->>>>>>> 4a5959e1
     const std::vector<std::string> recoDecays{"eeee", "eeeu", "eeuu", "eueu", "euuu", "uuuu", "eee", "eeu", "eue", "euu", "uue", "uuu", "ee", "e e", "eu", "e u", "uu", "u u", "none"};
     //const std::vector<std::string> recoDecays{"e u", "ee", "eeu", "eeuu", "eu", "uu", "uue"};
 
@@ -45,18 +37,13 @@
     //filePath is shared between most files. The rest of the filePath to a given file is still given when making singleProcesses.
     auto reader = std::make_shared<CrossSectionReader>("/uscms/home/vrao/analysis/CMSSW_14_0_4/src/CMSAnalysis/Analysis/bin/crossSections.txt");
     const std::string filePath = "/uscms/home/vrao/analysis/CMSSW_12_4_3/src/CMSAnalysis/DataCollection/bin/"; 
-<<<<<<< HEAD
-    //const std::string signalFilePath = "/uscms/home/ichen2/analysis/CMSSW_12_4_3/src/CMSAnalysis/Analysis/bin/H++MassFiles/";
-=======
     const std::string signalFilePath = "/uscms/home/ichen2/analysis/CMSSW_14_0_4/src/CMSAnalysis/Analysis/bin/H++MassFiles/";
->>>>>>> 4a5959e1
     double luminosity = 139;
 
     TH1::SetDefaultSumw2();
     //for(std::string name : names) {
     for (std::string recoDecay : recoDecays){
         std::vector<std::shared_ptr<Process>> processes;
-<<<<<<< HEAD
         auto higgsSignal = std::make_shared<Process>("Higgs Signal", 5);
         for (const auto& genSimDecay : genSimDecays)
         {
@@ -79,26 +66,6 @@
         histVariablesBackground.push_back(HistVariable::InvariantMass(recoDecay + "__hists/" + recoDecay + "_Opposite Sign Invariant Mass"));
         //histVariablesBackground.push_back(HistVariable::SameSignMass(recoDecay + "__hists/" + recoDecay + "_Same Sign Invariant Mass"));
         //histVariablesBackground.push_back(HistVariable::InvariantMass(recoDecay + "__hists/" + recoDecay + "_1st Highest mu- Eta"));
-=======
-        for(double massTarget : massTargets) 
-        {
-            auto higgsSignal = std::make_shared<Process>("Higgs Signal " + std::to_string((int) massTarget), 5);
-            for (std::string genSimDecay : genSimDecays) 
-            {
-                std::vector<HistVariable> histVariablesSignal;
-                std::string decayName = recoDecay + "_" + genSimDecay;
-                // histVariablesSignal.push_back(HistVariable::InvariantMass(decayName + "__hists/" + decayName + "_Opposite Sign Invariant Mass"));      
-                histVariablesSignal.push_back(HistVariable::SameSignMass(decayName + "__hists/" + decayName + "_Same Sign Invariant Mass")); 
-                // histVariablesSignal.push_back(HistVariable::InvariantMass(decayName + "__hists/" + decayName + "_1st Highest mu- Eta"));         
-                higgsSignal->addProcess(makeSignalProcess(histVariablesSignal, signalFilePath, "Higgs" + std::to_string((int) massTarget) + ".root", "higgs4l", reader, massTarget, luminosity));
-            }
-            processes.push_back(higgsSignal);
-        }   
-        std::vector<HistVariable> histVariablesBackground;
-        // histVariablesBackground.push_back(HistVariable::InvariantMass(recoDecay + "__hists/" + recoDecay + "_Opposite Sign Invariant Mass"));
-        histVariablesBackground.push_back(HistVariable::SameSignMass(recoDecay + "__hists/" + recoDecay + "_Same Sign Invariant Mass"));
-        // histVariablesBackground.push_back(HistVariable::InvariantMass(recoDecay + "__hists/" + recoDecay + "_1st Highest mu- Eta"));
->>>>>>> 4a5959e1
         //histVariablesBackground.push_back(HistVariable::InvariantMass(recoDecay + "__hists/" + recoDecay + "_1st Highest mu- Pt"));
 
         //cross sections should be all lowercase
@@ -152,24 +119,9 @@
         // higgsData->addProcess(makeSignalProcess(histVariablesBackground, filePath, "Data_Trigger_SingleMuon_Year_2018B.root", "higgs4l" + std::to_string((int) tempMass), reader, tempMass, luminosity));
         // higgsData->addProcess(makeSignalProcess(histVariablesBackground, filePath, "Data_Trigger_SingleMuon_Year_2018C.root", "higgs4l" + std::to_string((int) tempMass), reader, tempMass, luminosity));
         // higgsData->addProcess(makeSignalProcess(histVariablesBackground, filePath, "Data_Trigger_SingleMuon_Year_2018D.root", "higgs4l" + std::to_string((int) tempMass), reader, tempMass, luminosity));
-        //higgsData->addProcess(makeSignalProcess(histVariablesBackground, filePath, "Data_Trigger_SingleMuon_Year_2022A.root", "higgs4l" + std::to_string((int) tempMass), reader, tempMass, luminosity));
-        //higgsData->addProcess(makeSignalProcess(histVariablesBackground, filePath, "Data_Trigger_SingleMuon_Year_2022B.root", "higgs4l" + std::to_string((int) tempMass), reader, tempMass, luminosity));
-        //higgsData->addProcess(makeSignalProcess(histVariablesBackground, filePath, "Data_Trigger_SingleMuon_Year_2022C.root", "higgs4l" + std::to_string((int) tempMass), reader, tempMass, luminosity));
-<<<<<<< HEAD
-        higgsData->addProcess(makeSignalProcess(histVariablesBackground, filePath, "Data_Trigger_SingleElectron_Year_2016B.root", "higgs4l" + std::to_string((int) tempMass), reader, tempMass, luminosity));
-        higgsData->addProcess(makeSignalProcess(histVariablesBackground, filePath, "Data_Trigger_SingleElectron_Year_2016C.root", "higgs4l" + std::to_string((int) tempMass), reader, tempMass, luminosity));
-        higgsData->addProcess(makeSignalProcess(histVariablesBackground, filePath, "Data_Trigger_SingleElectron_Year_2016D.root", "higgs4l" + std::to_string((int) tempMass), reader, tempMass, luminosity));
-        higgsData->addProcess(makeSignalProcess(histVariablesBackground, filePath, "Data_Trigger_SingleElectron_Year_2016E.root", "higgs4l" + std::to_string((int) tempMass), reader, tempMass, luminosity));
-        higgsData->addProcess(makeSignalProcess(histVariablesBackground, filePath, "Data_Trigger_SingleElectron_Year_2016F.root", "higgs4l" + std::to_string((int) tempMass), reader, tempMass, luminosity));
-        higgsData->addProcess(makeSignalProcess(histVariablesBackground, filePath, "Data_Trigger_SingleElectron_Year_2016G.root", "higgs4l" + std::to_string((int) tempMass), reader, tempMass, luminosity));
-        higgsData->addProcess(makeSignalProcess(histVariablesBackground, filePath, "Data_Trigger_SingleElectron_Year_2016H.root", "higgs4l" + std::to_string((int) tempMass), reader, tempMass, luminosity));
-        higgsData->addProcess(makeSignalProcess(histVariablesBackground, filePath, "Data_Trigger_SingleElectron_Year_2017B.root", "higgs4l" + std::to_string((int) tempMass), reader, tempMass, luminosity));
-        higgsData->addProcess(makeSignalProcess(histVariablesBackground, filePath, "Data_Trigger_SingleElectron_Year_2017C.root", "higgs4l" + std::to_string((int) tempMass), reader, tempMass, luminosity));
-        higgsData->addProcess(makeSignalProcess(histVariablesBackground, filePath, "Data_Trigger_SingleElectron_Year_2017D.root", "higgs4l" + std::to_string((int) tempMass), reader, tempMass, luminosity));
-        higgsData->addProcess(makeSignalProcess(histVariablesBackground, filePath, "Data_Trigger_SingleElectron_Year_2017E.root", "higgs4l" + std::to_string((int) tempMass), reader, tempMass, luminosity));
-        higgsData->addProcess(makeSignalProcess(histVariablesBackground, filePath, "Data_Trigger_SingleElectron_Year_2017F.root", "higgs4l" + std::to_string((int) tempMass), reader, tempMass, luminosity));
-        processes.push_back(higgsSignal);
-=======
+        // higgsData->addProcess(makeSignalProcess(histVariablesBackground, filePath, "Data_Trigger_SingleMuon_Year_2022A.root", "higgs4l" + std::to_string((int) tempMass), reader, tempMass, luminosity));
+        // higgsData->addProcess(makeSignalProcess(histVariablesBackground, filePath, "Data_Trigger_SingleMuon_Year_2022B.root", "higgs4l" + std::to_string((int) tempMass), reader, tempMass, luminosity));
+        // higgsData->addProcess(makeSignalProcess(histVariablesBackground, filePath, "Data_Trigger_SingleMuon_Year_2022C.root", "higgs4l" + std::to_string((int) tempMass), reader, tempMass, luminosity));
         // higgsData->addProcess(makeSignalProcess(histVariablesBackground, filePath, "Data_Trigger_SingleElectron_Year_2016B.root", "higgs4l" + std::to_string((int) tempMass), reader, tempMass, luminosity));
         // higgsData->addProcess(makeSignalProcess(histVariablesBackground, filePath, "Data_Trigger_SingleElectron_Year_2016C.root", "higgs4l" + std::to_string((int) tempMass), reader, tempMass, luminosity));
         // higgsData->addProcess(makeSignalProcess(histVariablesBackground, filePath, "Data_Trigger_SingleElectron_Year_2016D.root", "higgs4l" + std::to_string((int) tempMass), reader, tempMass, luminosity));
@@ -182,7 +134,6 @@
         // higgsData->addProcess(makeSignalProcess(histVariablesBackground, filePath, "Data_Trigger_SingleElectron_Year_2017D.root", "higgs4l" + std::to_string((int) tempMass), reader, tempMass, luminosity));
         // higgsData->addProcess(makeSignalProcess(histVariablesBackground, filePath, "Data_Trigger_SingleElectron_Year_2017E.root", "higgs4l" + std::to_string((int) tempMass), reader, tempMass, luminosity));
         // higgsData->addProcess(makeSignalProcess(histVariablesBackground, filePath, "Data_Trigger_SingleElectron_Year_2017F.root", "higgs4l" + std::to_string((int) tempMass), reader, tempMass, luminosity));
->>>>>>> 4a5959e1
         processes.push_back(ttBarandMultiBosonandZZBackground);
         processes.push_back(dyBackground);
         processes.push_back(higgsData);
