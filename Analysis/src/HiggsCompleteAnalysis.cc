#include "CMSAnalysis/Analysis/interface/HiggsCompleteAnalysis.hh"
#include "CMSAnalysis/Analysis/interface/FullAnalysis.hh"
#include "CMSAnalysis/Analysis/interface/Channel.hh"
#include "CMSAnalysis/Analysis/interface/SingleProcess.hh"
#include "CMSAnalysis/Analysis/interface/Estimator.hh"
#include "CMSAnalysis/Analysis/interface/FitEstimator.hh"
#include "CMSAnalysis/Analysis/interface/WindowEstimator.hh"
#include "CMSAnalysis/Analysis/interface/RootFileInput.hh"
#include "CMSAnalysis/Analysis/interface/CrossSectionReader.hh"
#include "CMSAnalysis/Analysis/interface/Process.hh"
#include "CMSAnalysis/Analysis/interface/HistVariable.hh"
#include "CMSAnalysis/Utility/interface/Utility.hh"
#include "CMSAnalysis/Analysis/interface/Correction.hh"
#include "CMSAnalysis/Analysis/interface/ConstantCorrection.hh"
#include <memory>	
#include <iostream>
#include <vector>
#include <string>
#include <cmath>
#include "TH1.h"
#include "TList.h"
 
HiggsCompleteAnalysis::HiggsCompleteAnalysis() {
    //This is a mass we put into background because the
    //MakeSignalProcess method requires it. It doesn't actually
    //make sense so in the future fix this
    double tempMass = 1400;

    //Actual masses for the Higgs signal
    std::vector<double> massTargets {500, 600, 700, 800, 900, 1000, 1100, 1200, 1300, 1400};
    const std::vector<std::string> genSimDecays{"eeee", "eeeu", "eeet", "eeuu", "eeut", "eett", "eueu", "euet", "euuu", "euut", "eutt", "etet", "etuu", "etut", "ettt", "uuuu", "uuut", "uutt", "utut", "uttt", "tttt"};
    
    const std::vector<std::string> recoDecays{"eeee", "eeeu", "eeuu", "eueu", "euuu", "uuuu", "eee", "eeu", "eue", "euu", "uue", "uuu", "ee", "e e", "eu", "e u", "uu", "u u", "none"};
    //const std::vector<std::string> recoDecays{"e u", "ee", "eeu", "eeuu", "eu", "uu", "uue"};

    //Change this file to your folder to use your own cross sections
    //filePath is shared between most files. The rest of the filePath to a given file is still given when making singleProcesses.
    auto reader = std::make_shared<CrossSectionReader>("/uscms/home/ichen2/analysis/CMSSW_14_0_4/src/CMSAnalysis/DataCollection/bin/crossSections.txt");
    const std::string filePath = "/uscms/home/vrao/analysis/CMSSW_14_0_4/src/CMSAnalysis/DataCollection/bin/"; 
    const std::string signalFilePath = "/uscms/home/ichen2/analysis/CMSSW_14_0_4/src/CMSAnalysis/Analysis/bin/H++MassFiles/";
    double luminosity = 139;

    TH1::SetDefaultSumw2();
    //for(std::string name : names) {
    for (std::string recoDecay : recoDecays){
        std::vector<std::shared_ptr<Process>> processes;
        auto higgsSignal = std::make_shared<Process>("Higgs Signal", 5);
        for (const auto& genSimDecay : genSimDecays)
        {
            //for(double massTarget : massTargets) 
            //{
                //auto higgsSignal = std::make_shared<Process>("Higgs Signal " + std::to_string((int) massTarget), 5);
                
                std::vector<HistVariable> histVariablesSignal;
<<<<<<< HEAD
                std::string decayName = recoDecay + "_" + genSimDecay;
                // histVariablesSignal.push_back(HistVariable::InvariantMass(decayName + "__hists/" + decayName + "_Opposite Sign Invariant Mass"));      
                histVariablesSignal.push_back(HistVariable::SameSignMass(decayName + "__hists/" + decayName + "_Same Sign Invariant Mass")); 
                // histVariablesSignal.push_back(HistVariable::InvariantMass(decayName + "__hists/" + decayName + "_1st Highest mu- Eta"));         
                higgsSignal->addProcess(makeSignalProcess(histVariablesSignal, signalFilePath, "Higgs" + std::to_string((int) massTarget) + ".root", "higgs4l" + std::to_string((int) massTarget), reader, massTarget, luminosity));
            }
            processes.push_back(higgsSignal);
        }   
=======
                std::string decayName = genSimDecay + "_" + recoDecay;
                histVariablesSignal.push_back(HistVariable::InvariantMass(decayName + "__hists/" + decayName + "_Opposite Sign Invariant Mass"));                
                //histVariablesSignal.push_back(HistVariable::SameSignMass(decayName + "__hists/" + decayName + "_Same Sign Invariant Mass")); 
                //histVariablesSignal.push_back(HistVariable::InvariantMass(decayName + "__hists/" + decayName + "_1st Highest mu- Eta")); 

                //higgsSignal->addProcess(makeSignalProcess(histVariablesSignal, signalFilePath, "Higgs" + std::to_string((int) massTarget) + ".root", "higgs4l", reader, massTarget, luminosity));
                higgsSignal->addProcess(makeSignalProcess(histVariablesSignal, filePath, "Higgs" + std::to_string((int) tempMass) + ".root", "higgs4l" + std::to_string((int) tempMass), reader, tempMass, luminosity));
                //processes.push_back(higgsSignal);
            //}
        }    
>>>>>>> a50ea36c
        std::vector<HistVariable> histVariablesBackground;
        histVariablesBackground.push_back(HistVariable::InvariantMass(recoDecay + "__hists/" + recoDecay + "_Opposite Sign Invariant Mass"));
        //histVariablesBackground.push_back(HistVariable::SameSignMass(recoDecay + "__hists/" + recoDecay + "_Same Sign Invariant Mass"));
        //histVariablesBackground.push_back(HistVariable::InvariantMass(recoDecay + "__hists/" + recoDecay + "_1st Highest mu- Eta"));
        //histVariablesBackground.push_back(HistVariable::InvariantMass(recoDecay + "__hists/" + recoDecay + "_1st Highest mu- Pt"));

        //cross sections should be all lowercase
        // auto ttBarandMultiBosonandZZBackground = std::make_shared<Process>("t#bar{t}, WW, WZ, ZZ Background", 4);
        // ttBarandMultiBosonandZZBackground->addProcess(makeSignalProcess(histVariablesBackground, filePath, "TTbar_Boson_NA_Decay_LL_Run_2.root", "ttbar_lep50to500", reader, tempMass, luminosity));
        // ttBarandMultiBosonandZZBackground->addProcess(makeSignalProcess(histVariablesBackground, filePath, "TTbar_Boson_W_Decay_L_Run_2.root", "ttw", reader, tempMass, luminosity));
        // ttBarandMultiBosonandZZBackground->addProcess(makeSignalProcess(histVariablesBackground, filePath, "TTbar_Boson_Z_Decay_LL_Run_2.root", "ttz", reader, tempMass, luminosity));
        
        //auto zzBackground = std::make_shared<Process>("ZZ Background", 4);
        // ttBarandMultiBosonandZZBackground->addProcess(makeSignalProcess(histVariablesBackground, filePath, "ZZ_Decay_4L_Run_2.root", "zz4l", reader, tempMass, luminosity));
        
        /*
        ttBarandMultiBosonandZZBackground->addProcess(makeSignalProcess(histVariablesBackground, filePath, "ZZ_Decay_2e2mu_Run_2.root", "zz2e2m", reader, tempMass, luminosity));
        ttBarandMultiBosonandZZBackground->addProcess(makeSignalProcess(histVariablesBackground, filePath, "ZZ_Decay_2e2tau_Run_2.root", "zz2e2t", reader, tempMass, luminosity));
        ttBarandMultiBosonandZZBackground->addProcess(makeSignalProcess(histVariablesBackground, filePath, "ZZ_Decay_2mu2tau_Run_2.root", "zz2m2t", reader, tempMass, luminosity));
        ttBarandMultiBosonandZZBackground->addProcess(makeSignalProcess(histVariablesBackground, filePath, "ZZ_Decay_4e_Run_2.root", "zz4e", reader, tempMass, luminosity));
        ttBarandMultiBosonandZZBackground->addProcess(makeSignalProcess(histVariablesBackground, filePath, "ZZ_Decay_4mu_Run_2.root", "zz4m", reader, tempMass, luminosity));
        ttBarandMultiBosonandZZBackground->addProcess(makeSignalProcess(histVariablesBackground, filePath, "ZZ_Decay_4tau_Run_2.root", "zz4t", reader, tempMass, luminosity));
        */

        //auto multiBosonBackground = std::make_shared<Process>("MultiBoson Background", 6);
        // ttBarandMultiBosonandZZBackground->addProcess(makeSignalProcess(histVariablesBackground, filePath, "MultiBoson_Bosons_WW_Decay_2L_Run_2.root", "ww2l2nu", reader, tempMass, luminosity));
        // ttBarandMultiBosonandZZBackground->addProcess(makeSignalProcess(histVariablesBackground, filePath, "MultiBoson_Bosons_WWW_Decay_NA_Run_2.root", "www", reader, tempMass, luminosity));
        // ttBarandMultiBosonandZZBackground->addProcess(makeSignalProcess(histVariablesBackground, filePath, "MultiBoson_Bosons_WWZJets_Decay_4L_Run_2.root", "wwz", reader, tempMass, luminosity));
        // ttBarandMultiBosonandZZBackground->addProcess(makeSignalProcess(histVariablesBackground, filePath, "MultiBoson_Bosons_WZ_Decay_3L_Run_2.root", "wz3lnu", reader, tempMass, luminosity));
        // ttBarandMultiBosonandZZBackground->addProcess(makeSignalProcess(histVariablesBackground, filePath, "MultiBoson_Bosons_WZZ_Decay_NA_Run_2.root", "wzz", reader, tempMass, luminosity));
        // ttBarandMultiBosonandZZBackground->addProcess(makeSignalProcess(histVariablesBackground, filePath, "MultiBoson_Bosons_ZZZ_Decay_NA_Run_2.root", "zzz", reader, tempMass, luminosity));
        
        // auto dyBackground = std::make_shared<Process>("Drell-Yan Background", 2);
        // dyBackground->addProcess(makeSignalProcess(histVariablesBackground, filePath, "Drell-Yan_MassCut_10-50_Run_2.root", "dy10to50", reader, tempMass, luminosity));
        // dyBackground->addProcess(makeSignalProcess(histVariablesBackground, filePath, "Drell-Yan_MassCut_50-inf_Run_2.root", "dy50toinf", reader, tempMass, luminosity));
        

        // auto higgsData = std::make_shared<Process>("Data", 1);
        // 150022816 events in Data_Trigger_SingleMuon_Year_2016B.root before TriggerCut change
        // higgsData->addProcess(makeSignalProcess(histVariablesBackground, filePath, "Data_Trigger_SingleMuon_Year_2016B.root", "higgs4l" + std::to_string((int) tempMass), reader, tempMass, luminosity));
        // higgsData->addProcess(makeSignalProcess(histVariablesBackground, filePath, "Data_Trigger_SingleMuon_Year_2016C.root", "higgs4l" + std::to_string((int) tempMass), reader, tempMass, luminosity));
        // higgsData->addProcess(makeSignalProcess(histVariablesBackground, filePath, "Data_Trigger_SingleMuon_Year_2016D.root", "higgs4l" + std::to_string((int) tempMass), reader, tempMass, luminosity));            
        // higgsData->addProcess(makeSignalProcess(histVariablesBackground, filePath, "Data_Trigger_SingleMuon_Year_2016E.root", "higgs4l" + std::to_string((int) tempMass), reader, tempMass, luminosity));
        // higgsData->addProcess(makeSignalProcess(histVariablesBackground, filePath, "Data_Trigger_SingleMuon_Year_2016F.root", "higgs4l" + std::to_string((int) tempMass), reader, tempMass, luminosity));
        // higgsData->addProcess(makeSignalProcess(histVariablesBackground, filePath, "Data_Trigger_SingleMuon_Year_2016G.root", "higgs4l" + std::to_string((int) tempMass), reader, tempMass, luminosity));
        // higgsData->addProcess(makeSignalProcess(histVariablesBackground, filePath, "Data_Trigger_SingleMuon_Year_2016H.root", "higgs4l" + std::to_string((int) tempMass), reader, tempMass, luminosity));
        // higgsData->addProcess(makeSignalProcess(histVariablesBackground, filePath, "Data_Trigger_SingleMuon_Year_2017B.root", "higgs4l" + std::to_string((int) tempMass), reader, tempMass, luminosity));
        // higgsData->addProcess(makeSignalProcess(histVariablesBackground, filePath, "Data_Trigger_SingleMuon_Year_2017C.root", "higgs4l" + std::to_string((int) tempMass), reader, tempMass, luminosity));
        // higgsData->addProcess(makeSignalProcess(histVariablesBackground, filePath, "Data_Trigger_SingleMuon_Year_2017D.root", "higgs4l" + std::to_string((int) tempMass), reader, tempMass, luminosity));
        // higgsData->addProcess(makeSignalProcess(histVariablesBackground, filePath, "Data_Trigger_SingleMuon_Year_2017E.root", "higgs4l" + std::to_string((int) tempMass), reader, tempMass, luminosity));
        // higgsData->addProcess(makeSignalProcess(histVariablesBackground, filePath, "Data_Trigger_SingleMuon_Year_2017F.root", "higgs4l" + std::to_string((int) tempMass), reader, tempMass, luminosity));
        // higgsData->addProcess(makeSignalProcess(histVariablesBackground, filePath, "Data_Trigger_SingleMuon_Year_2017G.root", "higgs4l" + std::to_string((int) tempMass), reader, tempMass, luminosity));
        // higgsData->addProcess(makeSignalProcess(histVariablesBackground, filePath, "Data_Trigger_SingleMuon_Year_2017H.root", "higgs4l" + std::to_string((int) tempMass), reader, tempMass, luminosity));
        // higgsData->addProcess(makeSignalProcess(histVariablesBackground, filePath, "Data_Trigger_SingleMuon_Year_2018A.root", "higgs4l" + std::to_string((int) tempMass), reader, tempMass, luminosity));
        // higgsData->addProcess(makeSignalProcess(histVariablesBackground, filePath, "Data_Trigger_SingleMuon_Year_2018B.root", "higgs4l" + std::to_string((int) tempMass), reader, tempMass, luminosity));
        // higgsData->addProcess(makeSignalProcess(histVariablesBackground, filePath, "Data_Trigger_SingleMuon_Year_2018C.root", "higgs4l" + std::to_string((int) tempMass), reader, tempMass, luminosity));
        // higgsData->addProcess(makeSignalProcess(histVariablesBackground, filePath, "Data_Trigger_SingleMuon_Year_2018D.root", "higgs4l" + std::to_string((int) tempMass), reader, tempMass, luminosity));
        // higgsData->addProcess(makeSignalProcess(histVariablesBackground, filePath, "Data_Trigger_SingleMuon_Year_2022A.root", "higgs4l" + std::to_string((int) tempMass), reader, tempMass, luminosity));
        // higgsData->addProcess(makeSignalProcess(histVariablesBackground, filePath, "Data_Trigger_SingleMuon_Year_2022B.root", "higgs4l" + std::to_string((int) tempMass), reader, tempMass, luminosity));
        // higgsData->addProcess(makeSignalProcess(histVariablesBackground, filePath, "Data_Trigger_SingleMuon_Year_2022C.root", "higgs4l" + std::to_string((int) tempMass), reader, tempMass, luminosity));
        // higgsData->addProcess(makeSignalProcess(histVariablesBackground, filePath, "Data_Trigger_SingleElectron_Year_2016B.root", "higgs4l" + std::to_string((int) tempMass), reader, tempMass, luminosity));
        // higgsData->addProcess(makeSignalProcess(histVariablesBackground, filePath, "Data_Trigger_SingleElectron_Year_2016C.root", "higgs4l" + std::to_string((int) tempMass), reader, tempMass, luminosity));
        // higgsData->addProcess(makeSignalProcess(histVariablesBackground, filePath, "Data_Trigger_SingleElectron_Year_2016D.root", "higgs4l" + std::to_string((int) tempMass), reader, tempMass, luminosity));
        // higgsData->addProcess(makeSignalProcess(histVariablesBackground, filePath, "Data_Trigger_SingleElectron_Year_2016E.root", "higgs4l" + std::to_string((int) tempMass), reader, tempMass, luminosity));
        // higgsData->addProcess(makeSignalProcess(histVariablesBackground, filePath, "Data_Trigger_SingleElectron_Year_2016F.root", "higgs4l" + std::to_string((int) tempMass), reader, tempMass, luminosity));
        // higgsData->addProcess(makeSignalProcess(histVariablesBackground, filePath, "Data_Trigger_SingleElectron_Year_2016G.root", "higgs4l" + std::to_string((int) tempMass), reader, tempMass, luminosity));
        // higgsData->addProcess(makeSignalProcess(histVariablesBackground, filePath, "Data_Trigger_SingleElectron_Year_2016H.root", "higgs4l" + std::to_string((int) tempMass), reader, tempMass, luminosity));
        // higgsData->addProcess(makeSignalProcess(histVariablesBackground, filePath, "Data_Trigger_SingleElectron_Year_2017B.root", "higgs4l" + std::to_string((int) tempMass), reader, tempMass, luminosity));
        // higgsData->addProcess(makeSignalProcess(histVariablesBackground, filePath, "Data_Trigger_SingleElectron_Year_2017C.root", "higgs4l" + std::to_string((int) tempMass), reader, tempMass, luminosity));
        // higgsData->addProcess(makeSignalProcess(histVariablesBackground, filePath, "Data_Trigger_SingleElectron_Year_2017D.root", "higgs4l" + std::to_string((int) tempMass), reader, tempMass, luminosity));
        // higgsData->addProcess(makeSignalProcess(histVariablesBackground, filePath, "Data_Trigger_SingleElectron_Year_2017E.root", "higgs4l" + std::to_string((int) tempMass), reader, tempMass, luminosity));
        // higgsData->addProcess(makeSignalProcess(histVariablesBackground, filePath, "Data_Trigger_SingleElectron_Year_2017F.root", "higgs4l" + std::to_string((int) tempMass), reader, tempMass, luminosity));
<<<<<<< HEAD
        // processes.push_back(ttBarandMultiBosonandZZBackground);
        // processes.push_back(dyBackground);
        // processes.push_back(higgsData);

=======
        processes.push_back(ttBarandMultiBosonandZZBackground);
        processes.push_back(dyBackground);
        processes.push_back(higgsData);
>>>>>>> a50ea36c
        auto leptonProcesses = std::make_shared<Channel>(recoDecay, processes);
        //leptonBackgrounds->cleanProcesses();
        channels.push_back(leptonProcesses);
    }
}

std::shared_ptr<Channel> HiggsCompleteAnalysis::getChannel(std::string name)
{
    for(std::shared_ptr<Channel> singleChannel: channels) {
        if(singleChannel->getName() == name) {
            return singleChannel;
        }
    }
    throw std::runtime_error("Channel of name " + name + " not found.");
}

std::vector<TH1*> HiggsCompleteAnalysis::getHistograms(const std::string& histType, const std::string& processName, const std::string& channel, bool scaleToExpected)
{
    auto targetChannel = getChannel(channel);
    return targetChannel->getHists(histType, processName, scaleToExpected);
}

TH1* HiggsCompleteAnalysis::getDecayHist(std::string histType, std::string processName, double massTarget, bool scaleToExpected, std::string channelName) const {
    int maxBinNum = 0;
	double maxBarWidth = 0.0;
	int channelNumber = 0; 
    std::string name = processName;
	for (const auto& channel : channels)
	{
        std::string channelNameTemp = channel->getName();
        //channelNameTemp = channelNameTemp.substr((channelNameTemp.length() - 2) - int(log10((int) massTarget)) + 1, int(log10((int) massTarget)) + 1);
        if(channelNameTemp == std::to_string((int) massTarget)) {
            channelNumber++;
            //std::vector<TH1*> channelHists = channel->getHists(histType, "signal", false);
            
            TH1* channelHist = channel->findProcess(processName)->getHist(histType, scaleToExpected);
            
            if (!channelHist)
            {
                throw std::runtime_error("Histogram not found in channel: " + channel->getName());
            }

            if(channelHist->GetEntries() > 0) {
                if (channelHist == 0) {
                    throw std::runtime_error("Histogram not found in channel: " + channel->getName());
                }
                if (channelHist->GetNbinsX() > maxBinNum)
                {
                    maxBinNum = channelHist->GetNbinsX();
                }
                if ((channelHist->GetXaxis()->GetBinWidth(maxBinNum)) > maxBarWidth)
                {
                    maxBarWidth = (channelHist->GetXaxis()->GetBinWidth(maxBinNum));
                }
            }
            delete channelHist;
        }
	}
    TH1* hist = new TH1F(name.c_str(), name.c_str(), maxBinNum, 0, maxBinNum * maxBarWidth);
	TH1* toAdd = 0;
	TList* toMerge = new TList();
    TH1::AddDirectory(kFALSE);
	for (const auto& channel : channels)	
	{
        //std::string channelName = channel->getName();
        //channelName = channelName.substr((channelName.length() - 2) - int(log10((int) massTarget)) + 1, int(log10((int) massTarget)) + 1);
		//if(channelName == std::to_string((int) massTarget)) {
        if (channelName == channel->getName()){
            toAdd = channel->findProcess(processName)->getHist(histType, scaleToExpected);
        //}

        //add this error check back later! (toAdd->Reset("ICESM"))
        //if(toAdd->GetEntries() > 0) {
            toMerge->Add(toAdd);
        }
	}
    TH1::AddDirectory(kTRUE);
	hist->Merge(toMerge);
	hist->SetLineColor(channels.at(0)->findProcess(processName)->getColor());
	hist->SetFillColor(channels.at(0)->findProcess(processName)->getColor());
	return hist;
} <|MERGE_RESOLUTION|>--- conflicted
+++ resolved
@@ -51,28 +51,14 @@
             //{
                 //auto higgsSignal = std::make_shared<Process>("Higgs Signal " + std::to_string((int) massTarget), 5);
                 
-                std::vector<HistVariable> histVariablesSignal;
-<<<<<<< HEAD
-                std::string decayName = recoDecay + "_" + genSimDecay;
-                // histVariablesSignal.push_back(HistVariable::InvariantMass(decayName + "__hists/" + decayName + "_Opposite Sign Invariant Mass"));      
-                histVariablesSignal.push_back(HistVariable::SameSignMass(decayName + "__hists/" + decayName + "_Same Sign Invariant Mass")); 
-                // histVariablesSignal.push_back(HistVariable::InvariantMass(decayName + "__hists/" + decayName + "_1st Highest mu- Eta"));         
-                higgsSignal->addProcess(makeSignalProcess(histVariablesSignal, signalFilePath, "Higgs" + std::to_string((int) massTarget) + ".root", "higgs4l" + std::to_string((int) massTarget), reader, massTarget, luminosity));
-            }
-            processes.push_back(higgsSignal);
-        }   
-=======
-                std::string decayName = genSimDecay + "_" + recoDecay;
-                histVariablesSignal.push_back(HistVariable::InvariantMass(decayName + "__hists/" + decayName + "_Opposite Sign Invariant Mass"));                
-                //histVariablesSignal.push_back(HistVariable::SameSignMass(decayName + "__hists/" + decayName + "_Same Sign Invariant Mass")); 
-                //histVariablesSignal.push_back(HistVariable::InvariantMass(decayName + "__hists/" + decayName + "_1st Highest mu- Eta")); 
-
-                //higgsSignal->addProcess(makeSignalProcess(histVariablesSignal, signalFilePath, "Higgs" + std::to_string((int) massTarget) + ".root", "higgs4l", reader, massTarget, luminosity));
-                higgsSignal->addProcess(makeSignalProcess(histVariablesSignal, filePath, "Higgs" + std::to_string((int) tempMass) + ".root", "higgs4l" + std::to_string((int) tempMass), reader, tempMass, luminosity));
-                //processes.push_back(higgsSignal);
-            //}
-        }    
->>>>>>> a50ea36c
+            std::vector<HistVariable> histVariablesSignal;
+            std::string decayName = recoDecay + "_" + genSimDecay;
+            // histVariablesSignal.push_back(HistVariable::InvariantMass(decayName + "__hists/" + decayName + "_Opposite Sign Invariant Mass"));      
+            histVariablesSignal.push_back(HistVariable::SameSignMass(decayName + "__hists/" + decayName + "_Same Sign Invariant Mass")); 
+            // histVariablesSignal.push_back(HistVariable::InvariantMass(decayName + "__hists/" + decayName + "_1st Highest mu- Eta"));         
+            higgsSignal->addProcess(makeSignalProcess(histVariablesSignal, signalFilePath, "Higgs" + std::to_string((int) massTarget) + ".root", "higgs4l" + std::to_string((int) massTarget), reader, massTarget, luminosity));
+        }
+        
         std::vector<HistVariable> histVariablesBackground;
         histVariablesBackground.push_back(HistVariable::InvariantMass(recoDecay + "__hists/" + recoDecay + "_Opposite Sign Invariant Mass"));
         //histVariablesBackground.push_back(HistVariable::SameSignMass(recoDecay + "__hists/" + recoDecay + "_Same Sign Invariant Mass"));
@@ -145,16 +131,10 @@
         // higgsData->addProcess(makeSignalProcess(histVariablesBackground, filePath, "Data_Trigger_SingleElectron_Year_2017D.root", "higgs4l" + std::to_string((int) tempMass), reader, tempMass, luminosity));
         // higgsData->addProcess(makeSignalProcess(histVariablesBackground, filePath, "Data_Trigger_SingleElectron_Year_2017E.root", "higgs4l" + std::to_string((int) tempMass), reader, tempMass, luminosity));
         // higgsData->addProcess(makeSignalProcess(histVariablesBackground, filePath, "Data_Trigger_SingleElectron_Year_2017F.root", "higgs4l" + std::to_string((int) tempMass), reader, tempMass, luminosity));
-<<<<<<< HEAD
-        // processes.push_back(ttBarandMultiBosonandZZBackground);
-        // processes.push_back(dyBackground);
-        // processes.push_back(higgsData);
-
-=======
+        processes.push_back(higgsSignal);
         processes.push_back(ttBarandMultiBosonandZZBackground);
         processes.push_back(dyBackground);
         processes.push_back(higgsData);
->>>>>>> a50ea36c
         auto leptonProcesses = std::make_shared<Channel>(recoDecay, processes);
         //leptonBackgrounds->cleanProcesses();
         channels.push_back(leptonProcesses);
