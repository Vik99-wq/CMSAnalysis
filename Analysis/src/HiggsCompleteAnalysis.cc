#include "CMSAnalysis/Analysis/interface/HiggsCompleteAnalysis.hh"
#include "CMSAnalysis/Analysis/interface/FullAnalysis.hh"
#include "CMSAnalysis/Analysis/interface/Channel.hh"
#include "CMSAnalysis/Analysis/interface/SingleProcess.hh"
#include "CMSAnalysis/Analysis/interface/Estimator.hh"
#include "CMSAnalysis/Analysis/interface/FitEstimator.hh"
#include "CMSAnalysis/Analysis/interface/WindowEstimator.hh"
#include "CMSAnalysis/Analysis/interface/RootFileInput.hh"
#include "CMSAnalysis/Analysis/interface/CrossSectionReader.hh"
#include "CMSAnalysis/Analysis/interface/Process.hh"
#include "CMSAnalysis/Analysis/interface/HistVariable.hh"
#include "CMSAnalysis/Utility/interface/Utility.hh"
#include "CMSAnalysis/Analysis/interface/Correction.hh"
#include "CMSAnalysis/Analysis/interface/ConstantCorrection.hh"
#include <memory>	
#include <iostream>
#include <vector>
#include <string>
#include <cmath>
#include "TH1.h"
#include "TList.h"
 
HiggsCompleteAnalysis::HiggsCompleteAnalysis() {
    //This is a mass we put into background because the
    //MakeSignalProcess method requires it. It doesn't actually
    //make sense so in the future fix this
    double tempMass = 1400;

    //Actual masses for the Higgs signal
    std::vector<double> massTargets {500, 600, 700, 800, 900, 1000, 1100, 1200, 1300, 1400};
    //std::vector<std::string> particles = {"e", "u"};
    //std::vector<std::string> names = Utility::channelMaker(particles, 4, false);
    const std::vector<std::string> genSimDecays{"eeee", "eeeu", "eeet", "eeuu", "eeut", "eett", "eueu", "euet", "euuu", "euut", "eutt", "etet", "etuu", "etut", "ettt", "uuuu", "uuut", "uutt", "utut", "uttt", "tttt"};
    
    const std::vector<std::string> recoDecays{"eeee", "eeeu", "eeuu", "eueu", "euuu", "uuuu", "eee", "eeu", "eue", "euu", "uue", "uuu", "ee", "e e", "eu", "e u", "uu", "u u", "none"};
    //const std::vector<std::string> recoDecays{"e u", "ee", "eeu", "eeuu", "eu", "uu", "uue"};

    //Change this file to your folder to use your own cross sections
    //filePath is shared between most files. The rest of the filePath to a given file is still given when making singleProcesses.
    auto reader = std::make_shared<CrossSectionReader>("/uscms/home/vrao/analysis/CMSSW_12_4_3/src/CMSAnalysis/Analysis/bin/crossSections.txt");
    const std::string filePath = "/uscms/home/vrao/analysis/CMSSW_12_4_3/src/CMSAnalysis/DataCollection/bin/"; 
<<<<<<< HEAD
    const std::string signalFilePath = "/uscms/home/ichen2/analysis/CMSSW_12_4_3/src/CMSAnalysis/Analysis/bin/H++MassFiles/";
    double luminosity = 20;
=======
    double luminosity = 139;
>>>>>>> c74018e9

    TH1::SetDefaultSumw2();
    //for(std::string name : names) {
    for (std::string recoDecay : recoDecays){
<<<<<<< HEAD
        std::vector<std::shared_ptr<Process>> backgroundProcesses;

        for (std::string genSimDecay : genSimDecays)
        {
            for(double massTarget : massTargets) 
            {
                auto higgsSignal = std::make_shared<Process>("Higgs Signal " + std::to_string((int) massTarget), 5);
                std::vector<HistVariable> histVariablesSignal;
                std::string decayName = genSimDecay + "_" + recoDecay;
                histVariablesSignal.push_back(HistVariable::InvariantMass(decayName + "__hists/" + decayName + "_Opposite Sign Invariant Mass"));                
                histVariablesSignal.push_back(HistVariable::SameSignMass(decayName + "__hists/" + decayName + "_Same Sign Invariant Mass"));                
                higgsSignal->addProcess(makeSignalProcess(histVariablesSignal, signalFilePath, "Higgs" + std::to_string((int) massTarget) + ".root", "higgs4l", reader, massTarget, luminosity));
                backgroundProcesses.push_back(higgsSignal);
            }
        }    
        std::vector<HistVariable> histVariablesBackground;
        histVariablesBackground.push_back(HistVariable::InvariantMass(recoDecay + "__hists/" + recoDecay + "_Opposite Sign Invariant Mass"));
        histVariablesBackground.push_back(HistVariable::SameSignMass(recoDecay + "__hists/" + recoDecay + "_Same Sign Invariant Mass"));
        
        //cross sections should be all lowercase
        auto ttbarBackground = std::make_shared<Process>("TTBar Background", 2);
        ttbarBackground->addProcess(makeSignalProcess(histVariablesBackground, filePath, "TTbar_Boson_NA_Decay_LL_Run_2.root", "ttbar_lep50to500", reader, tempMass, luminosity));
        ttbarBackground->addProcess(makeSignalProcess(histVariablesBackground, filePath, "TTbar_Boson_W_Decay_L_Run_2.root", "ttw", reader, tempMass, luminosity));
        ttbarBackground->addProcess(makeSignalProcess(histVariablesBackground, filePath, "TTbar_Boson_Z_Decay_LL_Run_2.root", "ttz", reader, tempMass, luminosity));
        
        auto zzBackground = std::make_shared<Process>("ZZ Background", 4);
        zzBackground->addProcess(makeSignalProcess(histVariablesBackground, filePath, "ZZ_Decay_4L_Run_2.root", "zz4l", reader, tempMass, luminosity));
        zzBackground->addProcess(makeSignalProcess(histVariablesBackground, filePath, "ZZ_Decay_2e2mu_Run_2.root", "zz2e2m", reader, tempMass, luminosity));
        zzBackground->addProcess(makeSignalProcess(histVariablesBackground, filePath, "ZZ_Decay_2e2tau_Run_2.root", "zz2e2t", reader, tempMass, luminosity));
        zzBackground->addProcess(makeSignalProcess(histVariablesBackground, filePath, "ZZ_Decay_2mu2tau_Run_2.root", "zz2m2t", reader, tempMass, luminosity));
        zzBackground->addProcess(makeSignalProcess(histVariablesBackground, filePath, "ZZ_Decay_4e_Run_2.root", "zz4e", reader, tempMass, luminosity));
        zzBackground->addProcess(makeSignalProcess(histVariablesBackground, filePath, "ZZ_Decay_4mu_Run_2.root", "zz4m", reader, tempMass, luminosity));
        zzBackground->addProcess(makeSignalProcess(histVariablesBackground, filePath, "ZZ_Decay_4tau_Run_2.root", "zz4t", reader, tempMass, luminosity));

        auto dyBackground = std::make_shared<Process>("DY Background", 3);
        dyBackground->addProcess(makeSignalProcess(histVariablesBackground, filePath, "Drell-Yan_MassCut_10-50_Run_2.root", "dy10to50", reader, tempMass, luminosity));
        dyBackground->addProcess(makeSignalProcess(histVariablesBackground, filePath, "Drell-Yan_MassCut_50-inf_Run_2.root", "dy50toinf", reader, tempMass, luminosity));
        
        auto multiBosonBackground = std::make_shared<Process>("MultiBoson Background", 6);
        multiBosonBackground->addProcess(makeSignalProcess(histVariablesBackground, filePath, "MultiBoson_Bosons_WW_Decay_2L_Run_2.root", "ww2l2nu", reader, tempMass, luminosity));
        multiBosonBackground->addProcess(makeSignalProcess(histVariablesBackground, filePath, "MultiBoson_Bosons_WWW_Decay_NA_Run_2.root", "www", reader, tempMass, luminosity));
        multiBosonBackground->addProcess(makeSignalProcess(histVariablesBackground, filePath, "MultiBoson_Bosons_WWZJets_Decay_4L_Run_2.root", "wwz", reader, tempMass, luminosity));
        multiBosonBackground->addProcess(makeSignalProcess(histVariablesBackground, filePath, "MultiBoson_Bosons_WZ_Decay_3L_Run_2.root", "wz3lnu", reader, tempMass, luminosity));
        multiBosonBackground->addProcess(makeSignalProcess(histVariablesBackground, filePath, "MultiBoson_Bosons_WZZ_Decay_NA_Run_2.root", "wzz", reader, tempMass, luminosity));
        multiBosonBackground->addProcess(makeSignalProcess(histVariablesBackground, filePath, "MultiBoson_Bosons_ZZZ_Decay_NA_Run_2.root", "zzz", reader, tempMass, luminosity));
        
        // std::vector<std::shared_ptr<Correction>> corrections = {};
        // auto correction = std::make_shared<ConstantCorrection>(2);
        //corrections.push_back(correction); 

        auto higgsData = std::make_shared<Process>("Higgs Data", 1);
        //higgsData->addProcess(makeSignalProcess(histVariablesBackground, filePath, "SingleMuonRun2017B-UL2017_MiniAODv2-v1.root", "higgs4l" + std::to_string((int) tempMass), reader, tempMass, luminosity));
        //higgsData->addProcess(makeSignalProcess(histVariablesBackground, filePath, "SingleElectronRun2017B-UL2017_MiniAODv2-v1.root", "higgs4l" + std::to_string((int) tempMass), reader, tempMass, luminosity));
        higgsData->addProcess(makeSignalProcess(histVariablesBackground, filePath, "Data_Trigger_SingleMuon_Year_2018A.root", "higgs4l" + std::to_string((int) tempMass), reader, tempMass, luminosity));

        backgroundProcesses.push_back(higgsData);
        backgroundProcesses.push_back(ttbarBackground);
        backgroundProcesses.push_back(zzBackground);
        backgroundProcesses.push_back(dyBackground);
        backgroundProcesses.push_back(multiBosonBackground);

        auto leptonBackgrounds = std::make_shared<Channel>(recoDecay, backgroundProcesses);
        //leptonBackgrounds->cleanProcesses();
        channels.push_back(leptonBackgrounds);
=======
        for(double massTarget : massTargets) {
            std::vector<HistVariable> histVariablesBackground;
            histVariablesBackground.push_back(HistVariable::InvariantMass(recoDecay + "__hists/" + recoDecay + "_Opposite Sign Invariant Mass"));
            histVariablesBackground.push_back(HistVariable::InvariantMass(recoDecay + "__hists/" + recoDecay + "_1st Highest mu- Eta"));
            //histVariablesBackground.push_back(HistVariable::InvariantMass(recoDecay + "__hists/" + recoDecay + "_1st Highest mu- Pt"));

            //cross sections should be all lowercase
            auto ttBarandMultiBosonandZZBackground = std::make_shared<Process>("t#bar{t}, WW, WZ, ZZ Background", 4);
            ttBarandMultiBosonandZZBackground->addProcess(makeSignalProcess(histVariablesBackground, filePath, "TTbar_Boson_NA_Decay_LL_Run_2.root", "ttbar_lep50to500", reader, massTarget, luminosity));
            ttBarandMultiBosonandZZBackground->addProcess(makeSignalProcess(histVariablesBackground, filePath, "TTbar_Boson_W_Decay_L_Run_2.root", "ttw", reader, massTarget, luminosity));
            ttBarandMultiBosonandZZBackground->addProcess(makeSignalProcess(histVariablesBackground, filePath, "TTbar_Boson_Z_Decay_LL_Run_2.root", "ttz", reader, massTarget, luminosity));
            
            //auto zzBackground = std::make_shared<Process>("ZZ Background", 4);
            ttBarandMultiBosonandZZBackground->addProcess(makeSignalProcess(histVariablesBackground, filePath, "ZZ_Decay_4L_Run_2.root", "zz4l", reader, massTarget, luminosity));
            /*
            ttBarandMultiBosonandZZBackground->addProcess(makeSignalProcess(histVariablesBackground, filePath, "ZZ_Decay_2e2mu_Run_2.root", "zz2e2m", reader, massTarget, luminosity));
            ttBarandMultiBosonandZZBackground->addProcess(makeSignalProcess(histVariablesBackground, filePath, "ZZ_Decay_2e2tau_Run_2.root", "zz2e2t", reader, massTarget, luminosity));
            ttBarandMultiBosonandZZBackground->addProcess(makeSignalProcess(histVariablesBackground, filePath, "ZZ_Decay_2mu2tau_Run_2.root", "zz2m2t", reader, massTarget, luminosity));
            ttBarandMultiBosonandZZBackground->addProcess(makeSignalProcess(histVariablesBackground, filePath, "ZZ_Decay_4e_Run_2.root", "zz4e", reader, massTarget, luminosity));
            ttBarandMultiBosonandZZBackground->addProcess(makeSignalProcess(histVariablesBackground, filePath, "ZZ_Decay_4mu_Run_2.root", "zz4m", reader, massTarget, luminosity));
            ttBarandMultiBosonandZZBackground->addProcess(makeSignalProcess(histVariablesBackground, filePath, "ZZ_Decay_4tau_Run_2.root", "zz4t", reader, massTarget, luminosity));
            */

            //auto multiBosonBackground = std::make_shared<Process>("MultiBoson Background", 6);
            ttBarandMultiBosonandZZBackground->addProcess(makeSignalProcess(histVariablesBackground, filePath, "MultiBoson_Bosons_WW_Decay_2L_Run_2.root", "ww2l2nu", reader, massTarget, luminosity));
            ttBarandMultiBosonandZZBackground->addProcess(makeSignalProcess(histVariablesBackground, filePath, "MultiBoson_Bosons_WWW_Decay_NA_Run_2.root", "www", reader, massTarget, luminosity));
            ttBarandMultiBosonandZZBackground->addProcess(makeSignalProcess(histVariablesBackground, filePath, "MultiBoson_Bosons_WWZJets_Decay_4L_Run_2.root", "wwz", reader, massTarget, luminosity));
            ttBarandMultiBosonandZZBackground->addProcess(makeSignalProcess(histVariablesBackground, filePath, "MultiBoson_Bosons_WZ_Decay_3L_Run_2.root", "wz3lnu", reader, massTarget, luminosity));
            ttBarandMultiBosonandZZBackground->addProcess(makeSignalProcess(histVariablesBackground, filePath, "MultiBoson_Bosons_WZZ_Decay_NA_Run_2.root", "wzz", reader, massTarget, luminosity));
            ttBarandMultiBosonandZZBackground->addProcess(makeSignalProcess(histVariablesBackground, filePath, "MultiBoson_Bosons_ZZZ_Decay_NA_Run_2.root", "zzz", reader, massTarget, luminosity));
            
            auto dyBackground = std::make_shared<Process>("Drell-Yan Background", 2);
            dyBackground->addProcess(makeSignalProcess(histVariablesBackground, filePath, "Drell-Yan_MassCut_10-50_Run_2.root", "dy10to50", reader, massTarget, luminosity));
            dyBackground->addProcess(makeSignalProcess(histVariablesBackground, filePath, "Drell-Yan_MassCut_50-inf_Run_2.root", "dy50toinf", reader, massTarget, luminosity));
            
            auto higgsSignal = std::make_shared<Process>("Higgs Signal", 3);
            std::vector<HistVariable> histVariablesSignal;
            for (std::string genSimDecay : genSimDecays)
            {
                histVariablesSignal.clear();
                std::string decayName = genSimDecay + "_" + recoDecay;
                histVariablesSignal.push_back(HistVariable::InvariantMass(decayName + "__hists/" + decayName + "_Opposite Sign Invariant Mass"));
                histVariablesSignal.push_back(HistVariable::InvariantMass(decayName + "__hists/" + decayName + "_1st Highest mu- Eta"));                
                //histVariablesSignal.push_back(HistVariable::InvariantMass(decayName + "__hists/" + decayName + "_1st Highest mu- Pt"));
                higgsSignal->addProcess(makeSignalProcess(histVariablesSignal, filePath, "Higgs" + std::to_string((int) massTarget) + ".root", "higgs4l" + std::to_string((int) massTarget), reader, massTarget, luminosity));
            }
            // std::vector<std::shared_ptr<Correction>> corrections = {};
            // auto correction = std::make_shared<ConstantCorrection>(2);
            //corrections.push_yzback(correction);


            auto higgsData = std::make_shared<Process>("Data", 1);
            // 150022816 events in Data_Trigger_SingleMuon_Year_2016B.root before TriggerCut change
            higgsData->addProcess(makeSignalProcess(histVariablesBackground, filePath, "Data_Trigger_SingleMuon_Year_2016B.root", "higgs4l" + std::to_string((int) massTarget), reader, massTarget, luminosity));
            higgsData->addProcess(makeSignalProcess(histVariablesBackground, filePath, "Data_Trigger_SingleMuon_Year_2016C.root", "higgs4l" + std::to_string((int) massTarget), reader, massTarget, luminosity));
            higgsData->addProcess(makeSignalProcess(histVariablesBackground, filePath, "Data_Trigger_SingleMuon_Year_2016D.root", "higgs4l" + std::to_string((int) massTarget), reader, massTarget, luminosity));            
            higgsData->addProcess(makeSignalProcess(histVariablesBackground, filePath, "Data_Trigger_SingleMuon_Year_2016E.root", "higgs4l" + std::to_string((int) massTarget), reader, massTarget, luminosity));
            higgsData->addProcess(makeSignalProcess(histVariablesBackground, filePath, "Data_Trigger_SingleMuon_Year_2016F.root", "higgs4l" + std::to_string((int) massTarget), reader, massTarget, luminosity));
            higgsData->addProcess(makeSignalProcess(histVariablesBackground, filePath, "Data_Trigger_SingleMuon_Year_2016G.root", "higgs4l" + std::to_string((int) massTarget), reader, massTarget, luminosity));
            higgsData->addProcess(makeSignalProcess(histVariablesBackground, filePath, "Data_Trigger_SingleMuon_Year_2016H.root", "higgs4l" + std::to_string((int) massTarget), reader, massTarget, luminosity));
            higgsData->addProcess(makeSignalProcess(histVariablesBackground, filePath, "Data_Trigger_SingleMuon_Year_2017B.root", "higgs4l" + std::to_string((int) massTarget), reader, massTarget, luminosity));
            higgsData->addProcess(makeSignalProcess(histVariablesBackground, filePath, "Data_Trigger_SingleMuon_Year_2017C.root", "higgs4l" + std::to_string((int) massTarget), reader, massTarget, luminosity));
            higgsData->addProcess(makeSignalProcess(histVariablesBackground, filePath, "Data_Trigger_SingleMuon_Year_2017D.root", "higgs4l" + std::to_string((int) massTarget), reader, massTarget, luminosity));
            higgsData->addProcess(makeSignalProcess(histVariablesBackground, filePath, "Data_Trigger_SingleMuon_Year_2017E.root", "higgs4l" + std::to_string((int) massTarget), reader, massTarget, luminosity));
            higgsData->addProcess(makeSignalProcess(histVariablesBackground, filePath, "Data_Trigger_SingleMuon_Year_2017F.root", "higgs4l" + std::to_string((int) massTarget), reader, massTarget, luminosity));
            higgsData->addProcess(makeSignalProcess(histVariablesBackground, filePath, "Data_Trigger_SingleMuon_Year_2017G.root", "higgs4l" + std::to_string((int) massTarget), reader, massTarget, luminosity));
            higgsData->addProcess(makeSignalProcess(histVariablesBackground, filePath, "Data_Trigger_SingleMuon_Year_2017H.root", "higgs4l" + std::to_string((int) massTarget), reader, massTarget, luminosity));
            higgsData->addProcess(makeSignalProcess(histVariablesBackground, filePath, "Data_Trigger_SingleMuon_Year_2018A.root", "higgs4l" + std::to_string((int) massTarget), reader, massTarget, luminosity));
            higgsData->addProcess(makeSignalProcess(histVariablesBackground, filePath, "Data_Trigger_SingleMuon_Year_2018B.root", "higgs4l" + std::to_string((int) massTarget), reader, massTarget, luminosity));
            higgsData->addProcess(makeSignalProcess(histVariablesBackground, filePath, "Data_Trigger_SingleMuon_Year_2018C.root", "higgs4l" + std::to_string((int) massTarget), reader, massTarget, luminosity));
            higgsData->addProcess(makeSignalProcess(histVariablesBackground, filePath, "Data_Trigger_SingleMuon_Year_2018D.root", "higgs4l" + std::to_string((int) massTarget), reader, massTarget, luminosity));
            //higgsData->addProcess(makeSignalProcess(histVariablesBackground, filePath, "Data_Trigger_SingleMuon_Year_2022A.root", "higgs4l" + std::to_string((int) massTarget), reader, massTarget, luminosity));
            //higgsData->addProcess(makeSignalProcess(histVariablesBackground, filePath, "Data_Trigger_SingleMuon_Year_2022B.root", "higgs4l" + std::to_string((int) massTarget), reader, massTarget, luminosity));
            //higgsData->addProcess(makeSignalProcess(histVariablesBackground, filePath, "Data_Trigger_SingleMuon_Year_2022C.root", "higgs4l" + std::to_string((int) massTarget), reader, massTarget, luminosity));
            higgsData->addProcess(makeSignalProcess(histVariablesBackground, filePath, "Data_Trigger_SingleElectron_Year_2016B.root", "higgs4l" + std::to_string((int) massTarget), reader, massTarget, luminosity));
            higgsData->addProcess(makeSignalProcess(histVariablesBackground, filePath, "Data_Trigger_SingleElectron_Year_2016C.root", "higgs4l" + std::to_string((int) massTarget), reader, massTarget, luminosity));
            higgsData->addProcess(makeSignalProcess(histVariablesBackground, filePath, "Data_Trigger_SingleElectron_Year_2016D.root", "higgs4l" + std::to_string((int) massTarget), reader, massTarget, luminosity));
            higgsData->addProcess(makeSignalProcess(histVariablesBackground, filePath, "Data_Trigger_SingleElectron_Year_2016E.root", "higgs4l" + std::to_string((int) massTarget), reader, massTarget, luminosity));
            higgsData->addProcess(makeSignalProcess(histVariablesBackground, filePath, "Data_Trigger_SingleElectron_Year_2016F.root", "higgs4l" + std::to_string((int) massTarget), reader, massTarget, luminosity));
            higgsData->addProcess(makeSignalProcess(histVariablesBackground, filePath, "Data_Trigger_SingleElectron_Year_2016G.root", "higgs4l" + std::to_string((int) massTarget), reader, massTarget, luminosity));
            higgsData->addProcess(makeSignalProcess(histVariablesBackground, filePath, "Data_Trigger_SingleElectron_Year_2016H.root", "higgs4l" + std::to_string((int) massTarget), reader, massTarget, luminosity));
            higgsData->addProcess(makeSignalProcess(histVariablesBackground, filePath, "Data_Trigger_SingleElectron_Year_2017B.root", "higgs4l" + std::to_string((int) massTarget), reader, massTarget, luminosity));
            higgsData->addProcess(makeSignalProcess(histVariablesBackground, filePath, "Data_Trigger_SingleElectron_Year_2017C.root", "higgs4l" + std::to_string((int) massTarget), reader, massTarget, luminosity));
            higgsData->addProcess(makeSignalProcess(histVariablesBackground, filePath, "Data_Trigger_SingleElectron_Year_2017D.root", "higgs4l" + std::to_string((int) massTarget), reader, massTarget, luminosity));
            higgsData->addProcess(makeSignalProcess(histVariablesBackground, filePath, "Data_Trigger_SingleElectron_Year_2017E.root", "higgs4l" + std::to_string((int) massTarget), reader, massTarget, luminosity));
            higgsData->addProcess(makeSignalProcess(histVariablesBackground, filePath, "Data_Trigger_SingleElectron_Year_2017F.root", "higgs4l" + std::to_string((int) massTarget), reader, massTarget, luminosity));

            std::vector<std::shared_ptr<Process>> processes = {ttBarandMultiBosonandZZBackground, dyBackground, higgsSignal, higgsData};
            //std::vector<std::shared_ptr<Process>> processes = {ttBarandMultiBosonandZZBackground, dyBackground, higgsData};

            auto leptonProcesses = std::make_shared<Channel>(recoDecay + std::to_string((int) massTarget), processes);
            //leptonBackgrounds->cleanProcesses();
            channels.push_back(leptonProcesses);
        }
>>>>>>> c74018e9
    }
}

std::shared_ptr<Channel> HiggsCompleteAnalysis::getChannel(std::string name)
{
    for(std::shared_ptr<Channel> singleChannel: channels) {
        if(singleChannel->getName() == name) {
            return singleChannel;
        }
    }
    throw std::runtime_error("Channel of name " + name + " not found.");
}

<<<<<<< HEAD
std::vector<TH1*> HiggsCompleteAnalysis::getHistograms(const std::string& histType, const std::string& processName, const std::string& channel, bool scaleToExpected)
{
    auto targetChannel = getChannel(channel);
    return targetChannel->getHists(histType, processName, scaleToExpected);
}

TH1* HiggsCompleteAnalysis::getDecayHist(std::string histType, std::string processName, double massTarget, bool scaleToExpected) const {
=======
TH1* HiggsCompleteAnalysis::getDecayHist(std::string histType, std::string processName, double massTarget, bool scaleToExpected, std::string channelName) const {
>>>>>>> c74018e9
    int maxBinNum = 0;
	double maxBarWidth = 0.0;
	int channelNumber = 0; 
    std::string name = processName;
	for (const auto& channel : channels)
	{
        std::string channelNameTemp = channel->getName();
        channelNameTemp = channelNameTemp.substr((channelNameTemp.length() - 2) - int(log10((int) massTarget)) + 1, int(log10((int) massTarget)) + 1);
        
        if(channelNameTemp == std::to_string((int) massTarget)) {
            channelNumber++;
            //std::vector<TH1*> channelHists = channel->getHists(histType, "signal", false);
            
            TH1* channelHist = channel->findProcess(processName)->getHist(histType, scaleToExpected);
            
            if (!channelHist)
            {
                throw std::runtime_error("Histogram not found in channel: " + channel->getName());
            }

            if(channelHist->GetEntries() > 0) {
                if (channelHist == 0) {
                    throw std::runtime_error("Histogram not found in channel: " + channel->getName());
                }
                if (channelHist->GetNbinsX() > maxBinNum)
                {
                    maxBinNum = channelHist->GetNbinsX();
                }
                if ((channelHist->GetXaxis()->GetBinWidth(maxBinNum)) > maxBarWidth)
                {
                    maxBarWidth = (channelHist->GetXaxis()->GetBinWidth(maxBinNum));
                }
            }
            delete channelHist;
        }
	}
    TH1* hist = new TH1F(name.c_str(), name.c_str(), maxBinNum, 0, maxBinNum * maxBarWidth);
	TH1* toAdd = 0;
	TList* toMerge = new TList();
    TH1::AddDirectory(kFALSE);
	for (const auto& channel : channels)	
	{
        //std::string channelName = channel->getName();
        //channelName = channelName.substr((channelName.length() - 2) - int(log10((int) massTarget)) + 1, int(log10((int) massTarget)) + 1);
		//if(channelName == std::to_string((int) massTarget)) {
        if (channelName == channel->getName()){
            toAdd = channel->findProcess(processName)->getHist(histType, scaleToExpected);
        //}

        //add this error check back later! (toAdd->Reset("ICESM"))
        //if(toAdd->GetEntries() > 0) {
            toMerge->Add(toAdd);
        }
	}
    TH1::AddDirectory(kTRUE);
	hist->Merge(toMerge);
	hist->SetLineColor(channels.at(0)->findProcess(processName)->getColor());
	hist->SetFillColor(channels.at(0)->findProcess(processName)->getColor());
	return hist;
} <|MERGE_RESOLUTION|>--- conflicted
+++ resolved
@@ -39,19 +39,13 @@
     //filePath is shared between most files. The rest of the filePath to a given file is still given when making singleProcesses.
     auto reader = std::make_shared<CrossSectionReader>("/uscms/home/vrao/analysis/CMSSW_12_4_3/src/CMSAnalysis/Analysis/bin/crossSections.txt");
     const std::string filePath = "/uscms/home/vrao/analysis/CMSSW_12_4_3/src/CMSAnalysis/DataCollection/bin/"; 
-<<<<<<< HEAD
     const std::string signalFilePath = "/uscms/home/ichen2/analysis/CMSSW_12_4_3/src/CMSAnalysis/Analysis/bin/H++MassFiles/";
-    double luminosity = 20;
-=======
     double luminosity = 139;
->>>>>>> c74018e9
 
     TH1::SetDefaultSumw2();
     //for(std::string name : names) {
     for (std::string recoDecay : recoDecays){
-<<<<<<< HEAD
-        std::vector<std::shared_ptr<Process>> backgroundProcesses;
-
+        std::vector<std::shared_ptr<Process>> processes;
         for (std::string genSimDecay : genSimDecays)
         {
             for(double massTarget : massTargets) 
@@ -60,156 +54,91 @@
                 std::vector<HistVariable> histVariablesSignal;
                 std::string decayName = genSimDecay + "_" + recoDecay;
                 histVariablesSignal.push_back(HistVariable::InvariantMass(decayName + "__hists/" + decayName + "_Opposite Sign Invariant Mass"));                
-                histVariablesSignal.push_back(HistVariable::SameSignMass(decayName + "__hists/" + decayName + "_Same Sign Invariant Mass"));                
+                histVariablesSignal.push_back(HistVariable::SameSignMass(decayName + "__hists/" + decayName + "_Same Sign Invariant Mass")); 
+                histVariablesSignal.push_back(HistVariable::InvariantMass(decayName + "__hists/" + decayName + "_1st Highest mu- Eta"));                
                 higgsSignal->addProcess(makeSignalProcess(histVariablesSignal, signalFilePath, "Higgs" + std::to_string((int) massTarget) + ".root", "higgs4l", reader, massTarget, luminosity));
-                backgroundProcesses.push_back(higgsSignal);
+                processes.push_back(higgsSignal);
             }
         }    
         std::vector<HistVariable> histVariablesBackground;
         histVariablesBackground.push_back(HistVariable::InvariantMass(recoDecay + "__hists/" + recoDecay + "_Opposite Sign Invariant Mass"));
         histVariablesBackground.push_back(HistVariable::SameSignMass(recoDecay + "__hists/" + recoDecay + "_Same Sign Invariant Mass"));
-        
+        histVariablesBackground.push_back(HistVariable::InvariantMass(recoDecay + "__hists/" + recoDecay + "_1st Highest mu- Eta"));
+        //histVariablesBackground.push_back(HistVariable::InvariantMass(recoDecay + "__hists/" + recoDecay + "_1st Highest mu- Pt"));
+
         //cross sections should be all lowercase
-        auto ttbarBackground = std::make_shared<Process>("TTBar Background", 2);
-        ttbarBackground->addProcess(makeSignalProcess(histVariablesBackground, filePath, "TTbar_Boson_NA_Decay_LL_Run_2.root", "ttbar_lep50to500", reader, tempMass, luminosity));
-        ttbarBackground->addProcess(makeSignalProcess(histVariablesBackground, filePath, "TTbar_Boson_W_Decay_L_Run_2.root", "ttw", reader, tempMass, luminosity));
-        ttbarBackground->addProcess(makeSignalProcess(histVariablesBackground, filePath, "TTbar_Boson_Z_Decay_LL_Run_2.root", "ttz", reader, tempMass, luminosity));
-        
-        auto zzBackground = std::make_shared<Process>("ZZ Background", 4);
-        zzBackground->addProcess(makeSignalProcess(histVariablesBackground, filePath, "ZZ_Decay_4L_Run_2.root", "zz4l", reader, tempMass, luminosity));
-        zzBackground->addProcess(makeSignalProcess(histVariablesBackground, filePath, "ZZ_Decay_2e2mu_Run_2.root", "zz2e2m", reader, tempMass, luminosity));
-        zzBackground->addProcess(makeSignalProcess(histVariablesBackground, filePath, "ZZ_Decay_2e2tau_Run_2.root", "zz2e2t", reader, tempMass, luminosity));
-        zzBackground->addProcess(makeSignalProcess(histVariablesBackground, filePath, "ZZ_Decay_2mu2tau_Run_2.root", "zz2m2t", reader, tempMass, luminosity));
-        zzBackground->addProcess(makeSignalProcess(histVariablesBackground, filePath, "ZZ_Decay_4e_Run_2.root", "zz4e", reader, tempMass, luminosity));
-        zzBackground->addProcess(makeSignalProcess(histVariablesBackground, filePath, "ZZ_Decay_4mu_Run_2.root", "zz4m", reader, tempMass, luminosity));
-        zzBackground->addProcess(makeSignalProcess(histVariablesBackground, filePath, "ZZ_Decay_4tau_Run_2.root", "zz4t", reader, tempMass, luminosity));
-
-        auto dyBackground = std::make_shared<Process>("DY Background", 3);
+        auto ttBarandMultiBosonandZZBackground = std::make_shared<Process>("t#bar{t}, WW, WZ, ZZ Background", 4);
+        ttBarandMultiBosonandZZBackground->addProcess(makeSignalProcess(histVariablesBackground, filePath, "TTbar_Boson_NA_Decay_LL_Run_2.root", "ttbar_lep50to500", reader, tempMass, luminosity));
+        ttBarandMultiBosonandZZBackground->addProcess(makeSignalProcess(histVariablesBackground, filePath, "TTbar_Boson_W_Decay_L_Run_2.root", "ttw", reader, tempMass, luminosity));
+        ttBarandMultiBosonandZZBackground->addProcess(makeSignalProcess(histVariablesBackground, filePath, "TTbar_Boson_Z_Decay_LL_Run_2.root", "ttz", reader, tempMass, luminosity));
+        
+        //auto zzBackground = std::make_shared<Process>("ZZ Background", 4);
+        ttBarandMultiBosonandZZBackground->addProcess(makeSignalProcess(histVariablesBackground, filePath, "ZZ_Decay_4L_Run_2.root", "zz4l", reader, tempMass, luminosity));
+        /*
+        ttBarandMultiBosonandZZBackground->addProcess(makeSignalProcess(histVariablesBackground, filePath, "ZZ_Decay_2e2mu_Run_2.root", "zz2e2m", reader, tempMass, luminosity));
+        ttBarandMultiBosonandZZBackground->addProcess(makeSignalProcess(histVariablesBackground, filePath, "ZZ_Decay_2e2tau_Run_2.root", "zz2e2t", reader, tempMass, luminosity));
+        ttBarandMultiBosonandZZBackground->addProcess(makeSignalProcess(histVariablesBackground, filePath, "ZZ_Decay_2mu2tau_Run_2.root", "zz2m2t", reader, tempMass, luminosity));
+        ttBarandMultiBosonandZZBackground->addProcess(makeSignalProcess(histVariablesBackground, filePath, "ZZ_Decay_4e_Run_2.root", "zz4e", reader, tempMass, luminosity));
+        ttBarandMultiBosonandZZBackground->addProcess(makeSignalProcess(histVariablesBackground, filePath, "ZZ_Decay_4mu_Run_2.root", "zz4m", reader, tempMass, luminosity));
+        ttBarandMultiBosonandZZBackground->addProcess(makeSignalProcess(histVariablesBackground, filePath, "ZZ_Decay_4tau_Run_2.root", "zz4t", reader, tempMass, luminosity));
+        */
+
+        //auto multiBosonBackground = std::make_shared<Process>("MultiBoson Background", 6);
+        ttBarandMultiBosonandZZBackground->addProcess(makeSignalProcess(histVariablesBackground, filePath, "MultiBoson_Bosons_WW_Decay_2L_Run_2.root", "ww2l2nu", reader, tempMass, luminosity));
+        ttBarandMultiBosonandZZBackground->addProcess(makeSignalProcess(histVariablesBackground, filePath, "MultiBoson_Bosons_WWW_Decay_NA_Run_2.root", "www", reader, tempMass, luminosity));
+        ttBarandMultiBosonandZZBackground->addProcess(makeSignalProcess(histVariablesBackground, filePath, "MultiBoson_Bosons_WWZJets_Decay_4L_Run_2.root", "wwz", reader, tempMass, luminosity));
+        ttBarandMultiBosonandZZBackground->addProcess(makeSignalProcess(histVariablesBackground, filePath, "MultiBoson_Bosons_WZ_Decay_3L_Run_2.root", "wz3lnu", reader, tempMass, luminosity));
+        ttBarandMultiBosonandZZBackground->addProcess(makeSignalProcess(histVariablesBackground, filePath, "MultiBoson_Bosons_WZZ_Decay_NA_Run_2.root", "wzz", reader, tempMass, luminosity));
+        ttBarandMultiBosonandZZBackground->addProcess(makeSignalProcess(histVariablesBackground, filePath, "MultiBoson_Bosons_ZZZ_Decay_NA_Run_2.root", "zzz", reader, tempMass, luminosity));
+        
+        auto dyBackground = std::make_shared<Process>("Drell-Yan Background", 2);
         dyBackground->addProcess(makeSignalProcess(histVariablesBackground, filePath, "Drell-Yan_MassCut_10-50_Run_2.root", "dy10to50", reader, tempMass, luminosity));
         dyBackground->addProcess(makeSignalProcess(histVariablesBackground, filePath, "Drell-Yan_MassCut_50-inf_Run_2.root", "dy50toinf", reader, tempMass, luminosity));
         
-        auto multiBosonBackground = std::make_shared<Process>("MultiBoson Background", 6);
-        multiBosonBackground->addProcess(makeSignalProcess(histVariablesBackground, filePath, "MultiBoson_Bosons_WW_Decay_2L_Run_2.root", "ww2l2nu", reader, tempMass, luminosity));
-        multiBosonBackground->addProcess(makeSignalProcess(histVariablesBackground, filePath, "MultiBoson_Bosons_WWW_Decay_NA_Run_2.root", "www", reader, tempMass, luminosity));
-        multiBosonBackground->addProcess(makeSignalProcess(histVariablesBackground, filePath, "MultiBoson_Bosons_WWZJets_Decay_4L_Run_2.root", "wwz", reader, tempMass, luminosity));
-        multiBosonBackground->addProcess(makeSignalProcess(histVariablesBackground, filePath, "MultiBoson_Bosons_WZ_Decay_3L_Run_2.root", "wz3lnu", reader, tempMass, luminosity));
-        multiBosonBackground->addProcess(makeSignalProcess(histVariablesBackground, filePath, "MultiBoson_Bosons_WZZ_Decay_NA_Run_2.root", "wzz", reader, tempMass, luminosity));
-        multiBosonBackground->addProcess(makeSignalProcess(histVariablesBackground, filePath, "MultiBoson_Bosons_ZZZ_Decay_NA_Run_2.root", "zzz", reader, tempMass, luminosity));
-        
-        // std::vector<std::shared_ptr<Correction>> corrections = {};
-        // auto correction = std::make_shared<ConstantCorrection>(2);
-        //corrections.push_back(correction); 
-
-        auto higgsData = std::make_shared<Process>("Higgs Data", 1);
-        //higgsData->addProcess(makeSignalProcess(histVariablesBackground, filePath, "SingleMuonRun2017B-UL2017_MiniAODv2-v1.root", "higgs4l" + std::to_string((int) tempMass), reader, tempMass, luminosity));
-        //higgsData->addProcess(makeSignalProcess(histVariablesBackground, filePath, "SingleElectronRun2017B-UL2017_MiniAODv2-v1.root", "higgs4l" + std::to_string((int) tempMass), reader, tempMass, luminosity));
+
+        auto higgsData = std::make_shared<Process>("Data", 1);
+        // 150022816 events in Data_Trigger_SingleMuon_Year_2016B.root before TriggerCut change
+        higgsData->addProcess(makeSignalProcess(histVariablesBackground, filePath, "Data_Trigger_SingleMuon_Year_2016B.root", "higgs4l" + std::to_string((int) tempMass), reader, tempMass, luminosity));
+        higgsData->addProcess(makeSignalProcess(histVariablesBackground, filePath, "Data_Trigger_SingleMuon_Year_2016C.root", "higgs4l" + std::to_string((int) tempMass), reader, tempMass, luminosity));
+        higgsData->addProcess(makeSignalProcess(histVariablesBackground, filePath, "Data_Trigger_SingleMuon_Year_2016D.root", "higgs4l" + std::to_string((int) tempMass), reader, tempMass, luminosity));            
+        higgsData->addProcess(makeSignalProcess(histVariablesBackground, filePath, "Data_Trigger_SingleMuon_Year_2016E.root", "higgs4l" + std::to_string((int) tempMass), reader, tempMass, luminosity));
+        higgsData->addProcess(makeSignalProcess(histVariablesBackground, filePath, "Data_Trigger_SingleMuon_Year_2016F.root", "higgs4l" + std::to_string((int) tempMass), reader, tempMass, luminosity));
+        higgsData->addProcess(makeSignalProcess(histVariablesBackground, filePath, "Data_Trigger_SingleMuon_Year_2016G.root", "higgs4l" + std::to_string((int) tempMass), reader, tempMass, luminosity));
+        higgsData->addProcess(makeSignalProcess(histVariablesBackground, filePath, "Data_Trigger_SingleMuon_Year_2016H.root", "higgs4l" + std::to_string((int) tempMass), reader, tempMass, luminosity));
+        higgsData->addProcess(makeSignalProcess(histVariablesBackground, filePath, "Data_Trigger_SingleMuon_Year_2017B.root", "higgs4l" + std::to_string((int) tempMass), reader, tempMass, luminosity));
+        higgsData->addProcess(makeSignalProcess(histVariablesBackground, filePath, "Data_Trigger_SingleMuon_Year_2017C.root", "higgs4l" + std::to_string((int) tempMass), reader, tempMass, luminosity));
+        higgsData->addProcess(makeSignalProcess(histVariablesBackground, filePath, "Data_Trigger_SingleMuon_Year_2017D.root", "higgs4l" + std::to_string((int) tempMass), reader, tempMass, luminosity));
+        higgsData->addProcess(makeSignalProcess(histVariablesBackground, filePath, "Data_Trigger_SingleMuon_Year_2017E.root", "higgs4l" + std::to_string((int) tempMass), reader, tempMass, luminosity));
+        higgsData->addProcess(makeSignalProcess(histVariablesBackground, filePath, "Data_Trigger_SingleMuon_Year_2017F.root", "higgs4l" + std::to_string((int) tempMass), reader, tempMass, luminosity));
+        higgsData->addProcess(makeSignalProcess(histVariablesBackground, filePath, "Data_Trigger_SingleMuon_Year_2017G.root", "higgs4l" + std::to_string((int) tempMass), reader, tempMass, luminosity));
+        higgsData->addProcess(makeSignalProcess(histVariablesBackground, filePath, "Data_Trigger_SingleMuon_Year_2017H.root", "higgs4l" + std::to_string((int) tempMass), reader, tempMass, luminosity));
         higgsData->addProcess(makeSignalProcess(histVariablesBackground, filePath, "Data_Trigger_SingleMuon_Year_2018A.root", "higgs4l" + std::to_string((int) tempMass), reader, tempMass, luminosity));
-
-        backgroundProcesses.push_back(higgsData);
-        backgroundProcesses.push_back(ttbarBackground);
-        backgroundProcesses.push_back(zzBackground);
-        backgroundProcesses.push_back(dyBackground);
-        backgroundProcesses.push_back(multiBosonBackground);
-
-        auto leptonBackgrounds = std::make_shared<Channel>(recoDecay, backgroundProcesses);
+        higgsData->addProcess(makeSignalProcess(histVariablesBackground, filePath, "Data_Trigger_SingleMuon_Year_2018B.root", "higgs4l" + std::to_string((int) tempMass), reader, tempMass, luminosity));
+        higgsData->addProcess(makeSignalProcess(histVariablesBackground, filePath, "Data_Trigger_SingleMuon_Year_2018C.root", "higgs4l" + std::to_string((int) tempMass), reader, tempMass, luminosity));
+        higgsData->addProcess(makeSignalProcess(histVariablesBackground, filePath, "Data_Trigger_SingleMuon_Year_2018D.root", "higgs4l" + std::to_string((int) tempMass), reader, tempMass, luminosity));
+        //higgsData->addProcess(makeSignalProcess(histVariablesBackground, filePath, "Data_Trigger_SingleMuon_Year_2022A.root", "higgs4l" + std::to_string((int) tempMass), reader, tempMass, luminosity));
+        //higgsData->addProcess(makeSignalProcess(histVariablesBackground, filePath, "Data_Trigger_SingleMuon_Year_2022B.root", "higgs4l" + std::to_string((int) tempMass), reader, tempMass, luminosity));
+        //higgsData->addProcess(makeSignalProcess(histVariablesBackground, filePath, "Data_Trigger_SingleMuon_Year_2022C.root", "higgs4l" + std::to_string((int) tempMass), reader, tempMass, luminosity));
+        higgsData->addProcess(makeSignalProcess(histVariablesBackground, filePath, "Data_Trigger_SingleElectron_Year_2016B.root", "higgs4l" + std::to_string((int) tempMass), reader, tempMass, luminosity));
+        higgsData->addProcess(makeSignalProcess(histVariablesBackground, filePath, "Data_Trigger_SingleElectron_Year_2016C.root", "higgs4l" + std::to_string((int) tempMass), reader, tempMass, luminosity));
+        higgsData->addProcess(makeSignalProcess(histVariablesBackground, filePath, "Data_Trigger_SingleElectron_Year_2016D.root", "higgs4l" + std::to_string((int) tempMass), reader, tempMass, luminosity));
+        higgsData->addProcess(makeSignalProcess(histVariablesBackground, filePath, "Data_Trigger_SingleElectron_Year_2016E.root", "higgs4l" + std::to_string((int) tempMass), reader, tempMass, luminosity));
+        higgsData->addProcess(makeSignalProcess(histVariablesBackground, filePath, "Data_Trigger_SingleElectron_Year_2016F.root", "higgs4l" + std::to_string((int) tempMass), reader, tempMass, luminosity));
+        higgsData->addProcess(makeSignalProcess(histVariablesBackground, filePath, "Data_Trigger_SingleElectron_Year_2016G.root", "higgs4l" + std::to_string((int) tempMass), reader, tempMass, luminosity));
+        higgsData->addProcess(makeSignalProcess(histVariablesBackground, filePath, "Data_Trigger_SingleElectron_Year_2016H.root", "higgs4l" + std::to_string((int) tempMass), reader, tempMass, luminosity));
+        higgsData->addProcess(makeSignalProcess(histVariablesBackground, filePath, "Data_Trigger_SingleElectron_Year_2017B.root", "higgs4l" + std::to_string((int) tempMass), reader, tempMass, luminosity));
+        higgsData->addProcess(makeSignalProcess(histVariablesBackground, filePath, "Data_Trigger_SingleElectron_Year_2017C.root", "higgs4l" + std::to_string((int) tempMass), reader, tempMass, luminosity));
+        higgsData->addProcess(makeSignalProcess(histVariablesBackground, filePath, "Data_Trigger_SingleElectron_Year_2017D.root", "higgs4l" + std::to_string((int) tempMass), reader, tempMass, luminosity));
+        higgsData->addProcess(makeSignalProcess(histVariablesBackground, filePath, "Data_Trigger_SingleElectron_Year_2017E.root", "higgs4l" + std::to_string((int) tempMass), reader, tempMass, luminosity));
+        higgsData->addProcess(makeSignalProcess(histVariablesBackground, filePath, "Data_Trigger_SingleElectron_Year_2017F.root", "higgs4l" + std::to_string((int) tempMass), reader, tempMass, luminosity));
+
+        processes.push_back(ttBarandMultiBosonandZZBackground);
+        processes.push_back(dyBackground);
+        processes.push_back(higgsData);
+
+        auto leptonProcesses = std::make_shared<Channel>(recoDecay, processes);
         //leptonBackgrounds->cleanProcesses();
-        channels.push_back(leptonBackgrounds);
-=======
-        for(double massTarget : massTargets) {
-            std::vector<HistVariable> histVariablesBackground;
-            histVariablesBackground.push_back(HistVariable::InvariantMass(recoDecay + "__hists/" + recoDecay + "_Opposite Sign Invariant Mass"));
-            histVariablesBackground.push_back(HistVariable::InvariantMass(recoDecay + "__hists/" + recoDecay + "_1st Highest mu- Eta"));
-            //histVariablesBackground.push_back(HistVariable::InvariantMass(recoDecay + "__hists/" + recoDecay + "_1st Highest mu- Pt"));
-
-            //cross sections should be all lowercase
-            auto ttBarandMultiBosonandZZBackground = std::make_shared<Process>("t#bar{t}, WW, WZ, ZZ Background", 4);
-            ttBarandMultiBosonandZZBackground->addProcess(makeSignalProcess(histVariablesBackground, filePath, "TTbar_Boson_NA_Decay_LL_Run_2.root", "ttbar_lep50to500", reader, massTarget, luminosity));
-            ttBarandMultiBosonandZZBackground->addProcess(makeSignalProcess(histVariablesBackground, filePath, "TTbar_Boson_W_Decay_L_Run_2.root", "ttw", reader, massTarget, luminosity));
-            ttBarandMultiBosonandZZBackground->addProcess(makeSignalProcess(histVariablesBackground, filePath, "TTbar_Boson_Z_Decay_LL_Run_2.root", "ttz", reader, massTarget, luminosity));
-            
-            //auto zzBackground = std::make_shared<Process>("ZZ Background", 4);
-            ttBarandMultiBosonandZZBackground->addProcess(makeSignalProcess(histVariablesBackground, filePath, "ZZ_Decay_4L_Run_2.root", "zz4l", reader, massTarget, luminosity));
-            /*
-            ttBarandMultiBosonandZZBackground->addProcess(makeSignalProcess(histVariablesBackground, filePath, "ZZ_Decay_2e2mu_Run_2.root", "zz2e2m", reader, massTarget, luminosity));
-            ttBarandMultiBosonandZZBackground->addProcess(makeSignalProcess(histVariablesBackground, filePath, "ZZ_Decay_2e2tau_Run_2.root", "zz2e2t", reader, massTarget, luminosity));
-            ttBarandMultiBosonandZZBackground->addProcess(makeSignalProcess(histVariablesBackground, filePath, "ZZ_Decay_2mu2tau_Run_2.root", "zz2m2t", reader, massTarget, luminosity));
-            ttBarandMultiBosonandZZBackground->addProcess(makeSignalProcess(histVariablesBackground, filePath, "ZZ_Decay_4e_Run_2.root", "zz4e", reader, massTarget, luminosity));
-            ttBarandMultiBosonandZZBackground->addProcess(makeSignalProcess(histVariablesBackground, filePath, "ZZ_Decay_4mu_Run_2.root", "zz4m", reader, massTarget, luminosity));
-            ttBarandMultiBosonandZZBackground->addProcess(makeSignalProcess(histVariablesBackground, filePath, "ZZ_Decay_4tau_Run_2.root", "zz4t", reader, massTarget, luminosity));
-            */
-
-            //auto multiBosonBackground = std::make_shared<Process>("MultiBoson Background", 6);
-            ttBarandMultiBosonandZZBackground->addProcess(makeSignalProcess(histVariablesBackground, filePath, "MultiBoson_Bosons_WW_Decay_2L_Run_2.root", "ww2l2nu", reader, massTarget, luminosity));
-            ttBarandMultiBosonandZZBackground->addProcess(makeSignalProcess(histVariablesBackground, filePath, "MultiBoson_Bosons_WWW_Decay_NA_Run_2.root", "www", reader, massTarget, luminosity));
-            ttBarandMultiBosonandZZBackground->addProcess(makeSignalProcess(histVariablesBackground, filePath, "MultiBoson_Bosons_WWZJets_Decay_4L_Run_2.root", "wwz", reader, massTarget, luminosity));
-            ttBarandMultiBosonandZZBackground->addProcess(makeSignalProcess(histVariablesBackground, filePath, "MultiBoson_Bosons_WZ_Decay_3L_Run_2.root", "wz3lnu", reader, massTarget, luminosity));
-            ttBarandMultiBosonandZZBackground->addProcess(makeSignalProcess(histVariablesBackground, filePath, "MultiBoson_Bosons_WZZ_Decay_NA_Run_2.root", "wzz", reader, massTarget, luminosity));
-            ttBarandMultiBosonandZZBackground->addProcess(makeSignalProcess(histVariablesBackground, filePath, "MultiBoson_Bosons_ZZZ_Decay_NA_Run_2.root", "zzz", reader, massTarget, luminosity));
-            
-            auto dyBackground = std::make_shared<Process>("Drell-Yan Background", 2);
-            dyBackground->addProcess(makeSignalProcess(histVariablesBackground, filePath, "Drell-Yan_MassCut_10-50_Run_2.root", "dy10to50", reader, massTarget, luminosity));
-            dyBackground->addProcess(makeSignalProcess(histVariablesBackground, filePath, "Drell-Yan_MassCut_50-inf_Run_2.root", "dy50toinf", reader, massTarget, luminosity));
-            
-            auto higgsSignal = std::make_shared<Process>("Higgs Signal", 3);
-            std::vector<HistVariable> histVariablesSignal;
-            for (std::string genSimDecay : genSimDecays)
-            {
-                histVariablesSignal.clear();
-                std::string decayName = genSimDecay + "_" + recoDecay;
-                histVariablesSignal.push_back(HistVariable::InvariantMass(decayName + "__hists/" + decayName + "_Opposite Sign Invariant Mass"));
-                histVariablesSignal.push_back(HistVariable::InvariantMass(decayName + "__hists/" + decayName + "_1st Highest mu- Eta"));                
-                //histVariablesSignal.push_back(HistVariable::InvariantMass(decayName + "__hists/" + decayName + "_1st Highest mu- Pt"));
-                higgsSignal->addProcess(makeSignalProcess(histVariablesSignal, filePath, "Higgs" + std::to_string((int) massTarget) + ".root", "higgs4l" + std::to_string((int) massTarget), reader, massTarget, luminosity));
-            }
-            // std::vector<std::shared_ptr<Correction>> corrections = {};
-            // auto correction = std::make_shared<ConstantCorrection>(2);
-            //corrections.push_yzback(correction);
-
-
-            auto higgsData = std::make_shared<Process>("Data", 1);
-            // 150022816 events in Data_Trigger_SingleMuon_Year_2016B.root before TriggerCut change
-            higgsData->addProcess(makeSignalProcess(histVariablesBackground, filePath, "Data_Trigger_SingleMuon_Year_2016B.root", "higgs4l" + std::to_string((int) massTarget), reader, massTarget, luminosity));
-            higgsData->addProcess(makeSignalProcess(histVariablesBackground, filePath, "Data_Trigger_SingleMuon_Year_2016C.root", "higgs4l" + std::to_string((int) massTarget), reader, massTarget, luminosity));
-            higgsData->addProcess(makeSignalProcess(histVariablesBackground, filePath, "Data_Trigger_SingleMuon_Year_2016D.root", "higgs4l" + std::to_string((int) massTarget), reader, massTarget, luminosity));            
-            higgsData->addProcess(makeSignalProcess(histVariablesBackground, filePath, "Data_Trigger_SingleMuon_Year_2016E.root", "higgs4l" + std::to_string((int) massTarget), reader, massTarget, luminosity));
-            higgsData->addProcess(makeSignalProcess(histVariablesBackground, filePath, "Data_Trigger_SingleMuon_Year_2016F.root", "higgs4l" + std::to_string((int) massTarget), reader, massTarget, luminosity));
-            higgsData->addProcess(makeSignalProcess(histVariablesBackground, filePath, "Data_Trigger_SingleMuon_Year_2016G.root", "higgs4l" + std::to_string((int) massTarget), reader, massTarget, luminosity));
-            higgsData->addProcess(makeSignalProcess(histVariablesBackground, filePath, "Data_Trigger_SingleMuon_Year_2016H.root", "higgs4l" + std::to_string((int) massTarget), reader, massTarget, luminosity));
-            higgsData->addProcess(makeSignalProcess(histVariablesBackground, filePath, "Data_Trigger_SingleMuon_Year_2017B.root", "higgs4l" + std::to_string((int) massTarget), reader, massTarget, luminosity));
-            higgsData->addProcess(makeSignalProcess(histVariablesBackground, filePath, "Data_Trigger_SingleMuon_Year_2017C.root", "higgs4l" + std::to_string((int) massTarget), reader, massTarget, luminosity));
-            higgsData->addProcess(makeSignalProcess(histVariablesBackground, filePath, "Data_Trigger_SingleMuon_Year_2017D.root", "higgs4l" + std::to_string((int) massTarget), reader, massTarget, luminosity));
-            higgsData->addProcess(makeSignalProcess(histVariablesBackground, filePath, "Data_Trigger_SingleMuon_Year_2017E.root", "higgs4l" + std::to_string((int) massTarget), reader, massTarget, luminosity));
-            higgsData->addProcess(makeSignalProcess(histVariablesBackground, filePath, "Data_Trigger_SingleMuon_Year_2017F.root", "higgs4l" + std::to_string((int) massTarget), reader, massTarget, luminosity));
-            higgsData->addProcess(makeSignalProcess(histVariablesBackground, filePath, "Data_Trigger_SingleMuon_Year_2017G.root", "higgs4l" + std::to_string((int) massTarget), reader, massTarget, luminosity));
-            higgsData->addProcess(makeSignalProcess(histVariablesBackground, filePath, "Data_Trigger_SingleMuon_Year_2017H.root", "higgs4l" + std::to_string((int) massTarget), reader, massTarget, luminosity));
-            higgsData->addProcess(makeSignalProcess(histVariablesBackground, filePath, "Data_Trigger_SingleMuon_Year_2018A.root", "higgs4l" + std::to_string((int) massTarget), reader, massTarget, luminosity));
-            higgsData->addProcess(makeSignalProcess(histVariablesBackground, filePath, "Data_Trigger_SingleMuon_Year_2018B.root", "higgs4l" + std::to_string((int) massTarget), reader, massTarget, luminosity));
-            higgsData->addProcess(makeSignalProcess(histVariablesBackground, filePath, "Data_Trigger_SingleMuon_Year_2018C.root", "higgs4l" + std::to_string((int) massTarget), reader, massTarget, luminosity));
-            higgsData->addProcess(makeSignalProcess(histVariablesBackground, filePath, "Data_Trigger_SingleMuon_Year_2018D.root", "higgs4l" + std::to_string((int) massTarget), reader, massTarget, luminosity));
-            //higgsData->addProcess(makeSignalProcess(histVariablesBackground, filePath, "Data_Trigger_SingleMuon_Year_2022A.root", "higgs4l" + std::to_string((int) massTarget), reader, massTarget, luminosity));
-            //higgsData->addProcess(makeSignalProcess(histVariablesBackground, filePath, "Data_Trigger_SingleMuon_Year_2022B.root", "higgs4l" + std::to_string((int) massTarget), reader, massTarget, luminosity));
-            //higgsData->addProcess(makeSignalProcess(histVariablesBackground, filePath, "Data_Trigger_SingleMuon_Year_2022C.root", "higgs4l" + std::to_string((int) massTarget), reader, massTarget, luminosity));
-            higgsData->addProcess(makeSignalProcess(histVariablesBackground, filePath, "Data_Trigger_SingleElectron_Year_2016B.root", "higgs4l" + std::to_string((int) massTarget), reader, massTarget, luminosity));
-            higgsData->addProcess(makeSignalProcess(histVariablesBackground, filePath, "Data_Trigger_SingleElectron_Year_2016C.root", "higgs4l" + std::to_string((int) massTarget), reader, massTarget, luminosity));
-            higgsData->addProcess(makeSignalProcess(histVariablesBackground, filePath, "Data_Trigger_SingleElectron_Year_2016D.root", "higgs4l" + std::to_string((int) massTarget), reader, massTarget, luminosity));
-            higgsData->addProcess(makeSignalProcess(histVariablesBackground, filePath, "Data_Trigger_SingleElectron_Year_2016E.root", "higgs4l" + std::to_string((int) massTarget), reader, massTarget, luminosity));
-            higgsData->addProcess(makeSignalProcess(histVariablesBackground, filePath, "Data_Trigger_SingleElectron_Year_2016F.root", "higgs4l" + std::to_string((int) massTarget), reader, massTarget, luminosity));
-            higgsData->addProcess(makeSignalProcess(histVariablesBackground, filePath, "Data_Trigger_SingleElectron_Year_2016G.root", "higgs4l" + std::to_string((int) massTarget), reader, massTarget, luminosity));
-            higgsData->addProcess(makeSignalProcess(histVariablesBackground, filePath, "Data_Trigger_SingleElectron_Year_2016H.root", "higgs4l" + std::to_string((int) massTarget), reader, massTarget, luminosity));
-            higgsData->addProcess(makeSignalProcess(histVariablesBackground, filePath, "Data_Trigger_SingleElectron_Year_2017B.root", "higgs4l" + std::to_string((int) massTarget), reader, massTarget, luminosity));
-            higgsData->addProcess(makeSignalProcess(histVariablesBackground, filePath, "Data_Trigger_SingleElectron_Year_2017C.root", "higgs4l" + std::to_string((int) massTarget), reader, massTarget, luminosity));
-            higgsData->addProcess(makeSignalProcess(histVariablesBackground, filePath, "Data_Trigger_SingleElectron_Year_2017D.root", "higgs4l" + std::to_string((int) massTarget), reader, massTarget, luminosity));
-            higgsData->addProcess(makeSignalProcess(histVariablesBackground, filePath, "Data_Trigger_SingleElectron_Year_2017E.root", "higgs4l" + std::to_string((int) massTarget), reader, massTarget, luminosity));
-            higgsData->addProcess(makeSignalProcess(histVariablesBackground, filePath, "Data_Trigger_SingleElectron_Year_2017F.root", "higgs4l" + std::to_string((int) massTarget), reader, massTarget, luminosity));
-
-            std::vector<std::shared_ptr<Process>> processes = {ttBarandMultiBosonandZZBackground, dyBackground, higgsSignal, higgsData};
-            //std::vector<std::shared_ptr<Process>> processes = {ttBarandMultiBosonandZZBackground, dyBackground, higgsData};
-
-            auto leptonProcesses = std::make_shared<Channel>(recoDecay + std::to_string((int) massTarget), processes);
-            //leptonBackgrounds->cleanProcesses();
-            channels.push_back(leptonProcesses);
-        }
->>>>>>> c74018e9
+        channels.push_back(leptonProcesses);
     }
 }
 
@@ -223,17 +152,13 @@
     throw std::runtime_error("Channel of name " + name + " not found.");
 }
 
-<<<<<<< HEAD
 std::vector<TH1*> HiggsCompleteAnalysis::getHistograms(const std::string& histType, const std::string& processName, const std::string& channel, bool scaleToExpected)
 {
     auto targetChannel = getChannel(channel);
     return targetChannel->getHists(histType, processName, scaleToExpected);
 }
 
-TH1* HiggsCompleteAnalysis::getDecayHist(std::string histType, std::string processName, double massTarget, bool scaleToExpected) const {
-=======
 TH1* HiggsCompleteAnalysis::getDecayHist(std::string histType, std::string processName, double massTarget, bool scaleToExpected, std::string channelName) const {
->>>>>>> c74018e9
     int maxBinNum = 0;
 	double maxBarWidth = 0.0;
 	int channelNumber = 0; 
