--- conflicted
+++ resolved
@@ -55,14 +55,9 @@
                 std::string decayName = recoDecay + "_" + genSimDecay;
                 // histVariablesSignal.push_back(HistVariable::InvariantMass(decayName + "__hists/" + decayName + "_Opposite Sign Invariant Mass"));      
                 histVariablesSignal.push_back(HistVariable::SameSignMass(decayName + "__hists/" + decayName + "_Same Sign Invariant Mass")); 
-<<<<<<< HEAD
-                // histVariablesSignal.push_back(HistVariable::InvariantMass(decayName + "__hists/" + decayName + "_1st Highest mu- Eta"));         
-                higgsSignal->addProcess(makeSignalProcess(histVariablesSignal, signalFilePath, "Higgs" + std::to_string((int) massTarget) + ".root", "higgs4l" + std::to_string((int) massTarget), reader, massTarget, luminosity));
-=======
                 histVariablesSignal.push_back(HistVariable::InvariantMass(decayName + "__hists/" + decayName + "_1st Highest mu- Eta"));                
                 higgsSignal->addProcess(makeBasicProcess(histVariablesSignal, signalFilePath, "Higgs" + std::to_string((int) massTarget) + ".root", "higgs4l", reader, luminosity));
                 processes.push_back(higgsSignal);
->>>>>>> 2e729696
             }
         }
         
@@ -78,14 +73,8 @@
         ttBarandMultiBosonandZZBackground->addProcess(makeBasicProcess(histVariablesBackground, filePath, "TTbar_Boson_W_Decay_L_Run_2.root", "ttw", reader, luminosity));
         ttBarandMultiBosonandZZBackground->addProcess(makeBasicProcess(histVariablesBackground, filePath, "TTbar_Boson_Z_Decay_LL_Run_2.root", "ttz", reader, luminosity));
         
-<<<<<<< HEAD
-        auto zzBackground = std::make_shared<Process>("ZZ Background", 4);
-        ttBarandMultiBosonandZZBackground->addProcess(makeSignalProcess(histVariablesBackground, filePath, "ZZ_Decay_4L_Run_2.root", "zz4l", reader, tempMass, luminosity));
-        
-=======
         //auto zzBackground = std::make_shared<Process>("ZZ Background", 4);
         ttBarandMultiBosonandZZBackground->addProcess(makeBasicProcess(histVariablesBackground, filePath, "ZZ_Decay_4L_Run_2.root", "zz4l", reader, luminosity));
->>>>>>> 2e729696
         /*
         ttBarandMultiBosonandZZBackground->addProcess(makeBasicProcess(histVariablesBackground, filePath, "ZZ_Decay_2e2mu_Run_2.root", "zz2e2m", reader, luminosity));
         ttBarandMultiBosonandZZBackground->addProcess(makeBasicProcess(histVariablesBackground, filePath, "ZZ_Decay_2e2tau_Run_2.root", "zz2e2t", reader, luminosity));
@@ -95,15 +84,6 @@
         ttBarandMultiBosonandZZBackground->addProcess(makeBasicProcess(histVariablesBackground, filePath, "ZZ_Decay_4tau_Run_2.root", "zz4t", reader, luminosity));
         */
 
-<<<<<<< HEAD
-        auto multiBosonBackground = std::make_shared<Process>("MultiBoson Background", 6);
-        ttBarandMultiBosonandZZBackground->addProcess(makeSignalProcess(histVariablesBackground, filePath, "MultiBoson_Bosons_WW_Decay_2L_Run_2.root", "ww2l2nu", reader, tempMass, luminosity));
-        ttBarandMultiBosonandZZBackground->addProcess(makeSignalProcess(histVariablesBackground, filePath, "MultiBoson_Bosons_WWW_Decay_NA_Run_2.root", "www", reader, tempMass, luminosity));
-        ttBarandMultiBosonandZZBackground->addProcess(makeSignalProcess(histVariablesBackground, filePath, "MultiBoson_Bosons_WWZJets_Decay_4L_Run_2.root", "wwz", reader, tempMass, luminosity));
-        ttBarandMultiBosonandZZBackground->addProcess(makeSignalProcess(histVariablesBackground, filePath, "MultiBoson_Bosons_WZ_Decay_3L_Run_2.root", "wz3lnu", reader, tempMass, luminosity));
-        ttBarandMultiBosonandZZBackground->addProcess(makeSignalProcess(histVariablesBackground, filePath, "MultiBoson_Bosons_WZZ_Decay_NA_Run_2.root", "wzz", reader, tempMass, luminosity));
-        ttBarandMultiBosonandZZBackground->addProcess(makeSignalProcess(histVariablesBackground, filePath, "MultiBoson_Bosons_ZZZ_Decay_NA_Run_2.root", "zzz", reader, tempMass, luminosity));
-=======
         //auto multiBosonBackground = std::make_shared<Process>("MultiBoson Background", 6);
         ttBarandMultiBosonandZZBackground->addProcess(makeBasicProcess(histVariablesBackground, filePath, "MultiBoson_Bosons_WW_Decay_2L_Run_2.root", "ww2l2nu", reader, luminosity));
         ttBarandMultiBosonandZZBackground->addProcess(makeBasicProcess(histVariablesBackground, filePath, "MultiBoson_Bosons_WWW_Decay_NA_Run_2.root", "www", reader, luminosity));
@@ -111,7 +91,6 @@
         ttBarandMultiBosonandZZBackground->addProcess(makeBasicProcess(histVariablesBackground, filePath, "MultiBoson_Bosons_WZ_Decay_3L_Run_2.root", "wz3lnu", reader, luminosity));
         ttBarandMultiBosonandZZBackground->addProcess(makeBasicProcess(histVariablesBackground, filePath, "MultiBoson_Bosons_WZZ_Decay_NA_Run_2.root", "wzz", reader, luminosity));
         ttBarandMultiBosonandZZBackground->addProcess(makeBasicProcess(histVariablesBackground, filePath, "MultiBoson_Bosons_ZZZ_Decay_NA_Run_2.root", "zzz", reader, luminosity));
->>>>>>> 2e729696
         
         auto dyBackground = std::make_shared<Process>("Drell-Yan Background", 2);
         dyBackground->addProcess(makeBasicProcess(histVariablesBackground, filePath, "Drell-Yan_MassCut_10-50_Run_2.root", "dy10to50", reader, luminosity));
@@ -119,43 +98,6 @@
         
 
         auto higgsData = std::make_shared<Process>("Data", 1);
-<<<<<<< HEAD
-        //150022816 events in Data_Trigger_SingleMuon_Year_2016B.root before TriggerCut change
-        higgsData->addProcess(makeSignalProcess(histVariablesBackground, filePath, "Data_Trigger_SingleMuon_Year_2016B.root", "higgs4l" + std::to_string((int) tempMass), reader, tempMass, luminosity));
-        higgsData->addProcess(makeSignalProcess(histVariablesBackground, filePath, "Data_Trigger_SingleMuon_Year_2016C.root", "higgs4l" + std::to_string((int) tempMass), reader, tempMass, luminosity));
-        higgsData->addProcess(makeSignalProcess(histVariablesBackground, filePath, "Data_Trigger_SingleMuon_Year_2016D.root", "higgs4l" + std::to_string((int) tempMass), reader, tempMass, luminosity));            
-        higgsData->addProcess(makeSignalProcess(histVariablesBackground, filePath, "Data_Trigger_SingleMuon_Year_2016E.root", "higgs4l" + std::to_string((int) tempMass), reader, tempMass, luminosity));
-        higgsData->addProcess(makeSignalProcess(histVariablesBackground, filePath, "Data_Trigger_SingleMuon_Year_2016F.root", "higgs4l" + std::to_string((int) tempMass), reader, tempMass, luminosity));
-        higgsData->addProcess(makeSignalProcess(histVariablesBackground, filePath, "Data_Trigger_SingleMuon_Year_2016G.root", "higgs4l" + std::to_string((int) tempMass), reader, tempMass, luminosity));
-        higgsData->addProcess(makeSignalProcess(histVariablesBackground, filePath, "Data_Trigger_SingleMuon_Year_2016H.root", "higgs4l" + std::to_string((int) tempMass), reader, tempMass, luminosity));
-        higgsData->addProcess(makeSignalProcess(histVariablesBackground, filePath, "Data_Trigger_SingleMuon_Year_2017B.root", "higgs4l" + std::to_string((int) tempMass), reader, tempMass, luminosity));
-        higgsData->addProcess(makeSignalProcess(histVariablesBackground, filePath, "Data_Trigger_SingleMuon_Year_2017C.root", "higgs4l" + std::to_string((int) tempMass), reader, tempMass, luminosity));
-        higgsData->addProcess(makeSignalProcess(histVariablesBackground, filePath, "Data_Trigger_SingleMuon_Year_2017D.root", "higgs4l" + std::to_string((int) tempMass), reader, tempMass, luminosity));
-        higgsData->addProcess(makeSignalProcess(histVariablesBackground, filePath, "Data_Trigger_SingleMuon_Year_2017E.root", "higgs4l" + std::to_string((int) tempMass), reader, tempMass, luminosity));
-        higgsData->addProcess(makeSignalProcess(histVariablesBackground, filePath, "Data_Trigger_SingleMuon_Year_2017F.root", "higgs4l" + std::to_string((int) tempMass), reader, tempMass, luminosity));
-        higgsData->addProcess(makeSignalProcess(histVariablesBackground, filePath, "Data_Trigger_SingleMuon_Year_2017G.root", "higgs4l" + std::to_string((int) tempMass), reader, tempMass, luminosity));
-        higgsData->addProcess(makeSignalProcess(histVariablesBackground, filePath, "Data_Trigger_SingleMuon_Year_2017H.root", "higgs4l" + std::to_string((int) tempMass), reader, tempMass, luminosity));
-        higgsData->addProcess(makeSignalProcess(histVariablesBackground, filePath, "Data_Trigger_SingleMuon_Year_2018A.root", "higgs4l" + std::to_string((int) tempMass), reader, tempMass, luminosity));
-        higgsData->addProcess(makeSignalProcess(histVariablesBackground, filePath, "Data_Trigger_SingleMuon_Year_2018B.root", "higgs4l" + std::to_string((int) tempMass), reader, tempMass, luminosity));
-        higgsData->addProcess(makeSignalProcess(histVariablesBackground, filePath, "Data_Trigger_SingleMuon_Year_2018C.root", "higgs4l" + std::to_string((int) tempMass), reader, tempMass, luminosity));
-        higgsData->addProcess(makeSignalProcess(histVariablesBackground, filePath, "Data_Trigger_SingleMuon_Year_2018D.root", "higgs4l" + std::to_string((int) tempMass), reader, tempMass, luminosity));
-        higgsData->addProcess(makeSignalProcess(histVariablesBackground, filePath, "Data_Trigger_SingleMuon_Year_2022A.root", "higgs4l" + std::to_string((int) tempMass), reader, tempMass, luminosity));
-        higgsData->addProcess(makeSignalProcess(histVariablesBackground, filePath, "Data_Trigger_SingleMuon_Year_2022B.root", "higgs4l" + std::to_string((int) tempMass), reader, tempMass, luminosity));
-        higgsData->addProcess(makeSignalProcess(histVariablesBackground, filePath, "Data_Trigger_SingleMuon_Year_2022C.root", "higgs4l" + std::to_string((int) tempMass), reader, tempMass, luminosity));
-        higgsData->addProcess(makeSignalProcess(histVariablesBackground, filePath, "Data_Trigger_SingleElectron_Year_2016B.root", "higgs4l" + std::to_string((int) tempMass), reader, tempMass, luminosity));
-        higgsData->addProcess(makeSignalProcess(histVariablesBackground, filePath, "Data_Trigger_SingleElectron_Year_2016C.root", "higgs4l" + std::to_string((int) tempMass), reader, tempMass, luminosity));
-        higgsData->addProcess(makeSignalProcess(histVariablesBackground, filePath, "Data_Trigger_SingleElectron_Year_2016D.root", "higgs4l" + std::to_string((int) tempMass), reader, tempMass, luminosity));
-        higgsData->addProcess(makeSignalProcess(histVariablesBackground, filePath, "Data_Trigger_SingleElectron_Year_2016E.root", "higgs4l" + std::to_string((int) tempMass), reader, tempMass, luminosity));
-        higgsData->addProcess(makeSignalProcess(histVariablesBackground, filePath, "Data_Trigger_SingleElectron_Year_2016F.root", "higgs4l" + std::to_string((int) tempMass), reader, tempMass, luminosity));
-        higgsData->addProcess(makeSignalProcess(histVariablesBackground, filePath, "Data_Trigger_SingleElectron_Year_2016G.root", "higgs4l" + std::to_string((int) tempMass), reader, tempMass, luminosity));
-        higgsData->addProcess(makeSignalProcess(histVariablesBackground, filePath, "Data_Trigger_SingleElectron_Year_2016H.root", "higgs4l" + std::to_string((int) tempMass), reader, tempMass, luminosity));
-        higgsData->addProcess(makeSignalProcess(histVariablesBackground, filePath, "Data_Trigger_SingleElectron_Year_2017B.root", "higgs4l" + std::to_string((int) tempMass), reader, tempMass, luminosity));
-        higgsData->addProcess(makeSignalProcess(histVariablesBackground, filePath, "Data_Trigger_SingleElectron_Year_2017C.root", "higgs4l" + std::to_string((int) tempMass), reader, tempMass, luminosity));
-        higgsData->addProcess(makeSignalProcess(histVariablesBackground, filePath, "Data_Trigger_SingleElectron_Year_2017D.root", "higgs4l" + std::to_string((int) tempMass), reader, tempMass, luminosity));
-        higgsData->addProcess(makeSignalProcess(histVariablesBackground, filePath, "Data_Trigger_SingleElectron_Year_2017E.root", "higgs4l" + std::to_string((int) tempMass), reader, tempMass, luminosity));
-        higgsData->addProcess(makeSignalProcess(histVariablesBackground, filePath, "Data_Trigger_SingleElectron_Year_2017F.root", "higgs4l" + std::to_string((int) tempMass), reader, tempMass, luminosity));
-        processes.push_back(higgsSignal);
-=======
         // 150022816 events in Data_Trigger_SingleMuon_Year_2016B.root before TriggerCut change
         higgsData->addProcess(makeBasicProcess(histVariablesBackground, filePath, "Data_Trigger_SingleMuon_Year_2016B.root", "higgs4l" + std::to_string((int) tempMass), reader, luminosity));
         higgsData->addProcess(makeBasicProcess(histVariablesBackground, filePath, "Data_Trigger_SingleMuon_Year_2016C.root", "higgs4l" + std::to_string((int) tempMass), reader, luminosity));
@@ -191,7 +133,6 @@
         higgsData->addProcess(makeBasicProcess(histVariablesBackground, filePath, "Data_Trigger_SingleElectron_Year_2017E.root", "higgs4l" + std::to_string((int) tempMass), reader, luminosity));
         higgsData->addProcess(makeBasicProcess(histVariablesBackground, filePath, "Data_Trigger_SingleElectron_Year_2017F.root", "higgs4l" + std::to_string((int) tempMass), reader, luminosity));
 
->>>>>>> 2e729696
         processes.push_back(ttBarandMultiBosonandZZBackground);
         processes.push_back(dyBackground);
         processes.push_back(higgsData);
@@ -206,20 +147,6 @@
 //     return channelName == std::to_string((int) massTarget);
 // }
 
-<<<<<<< HEAD
-TH1* HiggsCompleteAnalysis::getDecayHist(std::string histType, std::string processName, double massTarget, bool scaleToExpected, std::string channelName) const {
-    int maxBinNum = 0;
-	double maxBarWidth = 0.0;
-	int channelNumber = 0; 
-    std::string name = processName;
-	for (const auto& channel : channels)
-	{
-        std::string channelNameTemp = channel->getName();
-        //channelNameTemp = channelNameTemp.substr((channelNameTemp.length() - 2) - int(log10((int) massTarget)) + 1, int(log10((int) massTarget)) + 1);
-        if(channelNameTemp == std::to_string((int) massTarget)) {
-            channelNumber++;
-            //std::vector<TH1*> channelHists = channel->getHists(histType, "signal", false);
-=======
 // TH1* HiggsCompleteAnalysis::getHist(std::string histType, std::string processName, double massTarget, bool scaleToExpected, std::string channelName) const {
 //     int maxBinNum = 0;
 // 	double maxBarWidth = 0.0;
@@ -233,7 +160,6 @@
 //         if(channelNameTemp == std::to_string((int) massTarget)) {
 //             channelNumber++;
 //             //std::vector<TH1*> channelHists = channel->getHists(histType, "signal", false);
->>>>>>> 2e729696
             
 //             TH1* channelHist = channel->findProcess(processName)->getHist(histType, scaleToExpected);
             
