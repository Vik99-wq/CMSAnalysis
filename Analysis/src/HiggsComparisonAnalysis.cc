--- conflicted
+++ resolved
@@ -44,69 +44,6 @@
 //     } 
 // }
 
-<<<<<<< HEAD
-std::shared_ptr<Channel> HiggsComparisonAnalysis::getChannel(std::string name)
-{
-    for(std::shared_ptr<Channel> singleChannel: channels) {
-        if(singleChannel->getName() == name) {
-            return singleChannel;
-        }
-    }
-    throw std::runtime_error("Channel of name " + name + " not found.");
-}
-
-TH1* HiggsComparisonAnalysis::getDecayHist(std::string histType, std::string processName, double massTarget, bool scaleToExpected, std::string channelName) const {
-    int maxBinNum = 0;
-	double maxBarWidth = 0.0;
-	int channelNumber = 0;
-    std::string name = processName;
-	for (const auto& channel : channels)
-	{
-        std::string channelName = channel->getName();
-        channelName = channelName.substr((channelName.length() - 2) - int(log10((int) massTarget)) + 1, int(log10((int) massTarget)) + 1);
-        if(channelName == std::to_string((int) massTarget)) {
-            channelNumber++;
-            //std::vector<TH1*> channelHists = channel->getHists(histType, "signal", false);
-            TH1* channelHist = channel->findProcess(processName)->getHist(histType, scaleToExpected);
-            if (channelHist == 0) {
-                throw std::runtime_error("Histogram not found in channel: " + channel->getName());
-            }
-            if (channelHist->GetNbinsX() > maxBinNum)
-            {
-                maxBinNum = channelHist->GetNbinsX();
-            }
-            if ((channelHist->GetXaxis()->GetBinWidth(maxBinNum)) > maxBarWidth)
-            {
-                maxBarWidth = (channelHist->GetXaxis()->GetBinWidth(maxBinNum));
-            }
-            delete channelHist;
-        }
-	}
-	TH1* hist = new TH1F(name.c_str(), name.c_str(), maxBinNum, 0, maxBinNum * maxBarWidth);
-	TH1* toAdd = nullptr;
-	TList* toMerge = new TList;
-    TH1::AddDirectory(kFALSE);
-	for (const auto& channel : channels)	
-	{
-        std::string channelName = channel->getName();
-        channelName = channelName.substr((channelName.length() - 2) - int(log10((int) massTarget)) + 1, int(log10((int) massTarget)) + 1);
-		if(channelName == std::to_string((int) massTarget)) 
-        {
-            toAdd = channel->findProcess(processName)->getHist(histType, scaleToExpected);
-        }
-        if (!toAdd)
-        {
-            throw std::runtime_error("Histogram not found in channel: " + channel->getName());
-        }
-        toMerge->Add(toAdd);
-	}
-    TH1::AddDirectory(kTRUE);
-	hist->Merge(toMerge);
-	hist->SetLineColor(channels.at(0)->findProcess(processName)->getColor());
-	hist->SetFillColor(channels.at(0)->findProcess(processName)->getColor());
-	return hist;
-}
-=======
 // TH1* HiggsComparisonAnalysis::getHist(std::string histType, std::string processName, double massTarget, bool scaleToExpected, std::string channelName) const {
 //     int maxBinNum = 0;
 // 	double maxBarWidth = 0.0;
@@ -152,5 +89,4 @@
 // 	hist->SetLineColor(channels.at(0)->findProcess(processName)->getColor());
 // 	hist->SetFillColor(channels.at(0)->findProcess(processName)->getColor());
 // 	return hist;
-// }
->>>>>>> 2e729696
+// }