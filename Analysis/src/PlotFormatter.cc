--- conflicted
+++ resolved
@@ -492,45 +492,6 @@
     // mass range
     // needs to match the "xAxisRange" value in "SimpleEstimator"
     int upperMasslimit = 2000;
-<<<<<<< HEAD
-    if(channelName == "") {
-        std::vector<std::shared_ptr<Channel>> channels = analysis->getChannels();
-        processes = channels.at(0);
-        std::vector<std::string> backgroundNames = processes->getNamesWithLabel("background");
-        std::vector<std::string> signalNames = processes->getNamesWithLabel("signal");
-        std::vector<std::string> dataNames = processes->getNamesWithLabel("data");
-        data = analysis->getDecayHist(histvariable, dataNames.at(0), massTarget, false);
-        int numberBinsData = data->GetNbinsX();
-        int lowerDataIntegralLimit = 50*(static_cast<double>(numberBinsData)/upperMasslimit);
-        float dataIntegral = data->Integral(lowerDataIntegralLimit, numberBinsData);
-        signal = analysis->getDecayHist(histvariable, "Dark Photon Signal", massTarget, true);
-        std::vector<TH1*> backgroundHists;
-        for(std::string name : backgroundNames) {
-            backgroundHists.push_back(analysis->getDecayHist(histvariable, name, massTarget, true));
-        }
-        float backgroundIntegral = 0;
-        for (auto backgroundHist : backgroundHists)
-        {
-            int numberBinsBackground = backgroundHist->GetNbinsX();
-            int lowerBackgroundIntegralLimit = 50*(static_cast<double>(numberBinsBackground)/upperMasslimit);
-            backgroundIntegral += backgroundHist->Integral(lowerBackgroundIntegralLimit, numberBinsBackground);
-        }
-        float scaleFactor = dataIntegral/backgroundIntegral;
-        if (scaleTodata == true)
-        {
-            for (auto backgroundHist : backgroundHists)
-            {
-                backgroundHist->Scale(scaleFactor);
-            }
-        }
-        background = new THStack("background", "background");
-        for(TH1* backgroundHist : backgroundHists) {
-            backgroundHist->Rebin(4);
-            background->Add(backgroundHist);
-        }
-        signal->Rebin(4);
-        data->Rebin(4);
-=======
     
     // integral/fit only calibrated after firstBin  
     // needs to match the "firstBin" value in "SimpleEstimator" and Channel.cc
@@ -565,7 +526,6 @@
         {
             backgroundHist->Scale(scaleFactor);
         }
->>>>>>> 95c17e5e
     }
     background = new THStack("background", "background");
     for(TH1* backgroundHist : backgroundHists) {
@@ -644,6 +604,7 @@
 
     TH1* hist;
     if(first == 0) {
+        std::cout << "check 1";
         hist = background->GetHistogram();
     }
     else if (first == 1){
@@ -673,6 +634,7 @@
     //legend->AddEntry(signal, " " + toAdd, "F");
     int count = 0;
     for(const auto&& obj2 : *background->GetHists()) {
+        std::cout << "count";
         name = processes->getNamesWithLabel("background").at(count);
         toAdd = name;
         legend->AddEntry(obj2, " " + toAdd, "F");
@@ -685,6 +647,7 @@
     //Draws the other histogram    
     if(first == 0) {
         //signal->Draw("HIST SAME");
+        std::cout << "first = 0";
         signal->SetLineColor(kBlack);
         signal->SetLineWidth(2);
         histVector.push_back(signal);
@@ -694,6 +657,7 @@
         histVector.push_back(data);
     }
     else if(first == 1) {
+        std::cout << "first = 1";
         //background->SetLineColor(kBlack);
         background->Draw("HIST SAME");
         stackVector.push_back(background);
@@ -703,6 +667,7 @@
         histVector.push_back(data);
     }
     else {
+        std::cout << "first = 2";
         //signal->Draw("HIST SAME");
         signal->SetLineColor(kBlack);
         signal->SetLineWidth(2); 
@@ -711,12 +676,15 @@
         //background->SetLineColor(kBlack);
         stackVector.push_back(background);
     }
-    double x1[background->GetHistogram()->GetNbinsX()], y1[background->GetHistogram()->GetNbinsX()];
-    double xerror[background->GetHistogram()->GetNbinsX()], yerror[background->GetHistogram()->GetNbinsX()];
-
-    for(int i = 0; i < background->GetHistogram()->GetNbinsX(); i++) {
+    std::cout << "check 2";
+    auto nBins = dynamic_cast<TH1*>(background->GetHists()->First())->GetNbinsX();
+    double x1[nBins], y1[nBins];
+    std::cout << "check 3";
+    double xerror[nBins], yerror[nBins];
+    std::cout << "check 4";
+    for(int i = 0; i < nBins; i++) {
         double errortotal = 0;
-        x1[i] = i * background->GetHistogram()->GetBinWidth(0) - 0.5 * background->GetHistogram()->GetBinWidth(0);
+        x1[i] = i * dynamic_cast<TH1*>(background->GetHists()->First())->GetBinWidth(0) - 0.5 * dynamic_cast<TH1*>(background->GetHists()->First())->GetBinWidth(0);
         double bincontent = 0;
         for(const auto&& obj : *(background->GetHists())) {
             histLoop = dynamic_cast<TH1*>(obj);
