--- conflicted
+++ resolved
@@ -686,34 +686,9 @@
         stackVector.push_back(background);
         data->Draw("P SAME E1 X0");
     }
-<<<<<<< HEAD
    
     /*
     //for signal errors
-=======
-    std::cout << "check 2";
-    auto nBins = dynamic_cast<TH1*>(background->GetHists()->First())->GetNbinsX();
-    double x1[nBins], y1[nBins];
-    std::cout << "check 3";
-    double xerror[nBins], yerror[nBins];
-    std::cout << "check 4";
-    for(int i = 0; i < nBins; i++) {
-        double errortotal = 0;
-        x1[i] = i * dynamic_cast<TH1*>(background->GetHists()->First())->GetBinWidth(0) - 0.5 * dynamic_cast<TH1*>(background->GetHists()->First())->GetBinWidth(0);
-        double bincontent = 0;
-        for(const auto&& obj : *(background->GetHists())) {
-            histLoop = dynamic_cast<TH1*>(obj);
-            bincontent += histLoop->GetBinContent(i);
-        }
-        y1[i] = bincontent;
-        for(const auto&& obj : *(background->GetHists())) { //How you iterate over a TList
-            histLoop = dynamic_cast<TH1*>(obj);
-            errortotal+= pow(histLoop->GetBinError(i), 2);
-        }
-        yerror[i] = pow(errortotal, 0.5);
-        xerror[i] = 0;
-    }
->>>>>>> 0f9fcccf
     auto errorgraph = new TGraphErrors(signal->GetNbinsX(), x1, y1, xerror, yerror);
     TAxis *eaxis = errorgraph->GetXaxis();
     eaxis->SetLimits(0, signal->GetNbinsX() * signal->GetBinWidth(signal->GetNbinsX()));
