#include "CMSAnalysis/Analysis/interface/PlotFormatter.hh"
#include "CMSAnalysis/Analysis/interface/Channel.hh"
#include "CMSAnalysis/Analysis/interface/HistVariable.hh"
#include "CMSAnalysis/Analysis/interface/Process.hh"
#include "CMSAnalysis/Utility/interface/Utility.hh"
#include "TGraph.h"
#include "TH1.h"
#include "TH1F.h"
#include "TF1.h"
#include "THStack.h"
#include "TCanvas.h"
#include "TString.h"
#include "TPad.h"
#include "TFile.h"
#include "TFrame.h"
#include "TStyle.h"
#include "TPad.h"
#include "TPad.h"
#include "TLatex.h"
#include "TLegend.h"
#include "TLine.h"
#include "TBox.h"
#include "TImage.h"
#include "TASImage.h"
#include "TGraphErrors.h"
#include "TPaveStats.h"
#include "TFitResult.h"
#include <iostream>
#include <memory>
#include <vector>
#include <cmath> 

TCanvas* PlotFormatter::superImposedStackHist(std::shared_ptr<Channel> processes, std::string histvariable, TString xAxisTitle, TString yAxisTitle)
{
    THStack* background = processes->getStack(histvariable, "background", true);
	THStack* signal = processes->getStack(histvariable, "signal", true);

    //Defines order to draw in so graph isn't cut off
    THStack* first;
    THStack* second;
    if(signal->GetMaximum() > background->GetMaximum()) {
        first = signal;
        second = background;
    }
    else {
        first = background;
        second = signal;
    }
 
    //Setting size and margins
    int width = 800;
    int height = 600;
 
    float top = 0.08*height;
    float bottom = 0.12*height;
    float left = 0.12*width;
    float right = 0.04*width;

    TCanvas* canvas = makeFormat(width, height, top, bottom, left, right);

    //Draws the histogram with more events first (bigger axis)
    first->Draw("HIST");
    stackVector.push_back(first);

    auto hist = first->GetHistogram();
 
    //Change axis and graph titles here
    hist->GetXaxis()->SetTitle(xAxisTitle);
    hist->GetYaxis()->SetTitle(yAxisTitle);
 
    //Draws the legend
    auto legend = new TLegend(0.8-(right/width), 0.85-(top/height), 1-(right/width), 1-(top/height));
    legend->SetTextSize(0.02);
    int count = 0;
    std::string name;
    TString toAdd;
    for(const auto&& obj : *signal->GetHists()) {
        name = processes->getNamesWithLabel("signal").at(count); 
        toAdd = name;
        legend->AddEntry(obj, " " + toAdd, "L");
        count++;
    }
    count = 0;
    for(const auto&& obj2 : *background->GetHists()) {
        name = processes->getNamesWithLabel("background").at(count);
        toAdd = name;
        legend->AddEntry(obj2, " " + toAdd, "L");
        count++;
    }
    legend->Draw();
 
    writeText(width, height, top, bottom, left, right);
   
    //Draws the other histogram    
    second->Draw("HIST SAME");
    stackVector.push_back(second);

    canvas->Update();
    return canvas;
}

TCanvas* PlotFormatter::superImposedHist(std::shared_ptr<Channel> processes, std::string histvariable, TString xAxisTitle, TString yAxisTitle) {
    std::vector<TH1*> hists;
    for(std::shared_ptr<Process> process : processes->getProcesses()) {
        hists.push_back(process->getHist(histvariable, false));
    }

    std::vector<int> bins;
    for(TH1* hist : hists) {
        bins.push_back(hist->GetNbinsX());
    }

    int commonFactor = Utility::gcf(bins);

    for(TH1* hist : hists) {
        hist->Rebin(hist->GetNbinsX() / commonFactor);
    }

    double maxBinWidth = hists.at(0)->GetXaxis()->GetBinWidth(0);

    for(TH1* hist : hists) {
        if(hist->GetXaxis()->GetBinWidth(0) > maxBinWidth) {
            maxBinWidth = hist->GetXaxis()->GetBinWidth(0);
        }
    }
    for(TH1* hist : hists) {
        hist->Rebin((int) (maxBinWidth / hist->GetXaxis()->GetBinWidth(0)));
    }

    for(TH1* hist : hists) {
        if(hist->Integral() != 0 && !std::isnan(hist->Integral())) {
            hist->Scale(1/hist->Integral());
	    hist->SetFillColor(kWhite);
        }
    }

    //Defines order to draw so graph isn't cut off
    TH1* first = hists.at(0);
    int firstIndex = 0;
    double maximum = 0;
    for(TH1* hist : hists) {
        if(hist->GetMaximum() > maximum) {
            maximum = hist->GetMaximum();
            first = hist;
            firstIndex = find(hists.begin(), hists.end(), hist) - hists.begin();
        }
    }
 
    //Setting size and margins
    int width = 800;
    int height = 600;
 
    float top = 0.08*height;
    float bottom = 0.12*height;
    float left = 0.12*width;
    float right = 0.04*width;

    TCanvas* canvas = makeFormat(width, height, top, bottom, left, right);

    gStyle->SetOptStat(0);

    //Draws the histogram with more events first (bigger axis)
    first->Draw("HIST");
    histVector.push_back(first);

    //Change axis and graph titles here
    first->GetXaxis()->SetTitle(xAxisTitle);
    first->GetYaxis()->SetTitle(yAxisTitle);
 
    //Draws the legend
    auto legend = new TLegend(0.8-(right/width), 0.85-(top/height), 1-(right/width), 1-(top/height));
    legend->SetTextSize(0.02);
    int count = 0;
    std::string name;
    TString toAdd;
    for(TH1* hist : hists) {
        name = processes->getProcesses().at(count)->getName(); 
        toAdd = name;
        legend->AddEntry(hist, " " + toAdd, "L");
        count++;
    }
    legend->Draw();
 
    writeText(width, height, top, bottom, left, right);
   
    //Draws the other histogram    
    for(TH1* hist : hists) {
        if(find(hists.begin(), hists.end(), hist) - hists.begin() != firstIndex) {
            hist->Draw("HIST SAME");
            histVector.push_back(hist);
        }
    }

    canvas->Update();
    return canvas;
}

TCanvas* PlotFormatter::simpleAnalysisHist(std::vector<TH1*> hists, std::vector<std::string> names, TString xAxisTitle, TString yAxisTitle) {
    //Defines order to draw so graph isn't cut off
    TH1* first = hists.at(0);
    int firstIndex = 0;
    double maximum = 0;
    int count = 0;

    std::vector<int> bins;
    for(TH1* hist : hists) {
        bins.push_back(hist->GetNbinsX());
    }

    int commonFactor = Utility::gcf(bins);

    for(TH1* hist : hists) {
        hist->Rebin(hist->GetNbinsX() / commonFactor);
    }

    double maxBinWidth = hists.at(0)->GetXaxis()->GetBinWidth(0);

    for(TH1* hist : hists) {
        if(hist->GetXaxis()->GetBinWidth(0) > maxBinWidth) {
            maxBinWidth = hist->GetXaxis()->GetBinWidth(0);
        }
    }
    for(TH1* hist : hists) {
        hist->Rebin((int) (maxBinWidth / hist->GetXaxis()->GetBinWidth(0)));
    }

    for(TH1* hist : hists) {
	    if(hist->Integral() != 0 && !isnan(hist->Integral())) {
	        hist->Scale(1/hist->Integral());
		    hist->SetFillColor(kWhite);
	    }
        if(hist->GetMaximum() > maximum) {
            maximum = hist->GetMaximum();
            first = hist;
            firstIndex = find(hists.begin(), hists.end(), hist) - hists.begin();
        }
	    count++;
    }
 
    //Setting size and margins
    int width = 800;
    int height = 600;
 
    float top = 0.08*height;
    float bottom = 0.12*height;
    float left = 0.12*width;
    float right = 0.04*width;

    TCanvas* canvas = makeFormat(width, height, top, bottom, left, right);

    gStyle->SetOptStat(0);

    //Draws the histogram with more events first (bigger axis)
    first->Draw("HIST");
    histVector.push_back(first);

    //Change axis and graph titles here
    first->GetXaxis()->SetTitle(xAxisTitle);
    first->GetYaxis()->SetTitle(yAxisTitle);
 
    //Draws the legend
    auto legend = new TLegend(0.8-(right/width), 0.85-(top/height), 1-(right/width), 1-(top/height));
    legend->SetTextSize(0.02);
    count = 0;
    std::string name;
    TString toAdd;
    for(TH1* hist : hists) {
        name = names.at(count); 
        toAdd = name;
        legend->AddEntry(hist, " " + toAdd, "L");
        count++;
    }
    legend->Draw();
 
    writeText(width, height, top, bottom, left, right);
   
    //Draws the other histogram    
    for(TH1* hist : hists) {
        if(find(hists.begin(), hists.end(), hist) - hists.begin() != firstIndex) {
            hist->Draw("HIST SAME");
            histVector.push_back(hist);
        }
    }
    canvas->Update();
    return canvas;
}


TCanvas* PlotFormatter::simpleSuperImposedHist(std::vector<TH1*> hists, std::vector<int> colors, std::vector<TString> names, TString xAxisTitle, TString yAxisTitle) 
{  
    //Defines order to draw so graph isn't cut off
    TH1* first = hists.at(0);
    int firstIndex = 0;
    double maximum = 0;
    int count = 0;

    std::vector<int> bins;
    for(TH1* hist : hists) {
        bins.push_back(hist->GetNbinsX());
    }

    int commonFactor = Utility::gcf(bins);

    for(TH1* hist : hists) {
        hist->Rebin(hist->GetNbinsX() / commonFactor);
    }
   
    double maxBinWidth = hists.at(0)->GetXaxis()->GetBinWidth(0);

    for(TH1* hist : hists) {
        if(hist->GetXaxis()->GetBinWidth(0) > maxBinWidth) {
            maxBinWidth = hist->GetXaxis()->GetBinWidth(0);
        }
    }

    for(TH1* hist : hists) {
        hist->Rebin((int) (maxBinWidth / hist->GetXaxis()->GetBinWidth(0)));
    }     


    for(TH1* hist : hists) {
	    if(hist->Integral() != 0 && !isnan(hist->Integral())) {
	        //hist->Scale(1/hist->Integral());
            //hist->GetYaxis()->SetLimits(0,0.7);
		    hist->SetFillColor(kWhite);
	    }
	    hist->SetLineColor(colors.at(count));
        if(hist->GetMaximum() > maximum) {
            maximum = hist->GetMaximum();
            first = hist;
            firstIndex = find(hists.begin(), hists.end(), hist) - hists.begin();
        }
	    count++;
    }
<<<<<<< HEAD
=======
    

    int lowValue = maximum;
    for(TH1* hist : hists) {
        if(hist->GetMinimum() < lowValue) {
            lowValue = hist->GetMinimum();
        }
    }


>>>>>>> b853b0a1
    //Setting size and margins
    int width = 800;
    int height = 600;
 
    float top = 0.08*height;
    float bottom = 0.12*height;
    float left = 0.12*width;
    float right = 0.04*width;

    TCanvas* canvas = makeFormat(width, height, top, bottom, left, right);
<<<<<<< HEAD
    gStyle->SetOptStat(0);
=======
    

>>>>>>> b853b0a1
    gStyle->SetOptStat(0);

    //Draws the histogram with more events first (bigger axis)
    //first->GetYaxis()->ExtendAxis(0,0.7);
    first->Draw("HIST");
    histVector.push_back(first);


    //Change axis and graph titles here
    first->GetXaxis()->SetTitle(xAxisTitle);
    first->GetYaxis()->SetTitle(yAxisTitle);


    //Draws the legend
    auto legend = new TLegend(0.8-(right/width), 0.85-(top/height), 1-(right/width), 1-(top/height));
    legend->SetTextSize(0.02);
    count = 0;
    std::string name;
    TString toAdd;
    for(TH1* hist : hists) {
        name = names.at(count); 
        toAdd = name;
        legend->AddEntry(hist, " " + toAdd, "L");
        count++;
    }
    legend->Draw();

 
    writeText(width, height, top, bottom, left, right);
   
    //Draws the other histogram    
    for(TH1* hist : hists) {
        if(find(hists.begin(), hists.end(), hist) - hists.begin() != firstIndex) {
	    hist->Draw("HIST SAME");
            histVector.push_back(hist);
        }
    }

    canvas->Update();
    return canvas;
}

TCanvas* PlotFormatter::noScaleSimpleSuperImposedHist(std::vector<TH1*> hists, std::vector<int> colors, std::vector<TString> names, TString xAxisTitle, TString yAxisTitle) {
    //Defines order to draw so graph isn't cut off
    TH1* first = hists.at(0);
    int firstIndex = 0;
    double maximum = 0;
    int count = 0;

    std::vector<int> bins;
    for(TH1* hist : hists) {
        bins.push_back(hist->GetNbinsX());
    }

    int commonFactor = Utility::gcf(bins);

    for(TH1* hist : hists) {
        hist->Rebin(hist->GetNbinsX() / commonFactor);
    }

    double maxBinWidth = hists.at(0)->GetXaxis()->GetBinWidth(0);

    for(TH1* hist : hists) {
        if(hist->GetXaxis()->GetBinWidth(0) > maxBinWidth) {
            maxBinWidth = hist->GetXaxis()->GetBinWidth(0);
        }
    }
    for(TH1* hist : hists) {
        hist->Rebin((int) (maxBinWidth / hist->GetXaxis()->GetBinWidth(0)));
    }     

    for(TH1* hist : hists) {
	    if(hist->Integral() != 0 && !isnan(hist->Integral())) {
		    hist->SetFillColor(kWhite);
	    }
	    hist->SetLineColor(colors.at(count));
        if(hist->GetMaximum() > maximum) {
            maximum = hist->GetMaximum();
            first = hist;
            firstIndex = find(hists.begin(), hists.end(), hist) - hists.begin();
        }
	    count++;
    }

    int lowValue = maximum;
    for(TH1* hist : hists) {
        if(hist->GetMinimum() < lowValue) {
            lowValue = hist->GetMinimum();
        }
    }

    //Setting size and margins
    int width = 800;
    int height = 600;
 
    float top = 0.08*height;
    float bottom = 0.12*height;
    float left = 0.12*width;
    float right = 0.04*width;

    TCanvas* canvas = makeFormat(width, height, top, bottom, left, right);

    gStyle->SetOptStat(0);

    //Draws the histogram with more events first (bigger axis);
    first->SetMinimum(lowValue);
    //first->SetMinimum(-8);
    first->Draw("HIST");
    histVector.push_back(first);

    //Change axis and graph titles here
    first->GetXaxis()->SetTitle(xAxisTitle);
    first->GetYaxis()->SetTitle(yAxisTitle);


    //Draws the legend
    auto legend = new TLegend(0.8-(right/width), 0.85-(top/height), 1-(right/width), 1-(top/height));
    legend->SetTextSize(0.015);
    legend->SetMargin(0.1);
    count = 0;
    std::string name;
    TString toAdd;
    for(TH1* hist : hists) {
        name = names.at(count); 
        toAdd = name;
        legend->AddEntry(hist, " " + toAdd, "L");
        count++;
    }
    legend->Draw();
 
    writeText(width, height, top, bottom, left, right);
   
    //Draws the other histogram    
    for(TH1* hist : hists) {
        if(find(hists.begin(), hists.end(), hist) - hists.begin() != firstIndex) {
            // Double_t yminLimit = hist->GetMinimum();
            // Double_t ymaxLimit = hist->GetMaximum();
            // hist->GetYaxis()->SetRange(-10,10);
	        hist->Draw("HIST SAME");
            histVector.push_back(hist);
        }
    }

    canvas->Update();
    return canvas;
}

TCanvas* PlotFormatter::simple1DHist(std::shared_ptr<Process> process, std::string histvariable, bool scaleToExpected, TString xAxisTitle, TString yAxisTitle) {
    TH1* hist = process->getHist(histvariable, scaleToExpected);
 
    //Setting size and margins
    int width = 800;
    int height = 600;
 
    float top = 0.08*height;
    float bottom = 0.12*height;
    float left = 0.12*width;
    float right = 0.04*width;

    TCanvas* canvas = makeFormat(width, height, top, bottom, left, right);

    //Draws the histogram
    hist->Draw("HIST");
    histVector.push_back(hist);
 
    //Change axis and graph titles here
    hist->GetXaxis()->SetTitle(xAxisTitle);
    hist->GetYaxis()->SetTitle(yAxisTitle);

    writeText(width, height, top, bottom, left, right);
   
    canvas->Update();
    return canvas;
}

TCanvas* PlotFormatter::simple2DHist(std::shared_ptr<Process> process, std::string histvariable, TString xAxisTitle, TString yAxisTitle) {
    TH2* hist = process->get2DHist(histvariable);
 
    //Setting size and margins
    int width = 800;
    int height = 600;
 
    float top = 0.08*height;
    float bottom = 0.12*height;
    float left = 0.12*width;
    float right = 0.04*width;

    TCanvas* canvas = makeFormat(width, height, top, bottom, left, right);

    //Draws the histogram
    hist->Draw("COLZ");
    th2Vector.push_back(hist);
 
    //Change axis and graph titles here
    hist->GetXaxis()->SetTitle(xAxisTitle);
    hist->GetYaxis()->SetTitle(yAxisTitle);

    writeText(width, height, top, bottom, left, right);
   
    canvas->Update();
    return canvas;
}

TCanvas* PlotFormatter::simpleStackHist(std::shared_ptr<Channel> processes, std::string histvariable, TString xAxisTitle, TString yAxisTitle) {
    THStack* hists = processes->getStack(histvariable, "", true);
 
    //Setting size and margins
    int width = 800;
    int height = 600;
 
    float top = 0.08*height;
    float bottom = 0.12*height;
    float left = 0.12*width;
    float right = 0.04*width;

    TCanvas* canvas = makeFormat(width, height, top, bottom, left, right);

    //Draws the histogram with more events first (bigger axis)
    hists->Draw("HIST");
    stackVector.push_back(hists);

    auto hist = hists->GetHistogram();
 
    //Change axis and graph titles here
    hist->GetXaxis()->SetTitle(xAxisTitle);
    hist->GetYaxis()->SetTitle(yAxisTitle);
 
    //Draws the legend
    auto legend = new TLegend(0.8-(right/width), 0.85-(top/height), 1-(right/width), 1-(top/height));
    legend->SetTextSize(0.02);
    int count = 0;
    std::string name;
    TString toAdd;
    for(const auto&& obj : *hists->GetHists()) {
        name = processes->getNames().at(count); 
        toAdd = name;
        legend->AddEntry(obj, " " + toAdd, "L");
        count++;
    }
    legend->Draw();
 
    writeText(width, height, top, bottom, left, right);

    canvas->Update();
    return canvas;
}

TCanvas* PlotFormatter::completePlot(std::shared_ptr<FullAnalysis> analysis, std::string histvariable, TString xAxisTitle, TString yAxisTitle, double massTarget, bool scaleTodata, std::string channelName)
{
    std::shared_ptr<Channel> processes = 0;

    TH1* data;
    TH1* signal;
    THStack* background;
    // mass range
    // needs to match the "xAxisRange" value in "SimpleEstimator" if using integral scaling
    double upperMasslimit = 1200;
    

    //int firstBin = 0;
    int numBins = 8;
    
    std::vector<std::shared_ptr<Channel>> channels = analysis->getChannels();
    processes = channels.at(0);
    std::vector<std::string> backgroundNames = processes->getNamesWithLabel("background");
    std::vector<std::string> signalNames = processes->getNamesWithLabel("signal");
    std::vector<std::string> dataNames = processes->getNamesWithLabel("data");
    data = analysis->getDecayHist(histvariable, dataNames.at(0), massTarget, false, channelName);
    signal = analysis->getDecayHist(histvariable, signalNames.at(0), massTarget, true, channelName);
    std::vector<TH1*> backgroundHists;
    for(std::string name : backgroundNames) {
        backgroundHists.push_back(analysis->getDecayHist(histvariable, name, massTarget, true, channelName));
    }

//commented out integral code
// /*
    // integral/fit only calibrated after firstBin
    // needs to match the "firstBin" value in "SimpleEstimator" if using integral scaling
    int firstBin = 50;
    
    int numberBinsData = data->GetNbinsX();
    int lowerDataIntegralLimit = firstBin*(static_cast<double>(numberBinsData)/upperMasslimit);
    float dataIntegral = data->Integral(lowerDataIntegralLimit, numberBinsData);
    
    float backgroundIntegral = 0;
    for (auto backgroundHist : backgroundHists)
    {
        int numberBinsBackground = backgroundHist->GetNbinsX();
        int lowerBackgroundIntegralLimit = firstBin*(static_cast<double>(numberBinsBackground)/upperMasslimit);
        backgroundIntegral += backgroundHist->Integral(lowerBackgroundIntegralLimit, numberBinsBackground);
    }
    float scaleFactor = dataIntegral/backgroundIntegral;
    if (scaleTodata == true)
    {
        for (auto backgroundHist : backgroundHists)
        {
            backgroundHist->Scale(scaleFactor);
        }
    }
// */

    background = new THStack("background", "background");
    for(TH1* backgroundHist : backgroundHists) {
        backgroundHist->Rebin(numBins);
        background->Add(backgroundHist);
    }
    signal->Rebin(numBins);
    data->Rebin(numBins);   

    signal->SetLineColor(6);
	signal->SetFillColor(6);

    data->SetLineColor(kBlack);
    data->SetFillColor(kWhite);
    data->SetMarkerStyle(8);
    data->SetMarkerSize(0.5);

    //Defines order to draw in so graph isn't cut off
    int first;
    if(signal->GetMaximum() > background->GetMaximum() && signal->GetMaximum() > data->GetMaximum()) {
        first = 1;
    }
    else if(data->GetMaximum() > background->GetMaximum() && data->GetMaximum() > signal->GetMaximum()) {
        first = 2;
    }
    else {
        first = 0;
    }

    //Setting size and margins
    int width = 800;
    int height = 600;
 
    float top = 0.08*height;
    float bottom = 0.12*height;
    float left = 0.12*width;
    float right = 0.04*width;

    TCanvas* canvas = makeFormat(width, height, top, bottom, left, right);
    TPad* topPad = new TPad("pad1", "", 0, 0.25, 1, 1);
    TPad* bottomPad = new TPad("pad2", "", 0, 0, 1, 0.25);
    topPad->SetLogy();
    gStyle->SetOptStat(0);

    topPad->Draw();
    topPad->cd();

    TH1* histLoop;
    //Draws the histogram with more events first (bigger axis)
    int xAxisMin = std::pow(1, -5);
    if(first == 0) {
        for(const auto&& obj2 : *background->GetHists()) {
            TH1* backgroundHist = dynamic_cast<TH1*>(obj2);
            backgroundHist->SetLineColor(kBlack);
            backgroundHist->SetLineWidth(2);
            backgroundHist->GetXaxis()->SetLimits(firstBin, upperMasslimit);
            backgroundHist->SetMinimum(xAxisMin);
        }
        background->Draw("HIST");
        stackVector.push_back(background);  
    }
    else if(first == 1) {
        signal->SetLineColor(kBlack);
        signal->SetLineWidth(2);
        signal->SetMinimum(xAxisMin);
        //signal->Draw("HIST");
        histVector.push_back(signal);
        signal->GetXaxis()->SetLimits(firstBin, upperMasslimit);
    }
    else {
        data->Draw("P E1 X0");
        data->SetMinimum(xAxisMin);
        histVector.push_back(data);
        data->GetXaxis()->SetLimits(firstBin, upperMasslimit);
    }

    TH1* hist;
    if(first == 0) {
        std::cout << "check 1";
        hist = background->GetHistogram();
    }
    else if (first == 1){
        hist = signal;
    }
    else {
        hist = data;
    }
    topPad->Update();
    
    //Change axis and graph titles & sizes here
    hist->GetYaxis()->SetTitle(yAxisTitle);
    hist->SetTitleSize(0.04, "y");
    hist->GetXaxis()->SetTitle(xAxisTitle);
    hist->SetTitleSize(0.04, "x");
    
    //Draws the legend
    auto legend = new TLegend(0.55 - (right/width), 0.75 - (top/height), 1 - (right/width), 1 - (top/height));
    legend->SetTextSize(0.04);
    std::string name;
    TString toAdd;
    name = processes->getNamesWithLabel("data").at(0); 
    toAdd = name;
    legend->AddEntry(data, " " + toAdd, "L");
    //name = processes->getNamesWithLabel("signal").at(0); 
    //toAdd = name;
    //legend->AddEntry(signal, " " + toAdd, "F");
    int count = 0;
    for(const auto&& obj2 : *background->GetHists()) {
        std::cout << "count";
        name = processes->getNamesWithLabel("background").at(count);
        toAdd = name;
        legend->AddEntry(obj2, " " + toAdd, "F");
        count++;
    }
    legend->Draw();
    topPad->Update();
    writeText(width, height, top, bottom, left, right);

    //Draws the other histogram    
    if(first == 0) {
        //signal->Draw("HIST SAME");
        std::cout << "first = 0";
        signal->SetLineColor(kBlack);
        signal->SetLineWidth(2);
        histVector.push_back(signal);
        data->Draw("P SAME E1 X0");
        data->SetLineColor(kBlack);
        data->SetLineWidth(2);
        histVector.push_back(data);
    }
    else if(first == 1) {
        std::cout << "first = 1";
        //background->SetLineColor(kBlack);
        background->Draw("HIST SAME");
        stackVector.push_back(background);
        data->Draw("P SAME E1 X0");
        data->SetLineColor(kBlack);
        data->SetLineWidth(2);
        histVector.push_back(data);
    }
    else {
        std::cout << "first = 2";
        //signal->Draw("HIST SAME");
        signal->SetLineColor(kBlack);
        signal->SetLineWidth(2); 
        histVector.push_back(signal);
        background->Draw("HIST SAME");
        //background->SetLineColor(kBlack);
        stackVector.push_back(background);
        data->Draw("P SAME E1 X0");
    }
   
    /*
    //for signal errors
    auto errorgraph = new TGraphErrors(signal->GetNbinsX(), x1, y1, xerror, yerror);
    TAxis *eaxis = errorgraph->GetXaxis();
    eaxis->SetLimits(0, signal->GetNbinsX() * signal->GetBinWidth(signal->GetNbinsX()));
    errorgraph->SetFillStyle(3004);
    errorgraph->SetFillColor(kBlack);
    //errorgraph->Draw("P E3 SAME");
    errorgraph->Draw("P E0 SAME X0");
    */
    
    //Draws on bottom pad
    topPad->Update();
    topPad->Modified();

    canvas->cd();

    bottomPad->Draw();
    bottomPad->cd();

    double x[data->GetNbinsX()];
    double y[data->GetNbinsX()];
    double xerror2[data->GetNbinsX()];
    double yerror2[data->GetNbinsX()];
    double backgroundHistBinMax = 0;
    double value;
    for(int i = 0; i < data->GetNbinsX(); i++) {
        double total = 0;
        x[i] = i * data->GetBinWidth(0);
        for(const auto&& obj : *(background->GetHists())) { //How you iterate over a TList
            histLoop = dynamic_cast<TH1*>(obj);
            total+= histLoop->GetBinContent(i);
        }
        xerror2[i] = 0;
        if(total != 0) {
            y[i] = (data->GetBinContent(i) - total) / total;
            backgroundHistBinMax = 0;
            for(const auto&& obj2 : *background->GetHists()) {
                TH1* backgroundHist = dynamic_cast<TH1*>(obj2);
                value = backgroundHist->GetBinContent(i);
                if (value > backgroundHistBinMax)
                {
                    backgroundHistBinMax = value;
                }
            }
            if (backgroundHistBinMax != 0)
            {
                yerror2[i] = (data->GetBinError(i) / backgroundHistBinMax);
            }
            else
            {
                yerror2[i] = 0;
            }
        }
        else {
            y[i] = 0;
            yerror2[i] = 0;
        }
    }

    auto errorgraph2 = new TGraphErrors(data->GetNbinsX(), x, y, xerror2, yerror2);

    auto graph = new TGraph(data->GetNbinsX(), x, y);
    //sets an empty global title; xAxis' title; yAxis' title
    graph->SetTitle(";" + xAxisTitle +";(Data - Bkg) / Bkg");
    graph->GetXaxis()->SetLabelSize(0.08);
    graph->GetXaxis()->SetTitleSize(0.04);
    graph->GetYaxis()->SetLabelSize(0.06);
    graph->GetYaxis()->SetTitleSize(0.07);
    graph->SetMarkerSize(0.5);
    graph->SetMarkerStyle(kFullDotLarge);
    graph->SetMaximum(1);   
    graph->SetMinimum(-1);
    TAxis *axis = graph->GetXaxis();
    //axis->SetLimits(0, data->GetNbinsX() * data->GetBinWidth(data->GetNbinsX()));
    axis->SetLimits(firstBin, upperMasslimit);
    graph->Draw("AP SAME");
    errorgraph2->SetFillColor(16);
    //errorgraph2->Draw("P SAME E3");
    errorgraph2->Draw("P SAME E0");

    bottomPad->Update();
    bottomPad->Modified();

    canvas->Update();
    return canvas;
}

TCanvas* PlotFormatter::makeFormat(int w, int h, float t, float b, float l, float r) {
    TString canvasName = "Canvas";
    canvasName += w;
    canvasName += "_";
    canvasName += h;
 
    gStyle->SetOptTitle(0);

    //Creates and formats canvas
    TCanvas* canvas = new TCanvas(canvasName, canvasName, 50, 50, w, h);
    canvas->SetFillColor(0);
    canvas->SetBorderMode(0);
    canvas->SetFrameFillStyle(0);
    canvas->SetFrameBorderMode(0);
    canvas->SetLeftMargin(l/w);
    canvas->SetRightMargin(r/w);
    canvas->SetTopMargin(t/h);
    canvas->SetBottomMargin(b/h);
    canvas->SetTickx(0);
    canvas->SetTicky(0);

    return canvas;
}

void PlotFormatter::writeText(int w, int h, float t, float b, float l, float r) {
    //Writes CMS logo and integrated luminosity
    int align_ = 13;
    TString lumiText = "13 TeV";
    TLatex latex;
    latex.SetNDC();
    latex.SetTextAngle(0);
    latex.SetTextColor(kBlack);    
    latex.SetTextFont(42);
    latex.SetTextAlign(31);
    latex.SetTextSize(0.045);
    latex.DrawLatex(1-(r/w), 1-(t/h) + 0.025, lumiText);
 
    float posX_ = (l/w) + 0.05;
    float posY_ = 0.95 - (t/h);
 
    if(drawLogo) {
        //This code doesn't compile for some reason
        // float xl_0 = posX_;
        // float yl_0 = posY_ - 0.15;
        // float xl_1 = posX_ + 0.15*height/width;
        // float yl_1 = posY_;
        // TASImage* CMS_logo = new TASImage("/uscms/home/fciancio/practice/CMSSW_11_0_2/src/CMSAnalysis/Analysis/bin/cmslogo.png");
        // TPad* pad_logo = new TPad("logo","logo", xl_0, yl_0, xl_1, yl_1 );
        // pad_logo->Draw();
        // pad_logo->cd();
        // CMS_logo->Draw("X");
        // pad_logo->Modified();
        // canvas->cd();
    }
    else {
        latex.SetTextFont(61);
        latex.SetTextSize(0.055);
        latex.SetTextAlign(align_);
        latex.DrawLatex(posX_, posY_, "CMS");
    }
    if(extraText != "") {
        latex.SetTextFont(52);
        latex.SetTextAlign(align_);
        latex.SetTextSize(0.04);
        latex.DrawLatex(posX_, posY_ - 0.05, extraText);
    }
}

void PlotFormatter::deleteHists() {
    for(auto hist : histVector) {
        delete hist;
    }
    for(auto stack : stackVector) {
	TIter next(stack->GetHists());
	TObject* object = 0;
	while ((object = next())) {
	    delete (TH1*)object;
	}		
        delete stack;

    }
    for(auto hist2 : th2Vector) {
	delete hist2;
    }
    histVector.clear();
    stackVector.clear();
    th2Vector.clear();
}<|MERGE_RESOLUTION|>--- conflicted
+++ resolved
@@ -332,8 +332,6 @@
         }
 	    count++;
     }
-<<<<<<< HEAD
-=======
     
 
     int lowValue = maximum;
@@ -344,7 +342,6 @@
     }
 
 
->>>>>>> b853b0a1
     //Setting size and margins
     int width = 800;
     int height = 600;
@@ -355,12 +352,7 @@
     float right = 0.04*width;
 
     TCanvas* canvas = makeFormat(width, height, top, bottom, left, right);
-<<<<<<< HEAD
     gStyle->SetOptStat(0);
-=======
-    
-
->>>>>>> b853b0a1
     gStyle->SetOptStat(0);
 
     //Draws the histogram with more events first (bigger axis)
