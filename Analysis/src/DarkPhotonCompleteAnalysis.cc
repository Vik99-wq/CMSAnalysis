#include "CMSAnalysis/Analysis/interface/DarkPhotonCompleteAnalysis.hh"
#include "CMSAnalysis/Analysis/interface/FullAnalysis.hh"
#include "CMSAnalysis/Analysis/interface/Channel.hh"
#include "CMSAnalysis/Analysis/interface/SingleProcess.hh"
#include "CMSAnalysis/Analysis/interface/Estimator.hh"
#include "CMSAnalysis/Analysis/interface/FitEstimator.hh"
#include "CMSAnalysis/Analysis/interface/WindowEstimator.hh"
#include "CMSAnalysis/Analysis/interface/RootFileInput.hh"
#include "CMSAnalysis/Analysis/interface/CrossSectionReader.hh"
#include "CMSAnalysis/Analysis/interface/Process.hh"
#include "CMSAnalysis/Analysis/interface/HistVariable.hh"
#include "CMSAnalysis/Utility/interface/Utility.hh"
#include "CMSAnalysis/Analysis/interface/Correction.hh"
#include "CMSAnalysis/Analysis/interface/ConstantCorrection.hh"
#include <memory>	
#include <iostream>
#include <vector>
#include <string>
#include <cmath>
#include "TH1.h"
#include "TList.h"
 
DarkPhotonCompleteAnalysis::DarkPhotonCompleteAnalysis() {

    //Change this file to your folder to use your own cross sections
    //filePath is shared between most files. The rest of the filePath to a given file is still given when making singleProcesses.
    auto reader = std::make_shared<CrossSectionReader>("/uscms/home/mkubon/analysis/clean/CMSSW_12_4_3/src/CMSAnalysis/DataCollection/bin/crossSections.txt");
    const std::string filePath = "/uscms/home/mkubon/analysis/clean/CMSSW_12_4_3/src/CMSAnalysis/DataCollection/bin/"; 
    double luminosity = 20;

    TH1::SetDefaultSumw2();
    double massTarget = 0.3;
    //for(std::string name : names) {
    //for (std::string recoDecay : recoDecays){
      //  for(double massTarget : massTargets) {
            std::vector<HistVariable> histVariablesBackground;
            histVariablesBackground.push_back(HistVariable::InvariantMass("_hists/1st Highest Lepton Jet Pt"));
            
            //cross sections should be all lowercase
            auto ttbarBackground = std::make_shared<Process>("TTBar Background", 2);
            ttbarBackground->addProcess(makeBasicProcess(histVariablesBackground, filePath, "TTbar_Boson_NA_Decay_LL_Run_2.root", "ttbar_lep", reader, massTarget, luminosity));
            ttbarBackground->addProcess(makeBasicProcess(histVariablesBackground, filePath, "TTbar_Boson_W_Decay_L_Run_2.root", "TTW", reader, massTarget, luminosity));
            ttbarBackground->addProcess(makeBasicProcess(histVariablesBackground, filePath, "TTbar_Boson_Z_Decay_LL_Run_2.root", "TTZ", reader, massTarget, luminosity));
            
            auto zzBackground = std::make_shared<Process>("ZZ Background", 4);
            //zzBackground->addProcess(makeBasicProcess(histVariablesBackground, filePath, "ZZ_Decay_4L_Run_2.root", "ZZTo4L", reader, massTarget, luminosity));
            zzBackground->addProcess(makeBasicProcess(histVariablesBackground, filePath, "ZZ_Decay_2e2mu_Run_2.root", "ZZTo2e2mu", reader, massTarget, luminosity));
            zzBackground->addProcess(makeBasicProcess(histVariablesBackground, filePath, "ZZ_Decay_2e2tau_Run_2.root", "ZZTo2e2tau", reader, massTarget, luminosity));
            zzBackground->addProcess(makeBasicProcess(histVariablesBackground, filePath, "ZZ_Decay_2mu2tau_Run_2.root", "ZZTo2mu2tau", reader, massTarget, luminosity));
            zzBackground->addProcess(makeBasicProcess(histVariablesBackground, filePath, "ZZ_Decay_4e_Run_2.root", "ZZTo4e", reader, massTarget, luminosity));
            zzBackground->addProcess(makeBasicProcess(histVariablesBackground, filePath, "ZZ_Decay_4mu_Run_2.root", "ZZTo4mu", reader, massTarget, luminosity));
            zzBackground->addProcess(makeBasicProcess(histVariablesBackground, filePath, "ZZ_Decay_4tau_Run_2.root", "ZZTo4tau", reader, massTarget, luminosity));

            auto dyBackground = std::make_shared<Process>("DY Background", 3);
            dyBackground->addProcess(makeBasicProcess(histVariablesBackground, filePath, "Drell-Yan_MassCut_10-50_Run_2.root", "dy10to50", reader, massTarget, luminosity));
            dyBackground->addProcess(makeBasicProcess(histVariablesBackground, filePath, "Drell-Yan_MassCut_50-inf_Run_2.root", "dy50toInf", reader, massTarget, luminosity));
            
            auto multiBosonBackground = std::make_shared<Process>("MultiBoson Background", 6);
            multiBosonBackground->addProcess(makeBasicProcess(histVariablesBackground, filePath, "MultiBoson_Bosons_WW_Decay_2L_Run_2.root", "WWTo2L2Nu", reader, massTarget, luminosity));
            multiBosonBackground->addProcess(makeBasicProcess(histVariablesBackground, filePath, "MultiBoson_Bosons_WWW_Decay_NA_Run_2.root", "WWW", reader, massTarget, luminosity));
            multiBosonBackground->addProcess(makeBasicProcess(histVariablesBackground, filePath, "MultiBoson_Bosons_WWZJets_Decay_4L_Run_2.root", "WWZ", reader, massTarget, luminosity));
            multiBosonBackground->addProcess(makeBasicProcess(histVariablesBackground, filePath, "MultiBoson_Bosons_WZ_Decay_3L_Run_2.root", "WZTo3LNu", reader, massTarget, luminosity));
            multiBosonBackground->addProcess(makeBasicProcess(histVariablesBackground, filePath, "MultiBoson_Bosons_WZZ_Decay_NA_Run_2.root", "WWZ", reader, massTarget, luminosity));
            multiBosonBackground->addProcess(makeBasicProcess(histVariablesBackground, filePath, "MultiBoson_Bosons_ZZZ_Decay_NA_Run_2.root", "ZZZ", reader, massTarget, luminosity));
            
            auto DarkPhotonSignal = std::make_shared<Process>("Dark Photon Signal", 5);
           
            
                std::vector<HistVariable> histVariablesSignal;
                histVariablesSignal.push_back(HistVariable::InvariantMass("_hists/1st Highest Lepton Jet Pt"));                
                DarkPhotonSignal->addProcess(makeBasicProcess(histVariablesSignal, filePath, "darkPhotonBaselineRun2.root", "DarkPhoton", reader, massTarget, luminosity));
             
            // std::vector<std::shared_ptr<Correction>> corrections = {};
            // auto correction = std::make_shared<ConstantCorrection>(2);
            //corrections.push_back(correction);

            auto DarkPhotonData = std::make_shared<Process>("Data", 1);
            //higgsData->addProcess(makeBasicProcess(histVariablesBackground, filePath, "SingleMuonRun2017B-UL2017_MiniAODv2-v1.root", "higgs4l" + std::to_string((int) massTarget), reader, massTarget, luminosity));
            //higgsData->addProcess(makeBasicProcess(histVariablesBackground, filePath, "SingleElectronRun2017B-UL2017_MiniAODv2-v1.root", "higgs4l" + std::to_string((int) massTarget), reader, massTarget, luminosity));
            DarkPhotonData->addProcess(makeBasicProcess(histVariablesBackground, filePath, "Data_Trigger_SingleMuon_Year_2018A.root", "LeptonJet" + std::to_string((int) massTarget), reader, massTarget, luminosity));

            std::vector<std::shared_ptr<Process>> backgroundProcesses = {ttbarBackground, zzBackground, dyBackground, multiBosonBackground, DarkPhotonSignal, DarkPhotonData};
            
            auto leptonBackgrounds = std::make_shared<Channel>(std::to_string((int) massTarget), backgroundProcesses);
            //leptonBackgrounds->cleanProcesses();
            channels.push_back(leptonBackgrounds);

}

// bool DarkPhotonCompleteAnalysis::checkChannelName(std::string channelName, double massTarget){
//     return channelName == std::to_string((int) massTarget);
// }
// TH1* DarkPhotonCompleteAnalysis::getHist(std::string histType, std::string processName, double massTarget, bool scaleToExpected, std::string channelName) const {
//     int maxBinNum = 0;
// 	double maxBarWidth = 0.0;
// 	int channelNumber = 0; 
//     std::string name = processName;
// 	for (const auto& channel : channels)
// 	{
//         std::string channelName = channel->getName();
//         if(channelName == std::to_string((int) massTarget)) {
//             channelNumber++;
//             //std::vector<TH1*> channelHists = channel->getHists(histType, "signal", false);
            
//             TH1* channelHist = channel->findProcess(processName)->getHist(histType, scaleToExpected);
//             std::cout << "number for channelHist GetNBinsX = " << channelHist->GetNbinsX() << "\n";
//             if (!channelHist)
//             {
//                 throw std::runtime_error("Histogram not found in channel: " + channel->getName());
//             }

//             if(channelHist->GetEntries() > 0) {
//                 if (channelHist == 0) {
//                     throw std::runtime_error("Histogram not found in channel: " + channel->getName());
//                 }
//                 if (channelHist->GetNbinsX() > maxBinNum)
//                 {
//                     maxBinNum = channelHist->GetNbinsX();
                   
//                 }
                
//                 if ((channelHist->GetXaxis()->GetBinWidth(maxBinNum)) > maxBarWidth)
//                 {
//                     maxBarWidth = (channelHist->GetXaxis()->GetBinWidth(maxBinNum));
                    
//                 }
//             }
//             delete channelHist;
//         }
// 	}
	
<<<<<<< HEAD
    TH1* hist = new TH1F(name.c_str(), name.c_str(), maxBinNum, 0, maxBinNum * maxBarWidth);
	TH1* toAdd = 0;
	TList* toMerge = new TList();
    TH1::AddDirectory(kFALSE);
	for (const auto& channel : channels)	
	{
        std::string channelName = channel->getName();
		if (!toAdd) {
            toAdd = channel->findProcess(processName)->getHist(histType, scaleToExpected);
            //toAdd = dynamic_cast<TH1*>(channel->findProcess(processName)->getHist(histType, scaleToExpected)->Clone((channelName + processName).c_str()));
        }
        if(toAdd->GetEntries() > 0) {
            toMerge->Add(toAdd);
        }
	}
    TH1::AddDirectory(kTRUE);
	hist->Merge(toMerge);
	hist->SetLineColor(channels.at(0)->findProcess(processName)->getColor());
	hist->SetFillColor(channels.at(0)->findProcess(processName)->getColor());
	return hist;
}

std::vector<TH1*> DarkPhotonCompleteAnalysis::getHistograms(const std::string& histType, const std::string& processName, const std::string& channel, bool scaleToExpected)
{
    return {nullptr};
}
=======
//     TH1* hist = new TH1F(name.c_str(), name.c_str(), maxBinNum, 0, maxBinNum * maxBarWidth);
// 	TH1* toAdd = 0;
// 	TList* toMerge = new TList();
//     TH1::AddDirectory(kFALSE);
// 	for (const auto& channel : channels)	
// 	{
//         std::string channelName = channel->getName();
// 		if (!toAdd) {
//             toAdd = channel->findProcess(processName)->getHist(histType, scaleToExpected);
//             //toAdd = dynamic_cast<TH1*>(channel->findProcess(processName)->getHist(histType, scaleToExpected)->Clone((channelName + processName).c_str()));
//         }
//         if(toAdd->GetEntries() > 0) {
//             toMerge->Add(toAdd);
//         }
// 	}
//     TH1::AddDirectory(kTRUE);
// 	hist->Merge(toMerge);
// 	hist->SetLineColor(channels.at(0)->findProcess(processName)->getColor());
// 	hist->SetFillColor(channels.at(0)->findProcess(processName)->getColor());
// 	return hist;
// }
>>>>>>> 314742f4
<|MERGE_RESOLUTION|>--- conflicted
+++ resolved
@@ -129,34 +129,6 @@
 //         }
 // 	}
 	
-<<<<<<< HEAD
-    TH1* hist = new TH1F(name.c_str(), name.c_str(), maxBinNum, 0, maxBinNum * maxBarWidth);
-	TH1* toAdd = 0;
-	TList* toMerge = new TList();
-    TH1::AddDirectory(kFALSE);
-	for (const auto& channel : channels)	
-	{
-        std::string channelName = channel->getName();
-		if (!toAdd) {
-            toAdd = channel->findProcess(processName)->getHist(histType, scaleToExpected);
-            //toAdd = dynamic_cast<TH1*>(channel->findProcess(processName)->getHist(histType, scaleToExpected)->Clone((channelName + processName).c_str()));
-        }
-        if(toAdd->GetEntries() > 0) {
-            toMerge->Add(toAdd);
-        }
-	}
-    TH1::AddDirectory(kTRUE);
-	hist->Merge(toMerge);
-	hist->SetLineColor(channels.at(0)->findProcess(processName)->getColor());
-	hist->SetFillColor(channels.at(0)->findProcess(processName)->getColor());
-	return hist;
-}
-
-std::vector<TH1*> DarkPhotonCompleteAnalysis::getHistograms(const std::string& histType, const std::string& processName, const std::string& channel, bool scaleToExpected)
-{
-    return {nullptr};
-}
-=======
 //     TH1* hist = new TH1F(name.c_str(), name.c_str(), maxBinNum, 0, maxBinNum * maxBarWidth);
 // 	TH1* toAdd = 0;
 // 	TList* toMerge = new TList();
@@ -177,5 +149,4 @@
 // 	hist->SetLineColor(channels.at(0)->findProcess(processName)->getColor());
 // 	hist->SetFillColor(channels.at(0)->findProcess(processName)->getColor());
 // 	return hist;
-// }
->>>>>>> 314742f4
+// }