import FWCore.ParameterSet.Config as cms
process = cms.Process('GEN')
import subprocess
# Needed to implement command line input parameters
import FWCore.ParameterSet.VarParsing as VarParsing
options = VarParsing.VarParsing ('analysis')
import os

# Takes command line input parameters from user
<<<<<<< HEAD
options.register ('zPrimeModel',
                  "zPrimeSSM",
                  VarParsing.VarParsing.multiplicity.singleton,
                  VarParsing.VarParsing.varType.string,
                  "which Z' model to use")
options.register ('dpMass',
                0,
                VarParsing.VarParsing.multiplicity.singleton,
                  VarParsing.VarParsing.varType.float,
                  "mass of the dark photon")
options.register ('interferenceMode',
                  3,
                  VarParsing.VarParsing.multiplicity.singleton,
                  VarParsing.VarParsing.varType.int,          
                  "Z/gamma/Z' interference setting")
=======
>>>>>>> 9e172b0e
options.register ('outputFileName',
                  "0",
                  VarParsing.VarParsing.multiplicity.singleton,
                  VarParsing.VarParsing.varType.string,
                  "output file name")
options.register ('pythiaSettingsFile',
                  "0",
                  VarParsing.VarParsing.multiplicity.singleton,
                  VarParsing.VarParsing.varType.string,
                  "pythia settings file name")
options.register ('globalTagKey',
                  "0",
                  VarParsing.VarParsing.multiplicity.singleton,
                  VarParsing.VarParsing.varType.string,
                  "Global Tag Identifier")
options.parseArguments()

# The 4 input parameters below, maxEvents, globalTagKey, pythiaSettingsFile, and outputFile
# are necessary for the program to run, thus if they are not entered it prompts the user to enter them.
maxEvents = options.maxEvents
if maxEvents == -1: # -1 is the default value
    maxEvents = int(input("Please enter the ammount of events:\n"))
process.maxEvents = cms.untracked.PSet(input = cms.untracked.int32(maxEvents))

globalTagKey = options.globalTagKey
globalTag = "0"
globalTagsList = dict({'Run3' : '124X_mcRun3_2022_realistic_v9', 'Run2' : '106X_mcRun2_asymptotic_v13'})
isValidTag = False
while not isValidTag:
    if globalTagKey != "0":
            globalTag = globalTagsList[globalTagKey]
    if globalTag != "0":
        isValidTag = True
    else: 
        globalTagKey = str(input("Please enter a global tag:\n"))

import FWCore.Utilities.FileUtils as FileUtils
pythiaSettingsFile = options.pythiaSettingsFile
if pythiaSettingsFile == "0":
    pythiaSettingsFile = str(input("Please enter a pythia settings file name: \n(Format: \"fileName.txt\")\n"))
importedPythiaSettings = FileUtils.loadListFromFile (pythiaSettingsFile) 

if options.dpMass > 0:
    savedpath = os.getcwd()
    os.chdir("DarkRadiation")
    branching_ratios = subprocess.run (["./DarkRadiation", str (options.dpMass)], stdout = subprocess.PIPE).stdout.decode("utf-8")
    branching_ratios = branching_ratios.split("\n")
    importedPythiaSettings.extend(branching_ratios)
    os.chdir(savedpath)
outputFileName = options.outputFileName
if outputFileName == "0":
    outputFileName = input("Please enter an output file name: \n(Format: \"fileName.root\")\n") 
    
# Pythia definitions
from Configuration.Generator.Pythia8CommonSettings_cfi import *
from Configuration.Generator.MCTunes2017.PythiaCP5Settings_cfi import *
from Configuration.Generator.PSweightsPythia.PythiaPSweightsSettings_cfi import *

process.load('Configuration.StandardSequences.Services_cff')
process.load('SimGeneral.HepPDTESSource.pythiapdt_cfi')
process.load('FWCore.MessageService.MessageLogger_cfi')
process.load('Configuration.EventContent.EventContent_cff')
process.load('SimGeneral.MixingModule.mixNoPU_cfi')
process.load('Configuration.StandardSequences.GeometryRecoDB_cff')
process.load('Configuration.StandardSequences.MagneticField_cff')
process.load('Configuration.StandardSequences.Generator_cff')
process.load('IOMC.EventVertexGenerators.VtxSmearedNominalCollision2015_cfi')
process.load('GeneratorInterface.Core.genFilterSummary_cff')
process.load('Configuration.StandardSequences.EndOfProcess_cff')
process.load('Configuration.StandardSequences.FrontierConditions_GlobalTag_cff')

print(importedPythiaSettings)

process.generator = cms.EDFilter("Pythia8GeneratorFilter",
    comEnergy =  cms.double(13000), 
    crossSection = cms.untracked.double(1e10),
    filterEfficiency = cms.untracked.double(1),
    maxEventsToPrint = cms.untracked.int32(0),
    pythiaHepMCVerbosity = cms.untracked.bool(False),
    pythiaPylistVerbosity = cms.untracked.int32(1),
    PythiaParameters = cms.PSet(
        pythia8CommonSettingsBlock,
        pythia8CP5SettingsBlock,
        pythia8PSweightsSettingsBlock,
        processParameters = cms.vstring(
<<<<<<< HEAD

            #Master Switches all should be one for large events
		    'PartonLevel:MPI = '+str(options.ULE),
			'PartonLevel:ISR = '+str(options.ISR),
			'PartonLevel:FSR = '+str(options.FSR),

            'PhaseSpace:mHatMax = '+str(options.maxMass),                       
            'PhaseSpace:mHatMin = '+str(options.minMass),

            *importedPythiaSettings 
=======
            *importedPythiaSettings
>>>>>>> 9e172b0e
        ),
        parameterSets = cms.vstring(
            'pythia8CommonSettings',
            'pythia8CP5Settings',
            'pythia8PSweightsSettings',
            'processParameters'
        )
    )
)

# More definitions
process.MessageLogger.cerr.FwkReport = cms.untracked.PSet(
    reportEvery = cms.untracked.int32(500),
    limit = cms.untracked.int32(10000000)
)

import random
process.source = cms.Source("EmptySource",
			    firstLuminosityBlock = cms.untracked.uint32(random.randrange(1,10000)),
			    numberEventsInLuminosityBlock = cms.untracked.uint32(100))

process.RandomNumberGeneratorService.generator.initialSeed = random.randrange(1,10000)

process.genstepfilter.triggerConditions=cms.vstring("generation_step")
from Configuration.AlCa.GlobalTag import GlobalTag
process.GlobalTag = GlobalTag(process.GlobalTag, globalTag)
process.ProductionFilterSequence = cms.Sequence(process.generator)

process.AODSIMoutput = cms.OutputModule("PoolOutputModule",
    SelectEvents = cms.untracked.PSet(
        SelectEvents = cms.vstring('generation_step')
    ),
    compressionAlgorithm = cms.untracked.string('LZMA'),
    compressionLevel = cms.untracked.int32(4),
    dataset = cms.untracked.PSet(
        dataTier = cms.untracked.string('GEN-SIM'),
        filterName = cms.untracked.string('')
    ),
    eventAutoFlushCompressedSize = cms.untracked.int32(15728640),
    fileName = cms.untracked.string('file:' + str(outputFileName)),
    outputCommands = process.AODSIMEventContent.outputCommands
)

process.AODSIMoutput_step = cms.EndPath(process.AODSIMoutput)

process.generation_step = cms.Path(process.pgen)
process.genfiltersummary_step = cms.EndPath(process.genFilterSummary)
process.endjob_step = cms.EndPath(process.endOfProcess)

process.schedule = cms.Schedule(process.generation_step,process.genfiltersummary_step,process.endjob_step,process.AODSIMoutput_step)

for path in process.paths:
	getattr(process,path)._seq = process.ProductionFilterSequence * getattr(process,path)._seq

# Dump config
file = open('GenTest.txt','w')
file.write(str(process.dumpPython()))
file.close()
<|MERGE_RESOLUTION|>--- conflicted
+++ resolved
@@ -7,24 +7,11 @@
 import os
 
 # Takes command line input parameters from user
-<<<<<<< HEAD
-options.register ('zPrimeModel',
-                  "zPrimeSSM",
-                  VarParsing.VarParsing.multiplicity.singleton,
-                  VarParsing.VarParsing.varType.string,
-                  "which Z' model to use")
 options.register ('dpMass',
                 0,
                 VarParsing.VarParsing.multiplicity.singleton,
                   VarParsing.VarParsing.varType.float,
                   "mass of the dark photon")
-options.register ('interferenceMode',
-                  3,
-                  VarParsing.VarParsing.multiplicity.singleton,
-                  VarParsing.VarParsing.varType.int,          
-                  "Z/gamma/Z' interference setting")
-=======
->>>>>>> 9e172b0e
 options.register ('outputFileName',
                   "0",
                   VarParsing.VarParsing.multiplicity.singleton,
@@ -110,20 +97,7 @@
         pythia8CP5SettingsBlock,
         pythia8PSweightsSettingsBlock,
         processParameters = cms.vstring(
-<<<<<<< HEAD
-
-            #Master Switches all should be one for large events
-		    'PartonLevel:MPI = '+str(options.ULE),
-			'PartonLevel:ISR = '+str(options.ISR),
-			'PartonLevel:FSR = '+str(options.FSR),
-
-            'PhaseSpace:mHatMax = '+str(options.maxMass),                       
-            'PhaseSpace:mHatMin = '+str(options.minMass),
-
-            *importedPythiaSettings 
-=======
             *importedPythiaSettings
->>>>>>> 9e172b0e
         ),
         parameterSets = cms.vstring(
             'pythia8CommonSettings',
