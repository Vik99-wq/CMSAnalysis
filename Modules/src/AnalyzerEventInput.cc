--- conflicted
+++ resolved
@@ -106,13 +106,11 @@
     return (*eventInterface)->checkTrigger(triggerName, subProcess);
 }
 
-<<<<<<< HEAD
 const std::shared_ptr<FileParams> AnalyzerEventInput::getFileParams() const
 {
     return (*eventInterface)->getFileParams();
-=======
+}
 std::vector<double> AnalyzerEventInput::getPDFWeights() const
 {
     return (*eventInterface)->getPDFWeights();
->>>>>>> 8a673f57
 }