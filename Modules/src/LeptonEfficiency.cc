--- conflicted
+++ resolved
@@ -13,12 +13,8 @@
 
 bool LeptonEfficiency::process()
 {
-<<<<<<< HEAD
-  auto genSim = getInput()->getLeptons(InputModule::RecoLevel::GenSim);
-=======
   auto genSim = getInput()->getLeptons(EventInput::RecoLevel::GenSim);
 
->>>>>>> 433b5a57
   
 
   for(const auto &particle : genSim.getParticles())
