<<<<<<< HEAD:DataCollection/src/EfficiencyModule.cc
#include <iostream>
=======
#include "CMSAnalysis/Modules/interface/EfficiencyModule.hh"
>>>>>>> e2e8b8bc66570119d7ab2e705350da70f9b651d1:Modules/src/EfficiencyModule.cc

#include "CMSAnalysis/DataCollection/interface/MatchingModule.hh"
#include "CMSAnalysis/DataCollection/interface/HPlusPlusEfficiency.hh"

<<<<<<< HEAD:DataCollection/src/EfficiencyModule.cc
HPlusPlusEfficiency::HPlusPlusEfficiency(const std::shared_ptr<MatchingModule> imatchModule):
  EfficiencyModule(),
  matchModule(imatchModule)
  ,genSimMuons(0)
  ,genSimElectrons(0)
  ,genSimHPlusPlus(0)
=======
bool EfficiencyModule::process ()
>>>>>>> e2e8b8bc66570119d7ab2e705350da70f9b651d1:Modules/src/EfficiencyModule.cc
{
}

bool LeptonEfficiency::process()
{
<<<<<<< HEAD:DataCollection/src/EfficiencyModule.cc
  auto genSim = getInput()->getLeptons(InputModule::RecoLevel::GenSim);

  

  for(const auto &particle : genSim.getParticles())
  {

    auto type = particle.getType();
    if(type == ParticleType::electron())
	  {
	    genSimElectrons++;

	  }
    else if(type == ParticleType::muon())
	  {
	    genSimMuons++;
	  }
    else if(type == ParticleType::leftDoublyHiggs() || type == ParticleType::rightDoublyHiggs())
      {
        genSimHPlusPlus++;
      }
  }

  const MatchingPairCollection& matched = matchModule->getMatchingBestPairs();

  auto particles = matched.getRecoParticles().getParticles();
  for(const auto &particle : particles)
  {
    if(particle.isNotNull())
=======
    // if (increment != 0)
    // {
    //     std::cout << name << "+" << std::to_string(increment) << std::endl;
    // }
    if(counters.find(name) == counters.end())
>>>>>>> e2e8b8bc66570119d7ab2e705350da70f9b651d1:Modules/src/EfficiencyModule.cc
    {
      auto type = particle.getType();
      if(type == ParticleType::electron())
      {
        recoElectronsList.add(particle);
      }
    else if(type == ParticleType::muon())
      {
        recoMuonsList.add(particle);
      }
    }
  }

  

  return true;
}

void LeptonEfficiency::finalize()
{
  std::string muonOutputString = std::to_string(recoMuons/(double)genSimMuons);
  writeText(muonOutputString, "Muon Efficiency");

  std::string electronOutputString = std::to_string(recoElectrons/(double)genSimElectrons);
  writeText(electronOutputString, "Electron Efficiency");
}<|MERGE_RESOLUTION|>--- conflicted
+++ resolved
@@ -1,87 +1,41 @@
-<<<<<<< HEAD:DataCollection/src/EfficiencyModule.cc
-#include <iostream>
-=======
 #include "CMSAnalysis/Modules/interface/EfficiencyModule.hh"
->>>>>>> e2e8b8bc66570119d7ab2e705350da70f9b651d1:Modules/src/EfficiencyModule.cc
 
-#include "CMSAnalysis/DataCollection/interface/MatchingModule.hh"
-#include "CMSAnalysis/DataCollection/interface/HPlusPlusEfficiency.hh"
-
-<<<<<<< HEAD:DataCollection/src/EfficiencyModule.cc
-HPlusPlusEfficiency::HPlusPlusEfficiency(const std::shared_ptr<MatchingModule> imatchModule):
-  EfficiencyModule(),
-  matchModule(imatchModule)
-  ,genSimMuons(0)
-  ,genSimElectrons(0)
-  ,genSimHPlusPlus(0)
-=======
-bool EfficiencyModule::process ()
->>>>>>> e2e8b8bc66570119d7ab2e705350da70f9b651d1:Modules/src/EfficiencyModule.cc
+void EfficiencyModule::finalize()
 {
+    for(auto& pair : counters)
+    {
+        std::cout<<pair.first<<": "<<getCounter(pair.first)<<"\n";
+        std::cout<<pair.first<<" efficiency : "<<getEfficiency(pair.first)<<"\n";
+    }
 }
 
-bool LeptonEfficiency::process()
+bool EfficiencyModule::process ()
 {
-<<<<<<< HEAD:DataCollection/src/EfficiencyModule.cc
-  auto genSim = getInput()->getLeptons(InputModule::RecoLevel::GenSim);
+    doCounters();
+    ++total;
+    return true;
+}
 
-  
-
-  for(const auto &particle : genSim.getParticles())
-  {
-
-    auto type = particle.getType();
-    if(type == ParticleType::electron())
-	  {
-	    genSimElectrons++;
-
-	  }
-    else if(type == ParticleType::muon())
-	  {
-	    genSimMuons++;
-	  }
-    else if(type == ParticleType::leftDoublyHiggs() || type == ParticleType::rightDoublyHiggs())
-      {
-        genSimHPlusPlus++;
-      }
-  }
-
-  const MatchingPairCollection& matched = matchModule->getMatchingBestPairs();
-
-  auto particles = matched.getRecoParticles().getParticles();
-  for(const auto &particle : particles)
-  {
-    if(particle.isNotNull())
-=======
+void EfficiencyModule::incrementCounter(std::string name, double increment)
+{
     // if (increment != 0)
     // {
     //     std::cout << name << "+" << std::to_string(increment) << std::endl;
     // }
     if(counters.find(name) == counters.end())
->>>>>>> e2e8b8bc66570119d7ab2e705350da70f9b651d1:Modules/src/EfficiencyModule.cc
     {
-      auto type = particle.getType();
-      if(type == ParticleType::electron())
-      {
-        recoElectronsList.add(particle);
-      }
-    else if(type == ParticleType::muon())
-      {
-        recoMuonsList.add(particle);
-      }
+        double newCounter = 0;
+        counters.insert({name,newCounter});
     }
-  }
-
-  
-
-  return true;
+    counters[name] += increment;
 }
 
-void LeptonEfficiency::finalize()
+double EfficiencyModule::getCounter(std::string name) const
 {
-  std::string muonOutputString = std::to_string(recoMuons/(double)genSimMuons);
-  writeText(muonOutputString, "Muon Efficiency");
+    return counters.at(name);
+}
 
-  std::string electronOutputString = std::to_string(recoElectrons/(double)genSimElectrons);
-  writeText(electronOutputString, "Electron Efficiency");
+double EfficiencyModule::getEfficiency(std::string name) const
+{
+    return getCounter(name)/total;
 }