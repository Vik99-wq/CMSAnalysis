--- conflicted
+++ resolved
@@ -33,34 +33,31 @@
 void PdfAnalysisModule::finalize()
 {
   
-  for(int i = 0; i < 100; ++i)
-  {
-    auto hist = histVec[i];
+  //for(int i = 0; i < 100; ++i)
+  //{
+    //auto hist = histVec[i];
     //std::cout << "Bin1 " << hist->GetBinContent(1) << std::endl;
-  }
+  //}
+
   auto highHist = new TH1F("high", "high", histBins, low, high);
   auto lowHist = new TH1F("low", "low", histBins, low, high);
   highHist->SetName("HighWeightedPdf");
   lowHist->SetName("LowWeightedPdf");
-  defHist->SetName("UnweightedPdf");
+  defHist->SetName("DefaultHistogram");
   histVec[15]->SetName("LowHistogram");
   histVec[82]->SetName("HighHistogram");
   int count = 0;
-<<<<<<< HEAD
-  double hWeight = 0; 
-  double lWeight = 0;
-=======
-  double weight = 0;
   double lWeight = 0;
   double hWeight = 0;
 
->>>>>>> e4b5114e
   //Iterate through bins
-  for(int i = 0; i < histBins; ++i){
+  for(int i = 0; i < histBins; ++i)
+  {
     
     std::vector<double> binRatios;
     //iterate through histograms
-    for(int j = 0; j < 100; ++j){
+    for(int j = 0; j < 100; ++j)
+    {
       
       auto hist = histVec[j];
       //Iterate through bins of each histogram
@@ -68,14 +65,13 @@
       auto binContent = hist->GetBinContent(i);  
       if(!binContent == 0 || !defHist->GetBinContent(i) == 0)
       {
-      double binRatio = binContent/(defHist->GetBinContent(i));
-      binRatios.push_back(binRatio);
+        double binRatio = binContent/(defHist->GetBinContent(i));
+        binRatios.push_back(binRatio);
       }
       //Compute Ratios
     }
     if(binRatios.size() == 0)
     {
-<<<<<<< HEAD
       //std::cout << "no ratios for bin " << i << std::endl;
       highHist->SetBinContent(i, 0);
       lowHist->SetBinContent(i, 0);
@@ -84,30 +80,15 @@
     {
       std::sort(binRatios.begin(), binRatios.end());
       highHist->SetBinContent(i, binRatios[82]);
-      hWeight += binRatios[82];
       lowHist->SetBinContent(i, binRatios[15]);
-      lWeight += binRatios[15];
+      lWeight+= binRatios[15];
+      hWeight+= binRatios[82];
       count++;
-=======
-      highHist->SetBinContent(i, 0);
-      lowHist->SetBinContent(i, 0);
-    }
-    else{
-    std::sort(binRatios.begin(), binRatios.end());
-
-    highHist->SetBinContent(i, binRatios[82]);
-    lowHist->SetBinContent(i, binRatios[15]);
-    lWeight+= binRatios[15];
-    hWeight+= binRatios[82];
-    count++;
-
->>>>>>> e4b5114e
     }
     histogramBinRatios.push_back(binRatios);
-
   }
+  auto highResHist = new TH1F("highResidual", "highResidual", histBins, low, high);
   auto lowResHist = new TH1F("lowResidual", "lowResidual", histBins, low, high);
-  auto highResHist = new TH1F("highResidual", "highResidual", histBins, low, high);
   lowResHist->SetName("LowResHistogram");
   highResHist->SetName("HighResHistogram");
 
@@ -119,31 +100,22 @@
     if (defBin != 0)
     {
       lowResHist->SetBinContent(i, (defBin - lowBin)/defBin);
-    highResHist->SetBinContent(i, (defBin - highBin)/defBin);
+      highResHist->SetBinContent(i, (defBin - highBin)/defBin);
     }
     
   }
   std::cout << "writing histograms" << std::endl;
-<<<<<<< HEAD
-  std::cout << "Average High Weight" << hWeight/count << std::endl;
-  std::cout << "Average Low Weight" << lWeight/count << std::endl;
-=======
-  std::cout << "Average Low Weight" << lWeight/count << std::endl;
-  std::cout << "Average High Weight" <<hWeight/count << std::endl;
->>>>>>> e4b5114e
+  std::cout << "Average Low Weight " << lWeight/count << std::endl;
+  std::cout << "Average High Weight " << hWeight/count << std::endl;
   highHist->Write();
   lowHist->Write();
   defHist->Write();
   histVec[15]->Write();
   histVec[82]->Write();
-<<<<<<< HEAD
-=======
   lowResHist->Write();
   highResHist->Write();
->>>>>>> e4b5114e
-  AnalysisModule::finalize();
+  
 }
-
 bool PdfAnalysisModule::process()
 {
 
@@ -151,14 +123,9 @@
   auto recoParticles = getInput()->getLeptons(EventInput::RecoLevel::Reco);
   if(recoParticles.size() == 0)
   {
-<<<<<<< HEAD
     //std::cout << "No Reco Particles" << std::endl;
-=======
- //   std::cout << "No Reco Particles" << std::endl;
->>>>>>> e4b5114e
     return true;
   }
-  //auto recoCS = recoParticles.getCollinsSoper();
   auto recoInvMass = recoParticles.getInvariantMass();
   defHist->Fill(recoInvMass, 1.0);
   auto& particle = recoParticles[0];
