--- conflicted
+++ resolved
@@ -227,7 +227,6 @@
     return true;
   }
   return false;
-<<<<<<< HEAD
 }
 const bool LeptonJetMatchingModule::isHiggs(GenSimParticle lepton)
 {
@@ -236,6 +235,4 @@
     return true;
   }
   return false;
-=======
->>>>>>> 4bf776d4
 }