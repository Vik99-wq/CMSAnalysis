#ifndef EVENTMODULE_HH
#define EVENTMODULE_HH

#include <unordered_map>
#include <unordered_set>
#include <string>
#include <vector>
#include <memory>

#include "CMSAnalysis/Modules/interface/ProductionModule.hh"
#include "CMSAnalysis/Utility/interface/Event.hh"
#include "CMSAnalysis/Filters/interface/Selector.hh"
#include "CMSAnalysis/Filters/interface/Cut.hh"
#include "CMSAnalysis/Modules/interface/HistogramOutputModule.hh"
#include "CMSAnalysis/Modules/interface/LocalEventEventInput.hh"
#include "CMSAnalysis/Utility/interface/SingleParticleHist.hh"

// EventModule allows an Analyzer to select events and apply cuts.
// Additionally, contains a HistogramOutputModule to generate basic histograms for events.
// Add as an AnalysisModule in a Plan
class EventModule : public ProductionModule
{
    public:
        EventModule();

        void addSelector(std::shared_ptr<Selector> selector);
        void addCut(std::shared_ptr<Cut> cut);
        
        // Will print the amount of events which passed each cut.
        void finalize() override;

        const Event& getEvent() const {return event;}
        
        std::shared_ptr<HistogramOutputModule> getHistogramModule() {return histMod;}

        // Returns an input module that can be used to make these events the input to other modules
<<<<<<< HEAD
        const EventInput* getEventEventInput() const {return &localInput;}
=======
        const EventInput* getEventInputModule() const {return &localInput;}
>>>>>>> 32b4c691

    protected:
        bool process() override;

        // function to generate lambda functions for HistogramPrototype1DGeneral, so that they don't have to be explicitly declared
        std::function<std::vector<double>(const EventInput*)> findNthParticleFunction(int n, 
        const ParticleType& particleType, EventInput::RecoLevel typeGenSim, double (Particle::* valueFunction)() const) const;

        // adds all Nth Highest Phi/Eta/Invariant Mass histograms for specified particleType up to the ith particle 
        // of that particle type
        void addBasicHistograms(const ParticleType& particleType, const ParticleCollection<Particle>& particles);

        // adds histograms which count the ammount of a certain type of particle
        void addCountHistograms(const ParticleType& particleType, const std::shared_ptr<ParticleCollection<Particle>> particles);

        // returns "[n]th Highest [particle type] [value name]" e.g. 4th Highest Muon Eta
        std::string getBasicHistogramTitle(int n, const ParticleType& particleType, std::string valueName) const;
        bool checkHist(std::string histName) const;

    private:
        void clearHistograms();
        std::vector<std::shared_ptr<Selector>> selectors;
        std::vector<std::shared_ptr<Cut>> cuts;
        Event event;

        std::shared_ptr<HistogramOutputModule> histMod = std::make_shared<HistogramOutputModule>();
        LocalEventEventInput localInput;

        // Used for keeping track of which sets of histograms have been added
        std::unordered_map<std::string,std::shared_ptr<SingleParticleHist>> particleHistograms;
        std::unordered_map<std::string,std::shared_ptr<CollectionHist>> collectionHistograms;


        // Used for dynamically adding as many histograms as needed
        int maxElectrons = 0;
        int maxMuons = 0;
        int maxPhotons = 0;
        int maxJets = 0;
};

#endif<|MERGE_RESOLUTION|>--- conflicted
+++ resolved
@@ -12,7 +12,7 @@
 #include "CMSAnalysis/Filters/interface/Selector.hh"
 #include "CMSAnalysis/Filters/interface/Cut.hh"
 #include "CMSAnalysis/Modules/interface/HistogramOutputModule.hh"
-#include "CMSAnalysis/Modules/interface/LocalEventEventInput.hh"
+#include "CMSAnalysis/Modules/interface/LocalEventInput.hh"
 #include "CMSAnalysis/Utility/interface/SingleParticleHist.hh"
 
 // EventModule allows an Analyzer to select events and apply cuts.
@@ -34,11 +34,7 @@
         std::shared_ptr<HistogramOutputModule> getHistogramModule() {return histMod;}
 
         // Returns an input module that can be used to make these events the input to other modules
-<<<<<<< HEAD
-        const EventInput* getEventEventInput() const {return &localInput;}
-=======
-        const EventInput* getEventInputModule() const {return &localInput;}
->>>>>>> 32b4c691
+        const EventInput* getEventInput() const {return &localInput;}
 
     protected:
         bool process() override;
@@ -65,7 +61,7 @@
         Event event;
 
         std::shared_ptr<HistogramOutputModule> histMod = std::make_shared<HistogramOutputModule>();
-        LocalEventEventInput localInput;
+        LocalEventInput localInput;
 
         // Used for keeping track of which sets of histograms have been added
         std::unordered_map<std::string,std::shared_ptr<SingleParticleHist>> particleHistograms;
